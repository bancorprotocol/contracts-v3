--- conflicted
+++ resolved
@@ -1046,16 +1046,16 @@
     }
 
     /**
-     * @dev calculates the target network token trading liquidity based on the smaller between the following:
+     * @dev calculates the target BNT trading liquidity based on the smaller between the following:
      * - pool funding limit (e.g., the total funding limit could have been reduced by the DAO)
-     * - network token liquidity required to match previously deposited based token liquidity
-     * - maximum available network token trading liquidity (current amount + available funding)
-     */
-    function _calcNewNetworkTradingLiquidity(
+     * - BNT liquidity required to match previously deposited based token liquidity
+     * - maximum available BNT trading liquidity (current amount + available funding)
+     */
+    function _calcNewBNTTradingLiquidity(
         uint256 poolFundingLimit,
         uint256 availableFunding,
         uint256 tokenReserveAmount,
-        uint256 networkTokenTradingLiquidity,
+        uint256 bntTradingLiquidity,
         Fraction memory effectiveFundingRate
     ) private pure returns (uint256) {
         return
@@ -1064,7 +1064,7 @@
                     poolFundingLimit,
                     MathEx.mulDivF(tokenReserveAmount, effectiveFundingRate.n, effectiveFundingRate.d)
                 ),
-                networkTokenTradingLiquidity + availableFunding
+                bntTradingLiquidity + availableFunding
             );
     }
 
@@ -1121,26 +1121,13 @@
             return;
         }
 
-<<<<<<< HEAD
-        // calculate the target network token trading liquidity
-        uint256 targetNetworkTokenTradingLiquidity = _calcNewNetworkTradingLiquidity(
+        // calculate the target BNT trading liquidity
+        uint256 targetBNTTradingLiquidity = _calcNewBNTTradingLiquidity(
             _networkSettings.poolFundingLimit(pool),
             _masterPool.availableFunding(pool),
             tokenReserveAmount,
-            liquidity.networkTokenTradingLiquidity,
+            liquidity.bntTradingLiquidity,
             effectiveFundingRate
-=======
-        // calculate the target BNT trading liquidity based on the smaller between the following:
-        // - pool funding limit (e.g., the total funding limit could have been reduced by the DAO)
-        // - BNT liquidity required to match previously deposited based token liquidity
-        // - maximum available BNT trading liquidity (current amount + available funding)
-        uint256 targetBNTTradingLiquidity = Math.min(
-            Math.min(
-                _networkSettings.poolFundingLimit(pool),
-                MathEx.mulDivF(tokenReserveAmount, effectiveFundingRate.n, effectiveFundingRate.d)
-            ),
-            liquidity.bntTradingLiquidity + _masterPool.availableFunding(pool)
->>>>>>> 346cc7f8
         );
 
         // ensure that the target is above the minimum liquidity for trading
