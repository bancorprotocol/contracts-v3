--- conflicted
+++ resolved
@@ -619,7 +619,7 @@
                 pool,
                 data,
                 data.liquidity,
-                fromFraction112(data.averageRate.rate),
+                data.averageRate.rate.fromFraction112(),
                 minLiquidityForTrading
             )
         ) {
@@ -915,17 +915,7 @@
         PoolLiquidity memory prevLiquidity = liquidity;
         AverageRate memory averageRate = data.averageRate;
 
-<<<<<<< HEAD
         if (_poolRateState(prevLiquidity, averageRate) == PoolRateState.Unstable) {
-=======
-        if (
-            prevLiquidity.bntTradingLiquidity != 0 &&
-            prevLiquidity.baseTokenTradingLiquidity != 0 &&
-            averageRate.blockNumber != 0 &&
-            averageRate.rate.isPositive() &&
-            !_isPoolRateStable(prevLiquidity, averageRate)
-        ) {
->>>>>>> 3cb99733
             revert RateUnstable();
         }
 
@@ -1103,58 +1093,19 @@
         PoolLiquidity memory liquidity,
         Fraction memory fundingRate,
         uint256 minLiquidityForTrading
-<<<<<<< HEAD
     ) private returns (bool) {
-=======
-    ) private {
-        bool isFundingRateValid = fundingRate.isPositive();
-
-        // if we aren't bootstrapping the pool, ensure that the BNT trading liquidity is above the minimum liquidity for
-        // trading
-        if (liquidity.bntTradingLiquidity < minLiquidityForTrading && !isFundingRateValid) {
-            _resetTradingLiquidity(contextId, pool, data, TRADING_STATUS_UPDATE_MIN_LIQUIDITY);
-
-            return;
-        }
-
->>>>>>> 3cb99733
         // ensure that the base token reserve isn't empty
         uint256 tokenReserveAmount = pool.balanceOf(address(_masterVault));
         if (tokenReserveAmount == 0) {
             return false;
         }
 
-<<<<<<< HEAD
         if (_poolRateState(liquidity, data.averageRate) == PoolRateState.Unstable) {
             return true;
         }
 
-        if (!isFractionPositive(fundingRate)) {
+        if (!fundingRate.isPositive()) {
             return false;
-=======
-        // try to check whether the pool is stable (when both reserves and the average rate are available)
-        AverageRate memory averageRate = data.averageRate;
-        bool isAverageRateValid = averageRate.blockNumber != 0 && averageRate.rate.isPositive();
-        if (
-            liquidity.bntTradingLiquidity != 0 &&
-            liquidity.baseTokenTradingLiquidity != 0 &&
-            isAverageRateValid &&
-            !_isPoolRateStable(liquidity, averageRate)
-        ) {
-            return;
-        }
-
-        // figure out the effective funding rate
-        Fraction memory effectiveFundingRate;
-        if (isFundingRateValid) {
-            effectiveFundingRate = fundingRate;
-        } else if (isAverageRateValid) {
-            effectiveFundingRate = averageRate.rate.fromFraction112();
-        } else {
-            _resetTradingLiquidity(contextId, pool, data, TRADING_STATUS_UPDATE_MIN_LIQUIDITY);
-
-            return;
->>>>>>> 3cb99733
         }
 
         // calculate the target BNT trading liquidity
@@ -1509,7 +1460,7 @@
 
         Fraction112 memory averageRate = averageRateInfo.rate;
 
-        if (!isFractionPositive(spotRate) || !isFraction112Positive(averageRate)) {
+        if (!spotRate.isPositive() || !averageRate.isPositive()) {
             return PoolRateState.Uninitialized;
         }
 
@@ -1517,15 +1468,11 @@
             averageRate = _calcAverageRate(averageRate, spotRate);
         }
 
-<<<<<<< HEAD
-        if (MathEx.isInRange(fromFraction112(averageRate), spotRate, RATE_MAX_DEVIATION_PPM)) {
+        if (MathEx.isInRange(averageRate.fromFraction112(), spotRate, RATE_MAX_DEVIATION_PPM)) {
             return PoolRateState.Stable;
         }
 
         return PoolRateState.Unstable;
-=======
-        return MathEx.isInRange(averageRate.fromFraction112(), spotRate, RATE_MAX_DEVIATION_PPM);
->>>>>>> 3cb99733
     }
 
     /**
