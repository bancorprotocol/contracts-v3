--- conflicted
+++ resolved
@@ -122,26 +122,12 @@
         bool isSourceNetworkToken;
         bool bySourceAmount;
         uint32 tradingFeePPM;
-<<<<<<< HEAD
-    }
-
-    struct NetworkFeeAmounts {
-        uint256 networkTokenFeeAmount;
-        uint256 baseTokenFeeAmount;
+        bytes32 contextId;
     }
 
     struct TradeAmountAndTradingFee {
         uint256 amount;
-        uint256 feeAmount;
-    }
-
-    struct TradeAmountAndInternalFees {
-        uint256 amount;
-        uint256 feeAmount;
-        NetworkFeeAmounts networkFeeAmounts;
-=======
-        bytes32 contextId;
->>>>>>> 846cc358
+        uint256 tradingFeeAmount;
     }
 
     // the network contract
@@ -674,47 +660,23 @@
         greaterThanZero(minReturnAmount)
         returns (TradeAmountAndFee memory)
     {
-<<<<<<< HEAD
-        TradingParams memory params = _tradeParams(sourceToken, targetToken);
-
-        // return the trading amounts, fee (which already includes the network fee amount), and network fee amounts
-        TradeAmountAndInternalFees memory targetAmountsAndInternalFees = _targetAmountAndFee(params, sourceAmount);
-
-        // ensure that the target amount is above the requested minimum return amount
-        if (targetAmountsAndInternalFees.amount < minReturnAmount) {
-            revert InsufficientTargetAmount();
-        }
-
-        // perform the trade and update the liquidity
-        _performTrade(
-=======
         TradeIntermediateResult memory result = _initTrade(
->>>>>>> 846cc358
             contextId,
             sourceToken,
             targetToken,
             sourceAmount,
-<<<<<<< HEAD
-            targetAmountsAndInternalFees.amount,
-            targetAmountsAndInternalFees.feeAmount,
-            targetAmountsAndInternalFees.networkFeeAmounts
-        );
-
-        return
-            TradeAmountAndFee({
-                amount: targetAmountsAndInternalFees.amount,
-                feeAmount: targetAmountsAndInternalFees.feeAmount,
-                networkFeeAmount: targetAmountsAndInternalFees.networkFeeAmounts.networkTokenFeeAmount
-            });
-=======
             minReturnAmount,
             true
         );
 
         _performTrade(result);
 
-        return TradeAmountAndFee({ amount: result.targetAmount, tradingFeeAmount: result.tradingFeeAmount });
->>>>>>> 846cc358
+        return
+            TradeAmountAndFee({
+                amount: result.targetAmount,
+                tradingFeeAmount: result.tradingFeeAmount,
+                networkFeeAmount: result.networkFeeAmount
+            });
     }
 
     /**
@@ -733,34 +695,6 @@
         greaterThanZero(maxSourceAmount)
         returns (TradeAmountAndFee memory)
     {
-<<<<<<< HEAD
-        TradingParams memory params = _tradeParams(sourceToken, targetToken);
-
-        // return the trading amounts, fee (which already includes the network fee amount), and network fee amounts
-        TradeAmountAndInternalFees memory sourceAmountsAndInternalFees = _sourceAmountAndFee(params, targetAmount);
-
-        // ensure that the user has provided enough tokens to make the trade
-        if (sourceAmountsAndInternalFees.amount > maxSourceAmount) {
-            revert InsufficientSourceAmount();
-        }
-
-        // perform the trade and update the liquidity
-        _performTrade(
-            contextId,
-            params,
-            sourceAmountsAndInternalFees.amount,
-            targetAmount,
-            sourceAmountsAndInternalFees.feeAmount,
-            sourceAmountsAndInternalFees.networkFeeAmounts
-        );
-
-        return
-            TradeAmountAndFee({
-                amount: sourceAmountsAndInternalFees.amount,
-                feeAmount: sourceAmountsAndInternalFees.feeAmount,
-                networkFeeAmount: sourceAmountsAndInternalFees.networkFeeAmounts.networkTokenFeeAmount
-            });
-=======
         TradeIntermediateResult memory result = _initTrade(
             contextId,
             sourceToken,
@@ -772,8 +706,12 @@
 
         _performTrade(result);
 
-        return TradeAmountAndFee({ amount: result.sourceAmount, tradingFeeAmount: result.tradingFeeAmount });
->>>>>>> 846cc358
+        return
+            TradeAmountAndFee({
+                amount: result.sourceAmount,
+                tradingFeeAmount: result.tradingFeeAmount,
+                networkFeeAmount: result.networkFeeAmount
+            });
     }
 
     /**
@@ -784,22 +722,14 @@
         Token targetToken,
         uint256 sourceAmount
     ) external view greaterThanZero(sourceAmount) returns (TradeAmountAndFee memory) {
-<<<<<<< HEAD
-        TradeAmountAndInternalFees memory targetAmountsAndInternalFees = _targetAmountAndFee(
-            _tradeParams(sourceToken, targetToken),
-            sourceAmount
-        );
+        TradeIntermediateResult memory result = _initTrade(bytes32(0), sourceToken, targetToken, sourceAmount, 1, true);
+
         return
             TradeAmountAndFee({
-                amount: targetAmountsAndInternalFees.amount,
-                feeAmount: targetAmountsAndInternalFees.feeAmount,
-                networkFeeAmount: targetAmountsAndInternalFees.networkFeeAmounts.networkTokenFeeAmount
+                amount: result.targetAmount,
+                tradingFeeAmount: result.tradingFeeAmount,
+                networkFeeAmount: result.networkFeeAmount
             });
-=======
-        TradeIntermediateResult memory result = _initTrade(bytes32(0), sourceToken, targetToken, sourceAmount, 1, true);
-
-        return TradeAmountAndFee({ amount: result.targetAmount, tradingFeeAmount: result.tradingFeeAmount });
->>>>>>> 846cc358
     }
 
     /**
@@ -810,18 +740,6 @@
         Token targetToken,
         uint256 targetAmount
     ) external view greaterThanZero(targetAmount) returns (TradeAmountAndFee memory) {
-<<<<<<< HEAD
-        TradeAmountAndInternalFees memory sourceAmountsAndInternalFees = _sourceAmountAndFee(
-            _tradeParams(sourceToken, targetToken),
-            targetAmount
-        );
-        return
-            TradeAmountAndFee({
-                amount: sourceAmountsAndInternalFees.amount,
-                feeAmount: sourceAmountsAndInternalFees.feeAmount,
-                networkFeeAmount: sourceAmountsAndInternalFees.networkFeeAmounts.networkTokenFeeAmount
-            });
-=======
         TradeIntermediateResult memory result = _initTrade(
             bytes32(0),
             sourceToken,
@@ -831,8 +749,12 @@
             false
         );
 
-        return TradeAmountAndFee({ amount: result.sourceAmount, tradingFeeAmount: result.tradingFeeAmount });
->>>>>>> 846cc358
+        return
+            TradeAmountAndFee({
+                amount: result.sourceAmount,
+                tradingFeeAmount: result.tradingFeeAmount,
+                networkFeeAmount: result.networkFeeAmount
+            });
     }
 
     /**
@@ -1413,56 +1335,14 @@
         uint256 targetAmount = MathEx.mulDivF(targetBalance, sourceAmount, sourceBalance + sourceAmount);
         uint256 tradingFeeAmount = MathEx.mulDivF(targetAmount, tradingFeePPM, PPM_RESOLUTION);
 
-<<<<<<< HEAD
-        return TradeAmountAndTradingFee({ amount: targetAmount - feeAmount, feeAmount: feeAmount });
-=======
-        return TradeAmountAndFee({ amount: targetAmount - tradingFeeAmount, tradingFeeAmount: tradingFeeAmount });
->>>>>>> 846cc358
+        return
+            TradeAmountAndTradingFee({ amount: targetAmount - tradingFeeAmount, tradingFeeAmount: tradingFeeAmount });
     }
 
     /**
      * @dev returns trade amount and fee by specifying either the target amount
      */
-<<<<<<< HEAD
-    function _targetAmountAndFee(TradingParams memory params, uint256 sourceAmount)
-        private
-        view
-        returns (TradeAmountAndInternalFees memory)
-    {
-        TradeAmountAndTradingFee memory tradeAmountsAndFee = _targetAmountAndTradingFee(
-            params.sourceBalance,
-            params.targetBalance,
-            params.tradingFeePPM,
-            sourceAmount
-        );
-
-        NetworkFeeAmounts memory networkFeeAmounts = _networkFeeAmount(
-            params,
-            sourceAmount,
-            tradeAmountsAndFee.amount,
-            tradeAmountsAndFee.feeAmount
-        );
-
-        return
-            TradeAmountAndInternalFees({
-                amount: tradeAmountsAndFee.amount,
-                feeAmount: tradeAmountsAndFee.feeAmount -
-                    (
-                        params.isSourceNetworkToken
-                            ? networkFeeAmounts.baseTokenFeeAmount
-                            : networkFeeAmounts.networkTokenFeeAmount
-                    ),
-                networkFeeAmounts: networkFeeAmounts
-            });
-    }
-
-    /**
-     * @dev returns the target amount and fee by providing the source amount
-     */
-    function _sourceAmountAndTradingFee(
-=======
     function _tradeAmountAndFeeByTargetAmount(
->>>>>>> 846cc358
         uint256 sourceBalance,
         uint256 targetBalance,
         uint32 tradingFeePPM,
@@ -1475,36 +1355,19 @@
         uint256 tradingFeeAmount = MathEx.mulDivF(targetAmount, tradingFeePPM, PPM_RESOLUTION - tradingFeePPM);
         uint256 fullTargetAmount = targetAmount + tradingFeeAmount;
 
-<<<<<<< HEAD
-        return TradeAmountAndTradingFee({ amount: sourceAmount, feeAmount: feeAmount });
-=======
         return
-            TradeAmountAndFee({
+            TradeAmountAndTradingFee({
                 amount: MathEx.mulDivF(sourceBalance, fullTargetAmount, targetBalance - fullTargetAmount),
                 tradingFeeAmount: tradingFeeAmount
             });
->>>>>>> 846cc358
     }
 
     /**
      * @dev processes a trade by specifying either the source or the target amount and updates the in-memory intermediate
      * result
      */
-<<<<<<< HEAD
-    function _sourceAmountAndFee(TradingParams memory params, uint256 targetAmount)
-        private
-        view
-        returns (TradeAmountAndInternalFees memory)
-    {
-        TradeAmountAndTradingFee memory tradeAmountsAndFee = _sourceAmountAndTradingFee(
-            params.sourceBalance,
-            params.targetBalance,
-            params.tradingFeePPM,
-            targetAmount
-        );
-=======
     function _processTrade(TradeIntermediateResult memory result) private view {
-        TradeAmountAndFee memory tradeAmountAndFee;
+        TradeAmountAndTradingFee memory tradeAmountAndFee;
 
         if (result.bySourceAmount) {
             tradeAmountAndFee = _tradeAmountAndFeeBySourceAmount(
@@ -1513,23 +1376,9 @@
                 result.tradingFeePPM,
                 result.sourceAmount
             );
->>>>>>> 846cc358
 
             result.targetAmount = tradeAmountAndFee.amount;
 
-<<<<<<< HEAD
-        return
-            TradeAmountAndInternalFees({
-                amount: tradeAmountsAndFee.amount,
-                feeAmount: tradeAmountsAndFee.feeAmount -
-                    (
-                        params.isSourceNetworkToken
-                            ? networkFeeAmounts.baseTokenFeeAmount
-                            : networkFeeAmounts.networkTokenFeeAmount
-                    ),
-                networkFeeAmounts: networkFeeAmounts
-            });
-=======
             // ensure that the target amount is above the requested minimum return amount
             if (result.targetAmount < result.limit) {
                 revert InsufficientTargetAmount();
@@ -1561,7 +1410,6 @@
         }
 
         _processNetworkFeeAmount(result);
->>>>>>> 846cc358
     }
 
     /**
