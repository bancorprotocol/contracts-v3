// SPDX-License-Identifier: SEE LICENSE IN LICENSE
pragma solidity 0.8.11;

import { ReentrancyGuard } from "@openzeppelin/contracts/security/ReentrancyGuard.sol";
import { EnumerableSet } from "@openzeppelin/contracts/utils/structs/EnumerableSet.sol";
import { IERC20 } from "@openzeppelin/contracts/token/ERC20/IERC20.sol";
import { Math } from "@openzeppelin/contracts/utils/math/Math.sol";

import { Token } from "../token/Token.sol";
import { TokenLibrary } from "../token/TokenLibrary.sol";

import { IMasterVault } from "../vaults/interfaces/IMasterVault.sol";
import { IExternalProtectionVault } from "../vaults/interfaces/IExternalProtectionVault.sol";

import { IVersioned } from "../utility/interfaces/IVersioned.sol";

// prettier-ignore
import {
    Fraction,
    Fraction112,
    Sint256,
    zeroFraction,
    zeroFraction112,
    isFractionPositive,
    isFraction112Positive,
    toFraction112,
    fromFraction112
} from "../utility/Types.sol";

import { PPM_RESOLUTION } from "../utility/Constants.sol";
import { Owned } from "../utility/Owned.sol";
import { BlockNumber } from "../utility/BlockNumber.sol";
import { MathEx } from "../utility/MathEx.sol";

// prettier-ignore
import {
    Utils,
    AlreadyExists,
    DoesNotExist,
    InvalidPoolCollection,
    InvalidStakedBalance
} from "../utility/Utils.sol";

import { INetworkSettings, NotWhitelisted } from "../network/interfaces/INetworkSettings.sol";
import { IBancorNetwork } from "../network/interfaces/IBancorNetwork.sol";

import { IPoolToken } from "./interfaces/IPoolToken.sol";
import { IPoolTokenFactory } from "./interfaces/IPoolTokenFactory.sol";
import { IPoolCollectionUpgrader } from "./interfaces/IPoolCollectionUpgrader.sol";

// prettier-ignore
import {
    AverageRate,
    IPoolCollection,
    PoolLiquidity,
    Pool,
    TRADING_STATUS_UPDATE_DEFAULT,
    TRADING_STATUS_UPDATE_ADMIN,
    TRADING_STATUS_UPDATE_MIN_LIQUIDITY,
    TradeAmountAndFee
} from "./interfaces/IPoolCollection.sol";

import { IMasterPool } from "./interfaces/IMasterPool.sol";

import { PoolCollectionWithdrawal } from "./PoolCollectionWithdrawal.sol";

// base token withdrawal output amounts
struct WithdrawalAmounts {
    uint256 baseTokensToTransferFromMasterVault; // base token amount to transfer from the master vault to the provider
    uint256 networkTokensToMintForProvider; // network token amount to mint directly for the provider
    uint256 baseTokensToTransferFromEPV; // base token amount to transfer from the external protection vault to the provider
    Sint256 baseTokensTradingLiquidityDelta; // base token amount to add to the trading liquidity
    Sint256 networkTokensTradingLiquidityDelta; // network token amount to add to the trading liquidity and to the master vault
    Sint256 networkTokensProtocolHoldingsDelta; // network token amount add to the protocol equity
    uint256 baseTokensWithdrawalFee; // base token amount to keep in the pool as a withdrawal fee
    uint256 poolTokenTotalSupply; // base pool token's total supply
    uint256 newBaseTokenTradingLiquidity; // new base token trading liquidity
    uint256 newNetworkTokenTradingLiquidity; // new network token trading liquidity
}

/**
 * @dev Pool Collection contract
 *
 * notes:
 *
 * - the address of reserve token serves as the pool unique ID in both contract functions and events
 */
contract PoolCollection is IPoolCollection, Owned, ReentrancyGuard, BlockNumber, Utils {
    using TokenLibrary for Token;
    using EnumerableSet for EnumerableSet.AddressSet;

    error AlreadyEnabled();
    error DepositLimitExceeded();
    error InsufficientLiquidity();
    error InsufficientSourceAmount();
    error InsufficientTargetAmount();
    error InvalidRate();
    error RateUnstable();
    error TradingDisabled();

    uint16 private constant POOL_TYPE = 1;
    uint256 private constant LIQUIDITY_GROWTH_FACTOR = 2;
    uint256 private constant BOOTSTRAPPING_LIQUIDITY_BUFFER_FACTOR = 2;
    uint32 private constant DEFAULT_TRADING_FEE_PPM = 2000; // 0.2%
    uint32 private constant RATE_MAX_DEVIATION_PPM = 10000; // %1

    // the average rate is recalculated based on the ratio between the weights of the rates the smaller the weights are,
    // the larger the supported range of each one of the rates is
    uint256 private constant EMA_AVERAGE_RATE_WEIGHT = 4;
    uint256 private constant EMA_SPOT_RATE_WEIGHT = 1;

    struct TradeIntermediateResult {
        uint256 sourceAmount;
        uint256 targetAmount;
        uint256 limit;
        uint256 tradingFeeAmount;
        uint256 networkFeeAmount;
        uint256 sourceBalance;
        uint256 targetBalance;
        uint256 stakedBalance;
        Token pool;
        bool isSourceNetworkToken;
        bool bySourceAmount;
        uint32 tradingFeePPM;
        bytes32 contextId;
    }

    // the network contract
    IBancorNetwork private immutable _network;

    // the address of the network token
    IERC20 private immutable _networkToken;

    // the network settings contract
    INetworkSettings private immutable _networkSettings;

    // the master vault contract
    IMasterVault private immutable _masterVault;

    // the master pool contract
    IMasterPool internal immutable _masterPool;

    // the address of the external protection vault
    IExternalProtectionVault private immutable _externalProtectionVault;

    // the pool token factory contract
    IPoolTokenFactory private immutable _poolTokenFactory;

    // the pool collection upgrader contract
    IPoolCollectionUpgrader private immutable _poolCollectionUpgrader;

    // a mapping between tokens and their pools
    mapping(Token => Pool) internal _poolData;

    // the set of all pools which are managed by this pool collection
    EnumerableSet.AddressSet private _pools;

    // the default trading fee (in units of PPM)
    uint32 private _defaultTradingFeePPM;

    /**
     * @dev triggered when a pool is created
     */
    event PoolCreated(IPoolToken indexed poolToken, Token indexed token);

    /**
     * @dev triggered when a pool is migrated into a this pool collection
     */
    event PoolMigratedIn(Token indexed token);

    /**
     * @dev triggered when a pool is migrated out of this pool collection
     */
    event PoolMigratedOut(Token indexed token);

    /**
     * @dev triggered when the default trading fee is updated
     */
    event DefaultTradingFeePPMUpdated(uint32 prevFeePPM, uint32 newFeePPM);

    /**
     * @dev triggered when a specific pool's trading fee is updated
     */
    event TradingFeePPMUpdated(Token indexed pool, uint32 prevFeePPM, uint32 newFeePPM);

    /**
     * @dev triggered when trading in a specific pool is enabled/disabled
     */
    event TradingEnabled(Token indexed pool, bool indexed newStatus, uint8 indexed reason);

    /**
     * @dev triggered when depositing into a specific pool is enabled/disabled
     */
    event DepositingEnabled(Token indexed pool, bool indexed newStatus);

    /**
     * @dev triggered when a pool's deposit limit is updated
     */
    event DepositLimitUpdated(Token indexed pool, uint256 prevDepositLimit, uint256 newDepositLimit);

    /**
     * @dev triggered when new liquidity is deposited into a pool
     */
    event TokenDeposited(
        bytes32 indexed contextId,
        Token indexed token,
        address indexed provider,
        uint256 tokenAmount,
        uint256 poolTokenAmount
    );

    /**
     * @dev triggered when existing liquidity is withdrawn from a pool
     */
    event TokenWithdrawn(
        bytes32 indexed contextId,
        Token indexed token,
        address indexed provider,
        uint256 tokenAmount,
        uint256 poolTokenAmount,
        uint256 externalProtectionBaseTokenAmount,
        uint256 networkTokenAmount,
        uint256 withdrawalFeeAmount
    );

    /**
     * @dev triggered when the trading liquidity in a pool is updated
     */
    event TradingLiquidityUpdated(
        bytes32 indexed contextId,
        Token indexed pool,
        Token indexed token,
        uint256 liquidity
    );

    /**
     * @dev triggered when the total liquidity in a pool is updated
     */
    event TotalLiquidityUpdated(
        bytes32 indexed contextId,
        Token indexed pool,
        uint256 stakedBalance,
        uint256 poolTokenSupply,
        uint256 actualBalance
    );

    /**
     * @dev initializes a new PoolCollection contract
     */
    constructor(
        IBancorNetwork initNetwork,
        IERC20 initNetworkToken,
        INetworkSettings initNetworkSettings,
        IMasterVault initMasterVault,
        IMasterPool initMasterPool,
        IExternalProtectionVault initExternalProtectionVault,
        IPoolTokenFactory initPoolTokenFactory,
        IPoolCollectionUpgrader initPoolCollectionUpgrader
    )
        validAddress(address(initNetwork))
        validAddress(address(initNetworkToken))
        validAddress(address(initNetworkSettings))
        validAddress(address(initMasterVault))
        validAddress(address(initMasterPool))
        validAddress(address(initExternalProtectionVault))
        validAddress(address(initPoolTokenFactory))
        validAddress(address(initPoolCollectionUpgrader))
    {
        _network = initNetwork;
        _networkToken = initNetworkToken;
        _networkSettings = initNetworkSettings;
        _masterVault = initMasterVault;
        _masterPool = initMasterPool;
        _externalProtectionVault = initExternalProtectionVault;
        _poolTokenFactory = initPoolTokenFactory;
        _poolCollectionUpgrader = initPoolCollectionUpgrader;

        _setDefaultTradingFeePPM(DEFAULT_TRADING_FEE_PPM);
    }

    modifier validRate(Fraction memory rate) {
        _validRate(rate);

        _;
    }

    function _validRate(Fraction memory rate) internal pure {
        if (!isFractionPositive(rate)) {
            revert InvalidRate();
        }
    }

    /**
     * @inheritdoc IVersioned
     */
    function version() external view virtual returns (uint16) {
        return 1;
    }

    /**
     * @inheritdoc IPoolCollection
     */
    function poolType() external pure returns (uint16) {
        return POOL_TYPE;
    }

    /**
     * @inheritdoc IPoolCollection
     */
    function defaultTradingFeePPM() external view returns (uint32) {
        return _defaultTradingFeePPM;
    }

    /**
     * @inheritdoc IPoolCollection
     */
    function pools() external view returns (Token[] memory) {
        uint256 length = _pools.length();
        Token[] memory list = new Token[](length);
        for (uint256 i = 0; i < length; i++) {
            list[i] = Token(_pools.at(i));
        }
        return list;
    }

    /**
     * @inheritdoc IPoolCollection
     */
    function poolCount() external view returns (uint256) {
        return _pools.length();
    }

    /**
     * @dev sets the default trading fee (in units of PPM)
     *
     * requirements:
     *
     * - the caller must be the owner of the contract
     */
    function setDefaultTradingFeePPM(uint32 newDefaultTradingFeePPM)
        external
        onlyOwner
        validFee(newDefaultTradingFeePPM)
    {
        _setDefaultTradingFeePPM(newDefaultTradingFeePPM);
    }

    /**
     * @inheritdoc IPoolCollection
     */
    function createPool(Token token) external only(address(_network)) nonReentrant {
        if (!_networkSettings.isTokenWhitelisted(token)) {
            revert NotWhitelisted();
        }

        IPoolToken newPoolToken = IPoolToken(_poolTokenFactory.createPoolToken(token));

        newPoolToken.acceptOwnership();

        Pool memory newPool = Pool({
            poolToken: newPoolToken,
            tradingFeePPM: _defaultTradingFeePPM,
            tradingEnabled: false,
            depositingEnabled: true,
            averageRate: AverageRate({ blockNumber: 0, rate: zeroFraction112() }),
            depositLimit: 0,
            liquidity: PoolLiquidity({
                networkTokenTradingLiquidity: 0,
                baseTokenTradingLiquidity: 0,
                stakedBalance: 0
            })
        });

        _addPool(token, newPool);

        emit PoolCreated({ poolToken: newPoolToken, token: token });

        emit TradingEnabled({ pool: token, newStatus: false, reason: TRADING_STATUS_UPDATE_DEFAULT });
        emit TradingFeePPMUpdated({ pool: token, prevFeePPM: 0, newFeePPM: newPool.tradingFeePPM });
        emit DepositingEnabled({ pool: token, newStatus: newPool.depositingEnabled });
        emit DepositLimitUpdated({ pool: token, prevDepositLimit: 0, newDepositLimit: newPool.depositLimit });
    }

    /**
     * @inheritdoc IPoolCollection
     */
    function isPoolValid(Token pool) external view returns (bool) {
        return _validPool(_poolData[pool]);
    }

    /**
     * @inheritdoc IPoolCollection
     */
    function isPoolRateStable(Token pool) external view returns (bool) {
        Pool memory data = _poolData[pool];
        if (!_validPool(data)) {
            return false;
        }

        return _isPoolRateValidAndStable(data.liquidity, data.averageRate);
    }

    /**
     * @inheritdoc IPoolCollection
     */
    function poolData(Token pool) external view returns (Pool memory) {
        return _poolData[pool];
    }

    /**
     * @inheritdoc IPoolCollection
     */
    function poolLiquidity(Token pool) external view returns (PoolLiquidity memory) {
        return _poolData[pool].liquidity;
    }

    /**
     * @inheritdoc IPoolCollection
     */
    function poolToken(Token pool) external view returns (IPoolToken) {
        return _poolData[pool].poolToken;
    }

    /**
     * @inheritdoc IPoolCollection
     */
    function poolTokenToUnderlying(Token pool, uint256 poolTokenAmount) external view returns (uint256) {
        Pool memory data = _poolData[pool];

        return MathEx.mulDivF(poolTokenAmount, data.liquidity.stakedBalance, data.poolToken.totalSupply());
    }

    /**
     * @inheritdoc IPoolCollection
     */
    function underlyingToPoolToken(Token pool, uint256 tokenAmount) external view returns (uint256) {
        Pool memory data = _poolData[pool];

        return _underlyingToPoolToken(data.poolToken.totalSupply(), tokenAmount, data.liquidity.stakedBalance);
    }

    /**
     * @inheritdoc IPoolCollection
     */
    function poolTokenAmountToBurn(
        Token pool,
        uint256 tokenAmountToDistribute,
        uint256 protocolPoolTokenAmount
    ) external view returns (uint256) {
        if (tokenAmountToDistribute == 0) {
            return 0;
        }

        Pool memory data = _poolData[pool];

        uint256 poolTokenSupply = data.poolToken.totalSupply();
        uint256 val = tokenAmountToDistribute * poolTokenSupply;

        return
            MathEx.mulDivF(
                val,
                poolTokenSupply,
                val + data.liquidity.stakedBalance * (poolTokenSupply - protocolPoolTokenAmount)
            );
    }

    /**
     * @dev sets the trading fee of a given pool
     *
     * requirements:
     *
     * - the caller must be the owner of the contract
     */
    function setTradingFeePPM(Token pool, uint32 newTradingFeePPM) external onlyOwner validFee(newTradingFeePPM) {
        Pool storage data = _poolStorage(pool);

        uint32 prevTradingFeePPM = data.tradingFeePPM;
        if (prevTradingFeePPM == newTradingFeePPM) {
            return;
        }

        data.tradingFeePPM = newTradingFeePPM;

        emit TradingFeePPMUpdated({ pool: pool, prevFeePPM: prevTradingFeePPM, newFeePPM: newTradingFeePPM });
    }

    /**
     * @dev enabled trading in a given pool and updates its trading liquidity
     *
     * requirements:
     *
     * - the caller must be the owner of the contract
     */
    function enableTrading(Token pool, Fraction memory fundingRate) external onlyOwner validRate(fundingRate) {
        Pool storage data = _poolStorage(pool);

        if (data.tradingEnabled) {
            revert AlreadyEnabled();
        }

        // adjust the trading liquidity based on the base token vault balance and funding limits
        uint256 minLiquidityForTrading = _networkSettings.minLiquidityForTrading();
        _updateTradingLiquidity(bytes32(0), pool, data, data.liquidity, fundingRate, minLiquidityForTrading);

        // verify that network token trading liquidity is equal or greater than the minimum liquidity for trading
        if (data.liquidity.networkTokenTradingLiquidity < minLiquidityForTrading) {
            revert InsufficientLiquidity();
        }

        data.averageRate = AverageRate({ blockNumber: _blockNumber(), rate: toFraction112(fundingRate) });

        data.tradingEnabled = true;

        emit TradingEnabled({ pool: pool, newStatus: true, reason: TRADING_STATUS_UPDATE_ADMIN });
    }

    /**
     * @dev disables trading in a given pool
     *
     * requirements:
     *
     * - the caller must be the owner of the contract
     */
    function disableTrading(Token pool) external onlyOwner {
        Pool storage data = _poolStorage(pool);

        _resetTradingLiquidity(bytes32(0), pool, data, TRADING_STATUS_UPDATE_ADMIN);
    }

    /**
     * @dev enables/disables depositing into a given pool
     *
     * requirements:
     *
     * - the caller must be the owner of the contract
     */
    function enableDepositing(Token pool, bool status) external onlyOwner {
        Pool storage data = _poolStorage(pool);

        if (data.depositingEnabled == status) {
            return;
        }

        data.depositingEnabled = status;

        emit DepositingEnabled({ pool: pool, newStatus: status });
    }

    /**
     * @dev sets the deposit limit of a given pool
     *
     * requirements:
     *
     * - the caller must be the owner of the contract
     */
    function setDepositLimit(Token pool, uint256 newDepositLimit) external onlyOwner {
        Pool storage data = _poolStorage(pool);

        uint256 prevDepositLimit = data.depositLimit;
        if (prevDepositLimit == newDepositLimit) {
            return;
        }

        data.depositLimit = newDepositLimit;

        emit DepositLimitUpdated({ pool: pool, prevDepositLimit: prevDepositLimit, newDepositLimit: newDepositLimit });
    }

    /**
     * @inheritdoc IPoolCollection
     */
    function depositFor(
        bytes32 contextId,
        address provider,
        Token pool,
        uint256 tokenAmount
    ) external only(address(_network)) validAddress(provider) greaterThanZero(tokenAmount) nonReentrant {
        Pool storage data = _poolStorage(pool);

        // calculate the pool token amount to mint
        uint256 currentStakedBalance = data.liquidity.stakedBalance;
        uint256 prevPoolTokenTotalSupply = data.poolToken.totalSupply();
        uint256 poolTokenAmount = _underlyingToPoolToken(prevPoolTokenTotalSupply, tokenAmount, currentStakedBalance);

        // verify that the staked balance and the newly deposited amount isn't higher than the deposit limit
        uint256 newStakedBalance = currentStakedBalance + tokenAmount;
        if (newStakedBalance > data.depositLimit) {
            revert DepositLimitExceeded();
        }

        PoolLiquidity memory prevLiquidity = data.liquidity;

        // update the staked balance with the full base token amount
        data.liquidity.stakedBalance = newStakedBalance;

        // mint pool tokens to the provider
        data.poolToken.mint(provider, poolTokenAmount);

        {
            Fraction memory averageRate = fromFraction112(data.averageRate.rate);
            uint256 minLiquidityForTrading = _networkSettings.minLiquidityForTrading();

            if (
                isFractionPositive(averageRate) && data.liquidity.networkTokenTradingLiquidity >= minLiquidityForTrading
            ) {
                // adjust the trading liquidity based on the base token vault balance and funding limits
                _updateTradingLiquidity(contextId, pool, data, data.liquidity, averageRate, minLiquidityForTrading);
            } else {
                // reset the trading liquidity
                _resetTradingLiquidity(contextId, pool, data, TRADING_STATUS_UPDATE_MIN_LIQUIDITY);
            }
        }

        emit TokenDeposited({
            contextId: contextId,
            token: pool,
            provider: provider,
            tokenAmount: tokenAmount,
            poolTokenAmount: poolTokenAmount
        });

        _dispatchTradingLiquidityEvents(
            contextId,
            pool,
            prevPoolTokenTotalSupply + poolTokenAmount,
            prevLiquidity,
            data.liquidity
        );
    }

    /**
     * @inheritdoc IPoolCollection
     */
    function withdraw(
        bytes32 contextId,
        address provider,
        Token pool,
        uint256 poolTokenAmount
    ) external only(address(_network)) validAddress(provider) greaterThanZero(poolTokenAmount) nonReentrant {
        // obtain the withdrawal amounts
        WithdrawalAmounts memory amounts = _poolWithdrawalAmounts(pool, poolTokenAmount);

        // execute the actual withdrawal
        _executeWithdrawal(contextId, provider, pool, poolTokenAmount, amounts);
    }

    /**
     * @inheritdoc IPoolCollection
     */
    function tradeBySourceAmount(
        bytes32 contextId,
        Token sourceToken,
        Token targetToken,
        uint256 sourceAmount,
        uint256 minReturnAmount
    )
        external
        only(address(_network))
        greaterThanZero(sourceAmount)
        greaterThanZero(minReturnAmount)
        returns (TradeAmountAndFee memory)
    {
        TradeIntermediateResult memory result = _initTrade(
            contextId,
            sourceToken,
            targetToken,
            sourceAmount,
            minReturnAmount,
            true
        );

        _performTrade(result);

        return TradeAmountAndFee({ amount: result.targetAmount, tradingFeeAmount: result.tradingFeeAmount });
    }

    /**
     * @inheritdoc IPoolCollection
     */
    function tradeByTargetAmount(
        bytes32 contextId,
        Token sourceToken,
        Token targetToken,
        uint256 targetAmount,
        uint256 maxSourceAmount
    )
        external
        only(address(_network))
        greaterThanZero(targetAmount)
        greaterThanZero(maxSourceAmount)
        returns (TradeAmountAndFee memory)
    {
        TradeIntermediateResult memory result = _initTrade(
            contextId,
            sourceToken,
            targetToken,
            targetAmount,
            maxSourceAmount,
            false
        );

        _performTrade(result);

        return TradeAmountAndFee({ amount: result.sourceAmount, tradingFeeAmount: result.tradingFeeAmount });
    }

    /**
     * @inheritdoc IPoolCollection
     */
    function tradeOutputAndFeeBySourceAmount(
        Token sourceToken,
        Token targetToken,
        uint256 sourceAmount
    ) external view greaterThanZero(sourceAmount) returns (TradeAmountAndFee memory) {
        TradeIntermediateResult memory result = _initTrade(bytes32(0), sourceToken, targetToken, sourceAmount, 1, true);

        _processTrade(result);

        return TradeAmountAndFee({ amount: result.targetAmount, tradingFeeAmount: result.tradingFeeAmount });
    }

    /**
     * @inheritdoc IPoolCollection
     */
    function tradeInputAndFeeByTargetAmount(
        Token sourceToken,
        Token targetToken,
        uint256 targetAmount
    ) external view greaterThanZero(targetAmount) returns (TradeAmountAndFee memory) {
        TradeIntermediateResult memory result = _initTrade(
            bytes32(0),
            sourceToken,
            targetToken,
            targetAmount,
            type(uint256).max,
            false
        );

        _processTrade(result);

        return TradeAmountAndFee({ amount: result.sourceAmount, tradingFeeAmount: result.tradingFeeAmount });
    }

    /**
     * @inheritdoc IPoolCollection
     */
    function onFeesCollected(Token pool, uint256 feeAmount) external only(address(_network)) {
        if (feeAmount == 0) {
            return;
        }

        Pool storage data = _poolStorage(pool);

        // increase the staked balance by the given amount
        data.liquidity.stakedBalance += feeAmount;
    }

    /**
     * @inheritdoc IPoolCollection
     */
    function migratePoolIn(Token pool, Pool calldata data)
        external
        validAddress(address(pool))
        only(address(_poolCollectionUpgrader))
    {
        _addPool(pool, data);

        data.poolToken.acceptOwnership();

        emit PoolMigratedIn({ token: pool });
    }

    /**
     * @inheritdoc IPoolCollection
     */
    function migratePoolOut(Token pool, IPoolCollection targetPoolCollection)
        external
        validAddress(address(targetPoolCollection))
        only(address(_poolCollectionUpgrader))
    {
        if (_network.latestPoolCollection(POOL_TYPE) != targetPoolCollection) {
            revert InvalidPoolCollection();
        }

        IPoolToken cachedPoolToken = _poolData[pool].poolToken;

        _removePool(pool);

        cachedPoolToken.transferOwnership(address(targetPoolCollection));

        emit PoolMigratedOut({ token: pool });
    }

    /**
     * @dev adds a pool
     */
    function _addPool(Token pool, Pool memory data) private {
        if (!_pools.add(address(pool))) {
            revert AlreadyExists();
        }

        _poolData[pool] = data;
    }

    /**
     * @dev removes a pool
     */
    function _removePool(Token pool) private {
        if (!_pools.remove(address(pool))) {
            revert DoesNotExist();
        }

        delete _poolData[pool];
    }

    /**
     * @dev returns withdrawal amounts
     */
    function _poolWithdrawalAmounts(Token pool, uint256 poolTokenAmount)
        internal
        view
        returns (WithdrawalAmounts memory)
    {
        Pool memory data = _poolData[pool];
        if (!_validPool(data)) {
            revert DoesNotExist();
        }

        uint256 poolTokenTotalSupply = data.poolToken.totalSupply();
        PoolCollectionWithdrawal.Output memory output = PoolCollectionWithdrawal.calculateWithdrawalAmounts(
            data.liquidity.networkTokenTradingLiquidity,
            data.liquidity.baseTokenTradingLiquidity,
            MathEx.subMax0(pool.balanceOf(address(_masterVault)), data.liquidity.baseTokenTradingLiquidity),
            data.liquidity.stakedBalance,
            pool.balanceOf(address(_externalProtectionVault)),
            data.tradingFeePPM,
            _networkSettings.withdrawalFeePPM(),
            MathEx.mulDivF(poolTokenAmount, data.liquidity.stakedBalance, poolTokenTotalSupply)
        );

        return
            WithdrawalAmounts({
                baseTokensToTransferFromMasterVault: output.s,
                networkTokensToMintForProvider: output.t,
                baseTokensToTransferFromEPV: output.u,
                baseTokensTradingLiquidityDelta: output.r,
                networkTokensTradingLiquidityDelta: output.p,
                networkTokensProtocolHoldingsDelta: output.q,
                baseTokensWithdrawalFee: output.v,
                poolTokenTotalSupply: poolTokenTotalSupply,
                newBaseTokenTradingLiquidity: output.r.isNeg
                    ? data.liquidity.baseTokenTradingLiquidity - output.r.value
                    : data.liquidity.baseTokenTradingLiquidity + output.r.value,
                newNetworkTokenTradingLiquidity: output.p.isNeg
                    ? data.liquidity.networkTokenTradingLiquidity - output.p.value
                    : data.liquidity.networkTokenTradingLiquidity + output.p.value
            });
    }

    /**
     * @dev executes the following actions:
     *
     * - burn the network's base pool tokens
     * - update the pool's base token staked balance
     * - update the pool's base token trading liquidity
     * - update the pool's network token trading liquidity
     * - update the pool's trading liquidity product
     * - emit an event if the pool's network token trading liquidity has crossed the minimum threshold
     *   (either above the threshold or below the threshold)
     */
    function _executeWithdrawal(
        bytes32 contextId,
        address provider,
        Token pool,
        uint256 poolTokenAmount,
        WithdrawalAmounts memory amounts
    ) private {
        Pool storage data = _poolStorage(pool);
        PoolLiquidity storage liquidity = data.liquidity;
        PoolLiquidity memory prevLiquidity = liquidity;

        // if the pool rate is valid and unstable, then revert
        if (_isPoolRateValidAndUnstable(prevLiquidity, data.averageRate)) {
            revert RateUnstable();
        }

        data.poolToken.burnFrom(address(_network), poolTokenAmount);
        uint256 newPoolTokenTotalSupply = amounts.poolTokenTotalSupply - poolTokenAmount;

        liquidity.stakedBalance = MathEx.mulDivF(
            liquidity.stakedBalance,
            newPoolTokenTotalSupply,
            amounts.poolTokenTotalSupply
        );

        liquidity.baseTokenTradingLiquidity = amounts.newBaseTokenTradingLiquidity;
        liquidity.networkTokenTradingLiquidity = amounts.newNetworkTokenTradingLiquidity;

        if (amounts.networkTokensProtocolHoldingsDelta.value > 0) {
            assert(amounts.networkTokensProtocolHoldingsDelta.isNeg); // currently no support for requesting funding here

            _masterPool.renounceFunding(contextId, pool, amounts.networkTokensProtocolHoldingsDelta.value);
        }

        if (amounts.networkTokensTradingLiquidityDelta.value > 0) {
            if (amounts.networkTokensTradingLiquidityDelta.isNeg) {
                _masterPool.burnFromVault(amounts.networkTokensTradingLiquidityDelta.value);
            } else {
                _masterPool.mint(address(_masterVault), amounts.networkTokensTradingLiquidityDelta.value);
            }
        }

        // if the provider should receive some network tokens - ask the master pool to mint network tokens to the
        // provider
        if (amounts.networkTokensToMintForProvider > 0) {
            _masterPool.mint(address(provider), amounts.networkTokensToMintForProvider);
        }

        // if the provider should receive some base tokens from the external protection vault - remove the tokens from
        // the external protection vault and send them to the master vault
        if (amounts.baseTokensToTransferFromEPV > 0) {
            _externalProtectionVault.withdrawFunds(
                pool,
                payable(address(_masterVault)),
                amounts.baseTokensToTransferFromEPV
            );
            amounts.baseTokensToTransferFromMasterVault += amounts.baseTokensToTransferFromEPV;
        }

        // if the provider should receive some base tokens from the master vault - remove the tokens from the master
        // vault and send them to the provider
        if (amounts.baseTokensToTransferFromMasterVault > 0) {
            _masterVault.withdrawFunds(pool, payable(provider), amounts.baseTokensToTransferFromMasterVault);
        }

        // ensure that the average rate is reset when the pool is being emptied
        if (amounts.newBaseTokenTradingLiquidity == 0) {
            data.averageRate.rate = zeroFraction112();
        }

        // if the new network token trading liquidity is below the minimum liquidity for trading - reset the liquidity
        if (amounts.newNetworkTokenTradingLiquidity < _networkSettings.minLiquidityForTrading()) {
            _resetTradingLiquidity(
                contextId,
                pool,
                data,
                amounts.newNetworkTokenTradingLiquidity,
                TRADING_STATUS_UPDATE_MIN_LIQUIDITY
            );
        }

        emit TokenWithdrawn({
            contextId: contextId,
            token: pool,
            provider: provider,
            tokenAmount: amounts.baseTokensToTransferFromMasterVault,
            poolTokenAmount: poolTokenAmount,
            externalProtectionBaseTokenAmount: amounts.baseTokensToTransferFromEPV,
            networkTokenAmount: amounts.networkTokensToMintForProvider,
            withdrawalFeeAmount: amounts.baseTokensWithdrawalFee
        });

        _dispatchTradingLiquidityEvents(contextId, pool, newPoolTokenTotalSupply, prevLiquidity, data.liquidity);
    }

    /**
     * @dev sets the default trading fee (in units of PPM)
     */
    function _setDefaultTradingFeePPM(uint32 newDefaultTradingFeePPM) private {
        uint32 prevDefaultTradingFeePPM = _defaultTradingFeePPM;
        if (prevDefaultTradingFeePPM == newDefaultTradingFeePPM) {
            return;
        }

        _defaultTradingFeePPM = newDefaultTradingFeePPM;

        emit DefaultTradingFeePPMUpdated({ prevFeePPM: prevDefaultTradingFeePPM, newFeePPM: newDefaultTradingFeePPM });
    }

    /**
     * @dev returns a storage reference to pool data
     */
    function _poolStorage(Token pool) private view returns (Pool storage) {
        Pool storage data = _poolData[pool];
        if (!_validPool(data)) {
            revert DoesNotExist();
        }

        return data;
    }

    /**
     * @dev returns whether a pool is valid
     */
    function _validPool(Pool memory pool) private pure returns (bool) {
        return address(pool.poolToken) != address(0);
    }

    /**
     * @dev calculates pool tokens amount
     */
    function _underlyingToPoolToken(
        uint256 poolTokenSupply,
        uint256 tokenAmount,
        uint256 stakedBalance
    ) private pure returns (uint256) {
        if (poolTokenSupply == 0) {
            // if this is the initial liquidity provision - use a one-to-one pool token to base token rate
            if (stakedBalance > 0) {
                revert InvalidStakedBalance();
            }

            return tokenAmount;
        }

        return MathEx.mulDivF(tokenAmount, poolTokenSupply, stakedBalance);
    }

    /**
     * @dev adjusts the trading liquidity based on the base token vault balance and funding limits
     */
    function _updateTradingLiquidity(
        bytes32 contextId,
        Token pool,
        Pool storage data,
        PoolLiquidity memory liquidity,
        Fraction memory fundingRate,
        uint256 minLiquidityForTrading
    ) private {
        // ensure that the base token reserve isn't empty
        uint256 tokenReserveAmount = pool.balanceOf(address(_masterVault));
        if (tokenReserveAmount == 0) {
            _resetTradingLiquidity(contextId, pool, data, TRADING_STATUS_UPDATE_MIN_LIQUIDITY);

            return;
        }

        // if the pool rate is valid and unstable, then return
        if (_isPoolRateValidAndUnstable(liquidity, data.averageRate)) {
            return;
        }

        // calculate the target network token trading liquidity based on the smaller between the following:
        // - pool funding limit (e.g., the total funding limit could have been reduced by the DAO)
        // - network token liquidity required to match previously deposited based token liquidity
        // - maximum available network token trading liquidity (current amount + available funding)
        uint256 targetNetworkTokenTradingLiquidity = Math.min(
            Math.min(
                _networkSettings.poolFundingLimit(pool),
                MathEx.mulDivF(tokenReserveAmount, fundingRate.n, fundingRate.d)
            ),
            liquidity.networkTokenTradingLiquidity + _masterPool.availableFunding(pool)
        );

        // ensure that the target is above the minimum liquidity for trading
        if (targetNetworkTokenTradingLiquidity < minLiquidityForTrading) {
            _resetTradingLiquidity(contextId, pool, data, TRADING_STATUS_UPDATE_MIN_LIQUIDITY);

            return;
        }

        // calculate the new network token trading liquidity and cap it by the growth factor
        if (liquidity.networkTokenTradingLiquidity == 0) {
            // if the current network token trading liquidity is 0, set it to the minimum liquidity for trading (with an
            // additional buffer so that initial trades will be less likely to trigger disabling of trading)
            uint256 newTargetNetworkTokenTradingLiquidity = minLiquidityForTrading *
                BOOTSTRAPPING_LIQUIDITY_BUFFER_FACTOR;

            // ensure that we're not allocating more than the previously established limits
            if (newTargetNetworkTokenTradingLiquidity > targetNetworkTokenTradingLiquidity) {
                return;
            }

            targetNetworkTokenTradingLiquidity = newTargetNetworkTokenTradingLiquidity;
        } else if (targetNetworkTokenTradingLiquidity >= liquidity.networkTokenTradingLiquidity) {
            // if the target is above the current trading liquidity, limit it by factoring the current value up
            targetNetworkTokenTradingLiquidity = Math.min(
                targetNetworkTokenTradingLiquidity,
                liquidity.networkTokenTradingLiquidity * LIQUIDITY_GROWTH_FACTOR
            );
        } else {
            // if the target is below the current trading liquidity, limit it by factoring the current value down
            targetNetworkTokenTradingLiquidity = Math.max(
                targetNetworkTokenTradingLiquidity,
                liquidity.networkTokenTradingLiquidity / LIQUIDITY_GROWTH_FACTOR
            );
        }

        // update funding from the master pool
        if (targetNetworkTokenTradingLiquidity > liquidity.networkTokenTradingLiquidity) {
            _masterPool.requestFunding(
                contextId,
                pool,
                targetNetworkTokenTradingLiquidity - liquidity.networkTokenTradingLiquidity
            );
        } else if (targetNetworkTokenTradingLiquidity < liquidity.networkTokenTradingLiquidity) {
            _masterPool.renounceFunding(
                contextId,
                pool,
                liquidity.networkTokenTradingLiquidity - targetNetworkTokenTradingLiquidity
            );
        }

        // calculate the base token trading liquidity based on the new network token trading liquidity and the effective
        // funding rate (please note that the effective funding rate is always the rate between the network token and
        // the base token)
        uint256 baseTokenTradingLiquidity = MathEx.mulDivF(
            targetNetworkTokenTradingLiquidity,
            fundingRate.d,
            fundingRate.n
        );

        // update the liquidity data of the pool
        PoolLiquidity memory newLiquidity = PoolLiquidity({
            networkTokenTradingLiquidity: targetNetworkTokenTradingLiquidity,
            baseTokenTradingLiquidity: baseTokenTradingLiquidity,
            stakedBalance: liquidity.stakedBalance
        });

        data.liquidity = newLiquidity;

        _dispatchTradingLiquidityEvents(contextId, pool, data.poolToken.totalSupply(), liquidity, newLiquidity);
    }

    function _dispatchTradingLiquidityEvents(
        bytes32 contextId,
        Token pool,
        PoolLiquidity memory prevLiquidity,
        PoolLiquidity memory newLiquidity
    ) private {
        if (newLiquidity.networkTokenTradingLiquidity != prevLiquidity.networkTokenTradingLiquidity) {
            emit TradingLiquidityUpdated({
                contextId: contextId,
                pool: pool,
                token: Token(address(_networkToken)),
                liquidity: newLiquidity.networkTokenTradingLiquidity
            });
        }

        if (newLiquidity.baseTokenTradingLiquidity != prevLiquidity.baseTokenTradingLiquidity) {
            emit TradingLiquidityUpdated({
                contextId: contextId,
                pool: pool,
                token: pool,
                liquidity: newLiquidity.baseTokenTradingLiquidity
            });
        }
    }

    function _dispatchTradingLiquidityEvents(
        bytes32 contextId,
        Token pool,
        uint256 poolTokenTotalSupply,
        PoolLiquidity memory prevLiquidity,
        PoolLiquidity memory newLiquidity
    ) private {
        _dispatchTradingLiquidityEvents(contextId, pool, prevLiquidity, newLiquidity);

        if (newLiquidity.stakedBalance != prevLiquidity.stakedBalance) {
            emit TotalLiquidityUpdated({
                contextId: contextId,
                pool: pool,
                poolTokenSupply: poolTokenTotalSupply,
                stakedBalance: newLiquidity.stakedBalance,
                actualBalance: pool.balanceOf(address(_masterVault))
            });
        }
    }

    /**
     * @dev resets trading liquidity and renounces any remaining network token funding
     */
    function _resetTradingLiquidity(
        bytes32 contextId,
        Token pool,
        Pool storage data,
        uint8 reason
    ) private {
        _resetTradingLiquidity(contextId, pool, data, data.liquidity.networkTokenTradingLiquidity, reason);
    }

    /**
     * @dev resets trading liquidity and renounces any remaining network token funding
     */
    function _resetTradingLiquidity(
        bytes32 contextId,
        Token pool,
        Pool storage data,
        uint256 currentNetworkTokenTradingLiquidity,
        uint8 reason
    ) private {
        // reset the network and base token trading liquidities
        data.liquidity.networkTokenTradingLiquidity = 0;
        data.liquidity.baseTokenTradingLiquidity = 0;

        // reset the recent average rage
        data.averageRate = AverageRate({ blockNumber: 0, rate: zeroFraction112() });

        // ensure that trading is disabled
        if (data.tradingEnabled) {
            data.tradingEnabled = false;

            emit TradingEnabled({ pool: pool, newStatus: false, reason: reason });
        }

        // renounce all network liquidity
        if (currentNetworkTokenTradingLiquidity > 0) {
            _masterPool.renounceFunding(contextId, pool, currentNetworkTokenTradingLiquidity);
        }
    }

    /**
     * @dev returns initial trading params
     */
    function _initTrade(
        bytes32 contextId,
        Token sourceToken,
        Token targetToken,
        uint256 amount,
        uint256 limit,
        bool bySourceAmount
    ) private view returns (TradeIntermediateResult memory result) {
        // ensure that the network token is either the source or the target pool
        bool isSourceNetworkToken = sourceToken.isEqual(_networkToken);
        bool isTargetNetworkToken = targetToken.isEqual(_networkToken);

        if (isSourceNetworkToken && !isTargetNetworkToken) {
            result.isSourceNetworkToken = true;
            result.pool = targetToken;
        } else if (!isSourceNetworkToken && isTargetNetworkToken) {
            result.isSourceNetworkToken = false;
            result.pool = sourceToken;
        } else {
            // the network token isn't one of the pools or is both of them
            revert DoesNotExist();
        }

        Pool memory data = _poolData[result.pool];
        if (!_validPool(data)) {
            revert DoesNotExist();
        }

        // verify that trading is enabled
        if (!data.tradingEnabled) {
            revert TradingDisabled();
        }

        result.contextId = contextId;
        result.bySourceAmount = bySourceAmount;

        if (result.bySourceAmount) {
            result.sourceAmount = amount;
        } else {
            result.targetAmount = amount;
        }

        result.limit = limit;
        result.tradingFeePPM = data.tradingFeePPM;

        PoolLiquidity memory liquidity = data.liquidity;
        if (result.isSourceNetworkToken) {
            result.sourceBalance = liquidity.networkTokenTradingLiquidity;
            result.targetBalance = liquidity.baseTokenTradingLiquidity;
        } else {
            result.sourceBalance = liquidity.baseTokenTradingLiquidity;
            result.targetBalance = liquidity.networkTokenTradingLiquidity;
        }

        result.stakedBalance = liquidity.stakedBalance;
    }

    /**
     * @dev returns trade amount and fee by providing the source amount
     */
    function _tradeAmountAndFeeBySourceAmount(
        uint256 sourceBalance,
        uint256 targetBalance,
        uint32 tradingFeePPM,
        uint256 sourceAmount
    ) private pure returns (TradeAmountAndFee memory) {
        if (sourceBalance == 0 || targetBalance == 0) {
            revert InsufficientLiquidity();
        }

        uint256 targetAmount = MathEx.mulDivF(targetBalance, sourceAmount, sourceBalance + sourceAmount);
        uint256 tradingFeeAmount = MathEx.mulDivF(targetAmount, tradingFeePPM, PPM_RESOLUTION);

        return TradeAmountAndFee({ amount: targetAmount - tradingFeeAmount, tradingFeeAmount: tradingFeeAmount });
    }

    /**
     * @dev returns trade amount and fee by providing either the target amount
     */
    function _tradeAmountAndFeeByTargetAmount(
        uint256 sourceBalance,
        uint256 targetBalance,
        uint32 tradingFeePPM,
        uint256 targetAmount
    ) private pure returns (TradeAmountAndFee memory) {
        if (sourceBalance == 0) {
            revert InsufficientLiquidity();
        }

        uint256 tradingFeeAmount = MathEx.mulDivF(targetAmount, tradingFeePPM, PPM_RESOLUTION - tradingFeePPM);
        uint256 fullTargetAmount = targetAmount + tradingFeeAmount;
        uint256 sourceAmount = MathEx.mulDivF(sourceBalance, fullTargetAmount, targetBalance - fullTargetAmount);

        return TradeAmountAndFee({ amount: sourceAmount, tradingFeeAmount: tradingFeeAmount });
    }

    /**
     * @dev processes a trade by providing either the source or the target amount and updates the in-memory intermediate
     * result
     */
    function _processTrade(TradeIntermediateResult memory result) private view {
        TradeAmountAndFee memory tradeAmountAndFee;

        if (result.bySourceAmount) {
            tradeAmountAndFee = _tradeAmountAndFeeBySourceAmount(
                result.sourceBalance,
                result.targetBalance,
                result.tradingFeePPM,
                result.sourceAmount
            );

            result.targetAmount = tradeAmountAndFee.amount;

            // ensure that the target amount is above the requested minimum return amount
            if (result.targetAmount < result.limit) {
                revert InsufficientTargetAmount();
            }
        } else {
            tradeAmountAndFee = _tradeAmountAndFeeByTargetAmount(
                result.sourceBalance,
                result.targetBalance,
                result.tradingFeePPM,
                result.targetAmount
            );

            result.sourceAmount = tradeAmountAndFee.amount;

            // ensure that the user has provided enough tokens to make the trade
            if (result.sourceAmount > result.limit) {
                revert InsufficientSourceAmount();
            }
        }

        result.tradingFeeAmount = tradeAmountAndFee.tradingFeeAmount;

        // sync the trading and staked balance
        result.sourceBalance += result.sourceAmount;
        result.targetBalance -= result.targetAmount;

        if (result.isSourceNetworkToken) {
            result.stakedBalance += result.tradingFeeAmount;
        }

        _processNetworkFee(result);
    }

    /**
     * @dev processes the network fee and updates the in-memory intermediate result
     */
    function _processNetworkFee(TradeIntermediateResult memory result) private view {
        uint32 networkFeePPM = _networkSettings.networkFeePPM();
        if (networkFeePPM == 0) {
            return;
        }

        // calculate the target network fee amount and update the trading fee amount accordingly
        uint256 targetNetworkFeeAmount = MathEx.mulDivF(result.tradingFeeAmount, networkFeePPM, PPM_RESOLUTION);
        result.tradingFeeAmount -= targetNetworkFeeAmount;

        if (!result.isSourceNetworkToken) {
            result.networkFeeAmount = targetNetworkFeeAmount;

            return;
        }

        // trade the network fee (taken from the base token) to the network token
        result.networkFeeAmount = _tradeAmountAndFeeBySourceAmount(
            result.targetBalance,
            result.sourceBalance,
            0,
            targetNetworkFeeAmount
        ).amount;

        // since we have received the network fee in base tokens and have traded them for network tokens (so that
        // the network fee is always kept in network tokens), we'd need to adapt the trading liquidity and the
        // staked balance accordingly
        result.targetBalance += targetNetworkFeeAmount;
        result.sourceBalance -= result.networkFeeAmount;
        result.stakedBalance -= targetNetworkFeeAmount;
    }

    /**
     * @dev performs a trade
     */
    function _performTrade(TradeIntermediateResult memory result) private {
        Pool storage data = _poolData[result.pool];
        PoolLiquidity memory prevLiquidity = data.liquidity;

        // update the recent average rate
<<<<<<< HEAD
        _updateAverageRate(data, params.liquidity);
=======
        _updateAverageRate(
            data,
            Fraction({ n: prevLiquidity.networkTokenTradingLiquidity, d: prevLiquidity.baseTokenTradingLiquidity })
        );
>>>>>>> 00beb886

        _processTrade(result);

        // sync the reserve balances and process the network fee
        PoolLiquidity memory newLiquidity = PoolLiquidity({
            networkTokenTradingLiquidity: result.isSourceNetworkToken ? result.sourceBalance : result.targetBalance,
            baseTokenTradingLiquidity: result.isSourceNetworkToken ? result.targetBalance : result.sourceBalance,
            stakedBalance: result.stakedBalance
        });

        _dispatchTradingLiquidityEvents(result.contextId, result.pool, prevLiquidity, newLiquidity);

        data.liquidity = newLiquidity;
    }

    /**
     * @dev returns whether the pool's rate is valid and stable
     */
    function _isPoolRateValidAndStable(PoolLiquidity memory liquidity, AverageRate memory averageRateInfo)
        private
        view
        returns (bool)
    {
        Fraction memory spotRate = _spotRate(liquidity);

        return
            isFractionPositive(spotRate) &&
            isFraction112Positive(averageRateInfo.rate) &&
            _isPoolRateStable(spotRate, averageRateInfo);
    }

    /**
     * @dev returns whether the pool's rate is valid and unstable
     */
    function _isPoolRateValidAndUnstable(PoolLiquidity memory liquidity, AverageRate memory averageRateInfo)
        private
        view
        returns (bool)
    {
        Fraction memory spotRate = _spotRate(liquidity);

        return
            isFractionPositive(spotRate) &&
            isFraction112Positive(averageRateInfo.rate) &&
            !_isPoolRateStable(spotRate, averageRateInfo);
    }

    /**
     * @dev returns whether the pool's rate is stable
     */
    function _isPoolRateStable(Fraction memory spotRate, AverageRate memory averageRateInfo)
        private
        view
        returns (bool)
    {
        Fraction112 memory averageRate = averageRateInfo.rate;

        if (averageRateInfo.blockNumber != _blockNumber()) {
            averageRate = _averageRate(averageRate, spotRate);
        }

        return MathEx.isInRange(fromFraction112(averageRate), spotRate, RATE_MAX_DEVIATION_PPM);
    }

    /**
     * @dev updates the average rate
     */
    function _updateAverageRate(Pool storage data, PoolLiquidity memory liquidity) private {
        uint32 blockNumber = _blockNumber();

        if (data.averageRate.blockNumber != blockNumber) {
            data.averageRate = AverageRate({
                blockNumber: blockNumber,
                rate: _averageRate(data.averageRate.rate, _spotRate(liquidity))
            });
        }
    }

    /**
     * @dev returns the average rate
     */
    function _averageRate(Fraction112 memory averageRate, Fraction memory spotRate)
        private
        pure
        returns (Fraction112 memory)
    {
        return
            toFraction112(
                MathEx.weightedAverage(
                    fromFraction112(averageRate),
                    spotRate,
                    EMA_AVERAGE_RATE_WEIGHT,
                    EMA_SPOT_RATE_WEIGHT
                )
            );
    }

    /**
     * @dev returns the spot rate
     */
    function _spotRate(PoolLiquidity memory liquidity) private pure returns (Fraction memory) {
        return Fraction({ n: liquidity.networkTokenTradingLiquidity, d: liquidity.baseTokenTradingLiquidity });
    }
}<|MERGE_RESOLUTION|>--- conflicted
+++ resolved
@@ -1401,14 +1401,7 @@
         PoolLiquidity memory prevLiquidity = data.liquidity;
 
         // update the recent average rate
-<<<<<<< HEAD
-        _updateAverageRate(data, params.liquidity);
-=======
-        _updateAverageRate(
-            data,
-            Fraction({ n: prevLiquidity.networkTokenTradingLiquidity, d: prevLiquidity.baseTokenTradingLiquidity })
-        );
->>>>>>> 00beb886
+        _updateAverageRate(data, prevLiquidity);
 
         _processTrade(result);
 
