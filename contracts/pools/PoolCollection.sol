--- conflicted
+++ resolved
@@ -724,18 +724,14 @@
     ) external view greaterThanZero(sourceAmount) returns (TradeAmountAndFee memory) {
         TradeIntermediateResult memory result = _initTrade(bytes32(0), sourceToken, targetToken, sourceAmount, 1, true);
 
-<<<<<<< HEAD
+        _processTrade(result);
+
         return
             TradeAmountAndFee({
                 amount: result.targetAmount,
                 tradingFeeAmount: result.tradingFeeAmount,
                 networkFeeAmount: result.networkFeeAmount
             });
-=======
-        _processTrade(result);
-
-        return TradeAmountAndFee({ amount: result.targetAmount, tradingFeeAmount: result.tradingFeeAmount });
->>>>>>> d456c297
     }
 
     /**
@@ -755,18 +751,14 @@
             false
         );
 
-<<<<<<< HEAD
+        _processTrade(result);
+
         return
             TradeAmountAndFee({
                 amount: result.sourceAmount,
                 tradingFeeAmount: result.tradingFeeAmount,
                 networkFeeAmount: result.networkFeeAmount
             });
-=======
-        _processTrade(result);
-
-        return TradeAmountAndFee({ amount: result.sourceAmount, tradingFeeAmount: result.tradingFeeAmount });
->>>>>>> d456c297
     }
 
     /**
