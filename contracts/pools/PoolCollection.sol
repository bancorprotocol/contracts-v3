// SPDX-License-Identifier: SEE LICENSE IN LICENSE
pragma solidity 0.8.12;

import { EnumerableSet } from "@openzeppelin/contracts/utils/structs/EnumerableSet.sol";
import { IERC20 } from "@openzeppelin/contracts/token/ERC20/IERC20.sol";
import { Math } from "@openzeppelin/contracts/utils/math/Math.sol";

import { Token } from "../token/Token.sol";
import { TokenLibrary } from "../token/TokenLibrary.sol";

import { IMasterVault } from "../vaults/interfaces/IMasterVault.sol";
import { IExternalProtectionVault } from "../vaults/interfaces/IExternalProtectionVault.sol";

import { IVersioned } from "../utility/interfaces/IVersioned.sol";

import { Fraction, Fraction112, Sint256 } from "../utility/Types.sol";
import { PPM_RESOLUTION } from "../utility/Constants.sol";
import { Owned } from "../utility/Owned.sol";
import { BlockNumber } from "../utility/BlockNumber.sol";
import { FractionLibrary, zeroFraction, zeroFraction112 } from "../utility/FractionLibrary.sol";
import { MathEx } from "../utility/MathEx.sol";

// prettier-ignore
import {
    Utils,
    AlreadyExists,
    DoesNotExist,
    InvalidPoolCollection,
    InvalidStakedBalance
} from "../utility/Utils.sol";

import { INetworkSettings, NotWhitelisted } from "../network/interfaces/INetworkSettings.sol";
import { IBancorNetwork } from "../network/interfaces/IBancorNetwork.sol";

import { IPoolToken } from "./interfaces/IPoolToken.sol";
import { IPoolTokenFactory } from "./interfaces/IPoolTokenFactory.sol";
import { IPoolCollectionUpgrader } from "./interfaces/IPoolCollectionUpgrader.sol";

// prettier-ignore
import {
    AverageRate,
    IPoolCollection,
    PoolLiquidity,
    Pool,
    TRADING_STATUS_UPDATE_DEFAULT,
    TRADING_STATUS_UPDATE_ADMIN,
    TRADING_STATUS_UPDATE_MIN_LIQUIDITY,
    TradeAmountAndFee,
    WithdrawalAmounts
} from "./interfaces/IPoolCollection.sol";

import { IBNTPool } from "./interfaces/IBNTPool.sol";

import { PoolCollectionWithdrawal } from "./PoolCollectionWithdrawal.sol";

// base token withdrawal output amounts
struct InternalWithdrawalAmounts {
    uint256 baseTokensToTransferFromMasterVault; // base token amount to transfer from the master vault to the provider
    uint256 bntToMintForProvider; // BNT amount to mint directly for the provider
    uint256 baseTokensToTransferFromEPV; // base token amount to transfer from the external protection vault to the provider
    Sint256 baseTokensTradingLiquidityDelta; // base token amount to add to the trading liquidity
    Sint256 bntTradingLiquidityDelta; // BNT amount to add to the trading liquidity and to the master vault
    Sint256 bntProtocolHoldingsDelta; // BNT amount add to the protocol equity
    uint256 baseTokensWithdrawalFee; // base token amount to keep in the pool as a withdrawal fee
    uint256 baseTokensWithdrawalAmount; // base token amount equivalent to the base pool token's withdrawal amount
    uint256 poolTokenTotalSupply; // base pool token's total supply
    uint256 newBaseTokenTradingLiquidity; // new base token trading liquidity
    uint256 newBNTTradingLiquidity; // new BNT trading liquidity
}

struct TradingLiquidityAction {
    bool update;
    uint256 newAmount;
}

enum PoolRateState {
    Uninitialized,
    Unstable,
    Stable
}

/**
 * @dev Pool Collection contract
 *
 * notes:
 *
 * - the address of reserve token serves as the pool unique ID in both contract functions and events
 */
contract PoolCollection is IPoolCollection, Owned, BlockNumber, Utils {
    using TokenLibrary for Token;
    using FractionLibrary for Fraction;
    using FractionLibrary for Fraction112;
    using EnumerableSet for EnumerableSet.AddressSet;

    error AlreadyEnabled();
    error DepositLimitExceeded();
    error DepositingDisabled();
    error InsufficientLiquidity();
    error InsufficientSourceAmount();
    error InsufficientTargetAmount();
    error InvalidRate();
    error RateUnstable();
    error TradingDisabled();

    uint16 private constant POOL_TYPE = 1;
    uint256 private constant LIQUIDITY_GROWTH_FACTOR = 2;
    uint256 private constant BOOTSTRAPPING_LIQUIDITY_BUFFER_FACTOR = 2;
    uint32 private constant DEFAULT_TRADING_FEE_PPM = 2000; // 0.2%
    uint32 private constant RATE_MAX_DEVIATION_PPM = 10000; // %1

    // the average rate is recalculated based on the ratio between the weights of the rates the smaller the weights are,
    // the larger the supported range of each one of the rates is
    uint256 private constant EMA_AVERAGE_RATE_WEIGHT = 4;
    uint256 private constant EMA_SPOT_RATE_WEIGHT = 1;

    struct TradeIntermediateResult {
        uint256 sourceAmount;
        uint256 targetAmount;
        uint256 limit;
        uint256 tradingFeeAmount;
        uint256 networkFeeAmount;
        uint256 sourceBalance;
        uint256 targetBalance;
        uint256 stakedBalance;
        Token pool;
        bool isSourceBNT;
        bool bySourceAmount;
        uint32 tradingFeePPM;
        bytes32 contextId;
    }

    struct TradeAmountAndTradingFee {
        uint256 amount;
        uint256 tradingFeeAmount;
    }

    // the network contract
    IBancorNetwork private immutable _network;

    // the address of the BNT token
    IERC20 private immutable _bnt;

    // the network settings contract
    INetworkSettings private immutable _networkSettings;

    // the master vault contract
    IMasterVault private immutable _masterVault;

    // the BNT pool contract
    IBNTPool internal immutable _bntPool;

    // the address of the external protection vault
    IExternalProtectionVault private immutable _externalProtectionVault;

    // the pool token factory contract
    IPoolTokenFactory private immutable _poolTokenFactory;

    // the pool collection upgrader contract
    IPoolCollectionUpgrader private immutable _poolCollectionUpgrader;

    // a mapping between tokens and their pools
    mapping(Token => Pool) internal _poolData;

    // the set of all pools which are managed by this pool collection
    EnumerableSet.AddressSet private _pools;

    // the default trading fee (in units of PPM)
    uint32 private _defaultTradingFeePPM;

    /**
     * @dev triggered when a pool is created
     */
    event PoolCreated(IPoolToken indexed poolToken, Token indexed token);

    /**
     * @dev triggered when a pool is migrated into this pool collection
     */
    event PoolMigratedIn(Token indexed token);

    /**
     * @dev triggered when a pool is migrated out of this pool collection
     */
    event PoolMigratedOut(Token indexed token);

    /**
     * @dev triggered when the default trading fee is updated
     */
    event DefaultTradingFeePPMUpdated(uint32 prevFeePPM, uint32 newFeePPM);

    /**
     * @dev triggered when a specific pool's trading fee is updated
     */
    event TradingFeePPMUpdated(Token indexed pool, uint32 prevFeePPM, uint32 newFeePPM);

    /**
     * @dev triggered when trading in a specific pool is enabled/disabled
     */
    event TradingEnabled(Token indexed pool, bool indexed newStatus, uint8 indexed reason);

    /**
     * @dev triggered when depositing into a specific pool is enabled/disabled
     */
    event DepositingEnabled(Token indexed pool, bool indexed newStatus);

    /**
     * @dev triggered when a pool's deposit limit is updated
     */
    event DepositLimitUpdated(Token indexed pool, uint256 prevDepositLimit, uint256 newDepositLimit);

    /**
     * @dev triggered when new liquidity is deposited into a pool
     */
    event TokenDeposited(
        bytes32 indexed contextId,
        Token indexed token,
        address indexed provider,
        uint256 tokenAmount,
        uint256 poolTokenAmount
    );

    /**
     * @dev triggered when existing liquidity is withdrawn from a pool
     */
    event TokenWithdrawn(
        bytes32 indexed contextId,
        Token indexed token,
        address indexed provider,
        uint256 tokenAmount,
        uint256 poolTokenAmount,
        uint256 externalProtectionBaseTokenAmount,
        uint256 bntAmount,
        uint256 withdrawalFeeAmount
    );

    /**
     * @dev triggered when the trading liquidity in a pool is updated
     */
    event TradingLiquidityUpdated(
        bytes32 indexed contextId,
        Token indexed pool,
        Token indexed token,
        uint256 prevLiquidity,
        uint256 newLiquidity
    );

    /**
     * @dev triggered when the total liquidity in a pool is updated
     */
    event TotalLiquidityUpdated(
        bytes32 indexed contextId,
        Token indexed pool,
        uint256 stakedBalance,
        uint256 poolTokenSupply,
        uint256 actualBalance
    );

    /**
     * @dev initializes a new PoolCollection contract
     */
    constructor(
        IBancorNetwork initNetwork,
        IERC20 initBNT,
        INetworkSettings initNetworkSettings,
        IMasterVault initMasterVault,
        IBNTPool initBNTPool,
        IExternalProtectionVault initExternalProtectionVault,
        IPoolTokenFactory initPoolTokenFactory,
        IPoolCollectionUpgrader initPoolCollectionUpgrader
    )
        validAddress(address(initNetwork))
        validAddress(address(initBNT))
        validAddress(address(initNetworkSettings))
        validAddress(address(initMasterVault))
        validAddress(address(initBNTPool))
        validAddress(address(initExternalProtectionVault))
        validAddress(address(initPoolTokenFactory))
        validAddress(address(initPoolCollectionUpgrader))
    {
        _network = initNetwork;
        _bnt = initBNT;
        _networkSettings = initNetworkSettings;
        _masterVault = initMasterVault;
        _bntPool = initBNTPool;
        _externalProtectionVault = initExternalProtectionVault;
        _poolTokenFactory = initPoolTokenFactory;
        _poolCollectionUpgrader = initPoolCollectionUpgrader;

        _setDefaultTradingFeePPM(DEFAULT_TRADING_FEE_PPM);
    }

    modifier validRate(Fraction memory rate) {
        _validRate(rate);

        _;
    }

    function _validRate(Fraction memory rate) internal pure {
        if (!rate.isPositive()) {
            revert InvalidRate();
        }
    }

    /**
     * @inheritdoc IVersioned
     */
    function version() external view virtual returns (uint16) {
        return 1;
    }

    /**
     * @inheritdoc IPoolCollection
     */
    function poolType() external pure returns (uint16) {
        return POOL_TYPE;
    }

    /**
     * @inheritdoc IPoolCollection
     */
    function defaultTradingFeePPM() external view returns (uint32) {
        return _defaultTradingFeePPM;
    }

    /**
     * @inheritdoc IPoolCollection
     */
    function pools() external view returns (Token[] memory) {
        uint256 length = _pools.length();
        Token[] memory list = new Token[](length);
        for (uint256 i = 0; i < length; i++) {
            list[i] = Token(_pools.at(i));
        }
        return list;
    }

    /**
     * @inheritdoc IPoolCollection
     */
    function poolCount() external view returns (uint256) {
        return _pools.length();
    }

    /**
     * @dev sets the default trading fee (in units of PPM)
     *
     * requirements:
     *
     * - the caller must be the owner of the contract
     */
    function setDefaultTradingFeePPM(uint32 newDefaultTradingFeePPM)
        external
        onlyOwner
        validFee(newDefaultTradingFeePPM)
    {
        _setDefaultTradingFeePPM(newDefaultTradingFeePPM);
    }

    /**
     * @inheritdoc IPoolCollection
     */
    function createPool(Token token) external only(address(_network)) {
        if (!_networkSettings.isTokenWhitelisted(token)) {
            revert NotWhitelisted();
        }

        IPoolToken newPoolToken = IPoolToken(_poolTokenFactory.createPoolToken(token));

        newPoolToken.acceptOwnership();

        Pool memory newPool = Pool({
            poolToken: newPoolToken,
            tradingFeePPM: _defaultTradingFeePPM,
            tradingEnabled: false,
            depositingEnabled: true,
            averageRate: AverageRate({ blockNumber: 0, rate: zeroFraction112() }),
            depositLimit: 0,
            liquidity: PoolLiquidity({ bntTradingLiquidity: 0, baseTokenTradingLiquidity: 0, stakedBalance: 0 })
        });

        _addPool(token, newPool);

        emit PoolCreated({ poolToken: newPoolToken, token: token });

        emit TradingEnabled({ pool: token, newStatus: false, reason: TRADING_STATUS_UPDATE_DEFAULT });
        emit TradingFeePPMUpdated({ pool: token, prevFeePPM: 0, newFeePPM: newPool.tradingFeePPM });
        emit DepositingEnabled({ pool: token, newStatus: newPool.depositingEnabled });
        emit DepositLimitUpdated({ pool: token, prevDepositLimit: 0, newDepositLimit: newPool.depositLimit });
    }

    /**
     * @inheritdoc IPoolCollection
     */
    function isPoolValid(Token pool) external view returns (bool) {
        return _validPool(_poolData[pool]);
    }

    /**
     * @inheritdoc IPoolCollection
     */
    function poolData(Token pool) external view returns (Pool memory) {
        return _poolData[pool];
    }

    /**
     * @inheritdoc IPoolCollection
     */
    function poolLiquidity(Token pool) external view returns (PoolLiquidity memory) {
        return _poolData[pool].liquidity;
    }

    /**
     * @inheritdoc IPoolCollection
     */
    function poolToken(Token pool) external view returns (IPoolToken) {
        return _poolData[pool].poolToken;
    }

    /**
     * @inheritdoc IPoolCollection
     */
    function poolTokenToUnderlying(Token pool, uint256 poolTokenAmount) external view returns (uint256) {
        Pool memory data = _poolData[pool];

        return _poolTokenToUnderlying(data.poolToken.totalSupply(), poolTokenAmount, data.liquidity.stakedBalance);
    }

    /**
     * @inheritdoc IPoolCollection
     */
    function underlyingToPoolToken(Token pool, uint256 tokenAmount) external view returns (uint256) {
        Pool memory data = _poolData[pool];

        return _underlyingToPoolToken(data.poolToken.totalSupply(), tokenAmount, data.liquidity.stakedBalance);
    }

    /**
     * @inheritdoc IPoolCollection
     */
    function poolTokenAmountToBurn(
        Token pool,
        uint256 tokenAmountToDistribute,
        uint256 protocolPoolTokenAmount
    ) external view returns (uint256) {
        if (tokenAmountToDistribute == 0) {
            return 0;
        }

        Pool memory data = _poolData[pool];

        uint256 poolTokenSupply = data.poolToken.totalSupply();
        uint256 val = tokenAmountToDistribute * poolTokenSupply;

        return
            MathEx.mulDivF(
                val,
                poolTokenSupply,
                val + data.liquidity.stakedBalance * (poolTokenSupply - protocolPoolTokenAmount)
            );
    }

    /**
     * @dev sets the trading fee of a given pool
     *
     * requirements:
     *
     * - the caller must be the owner of the contract
     */
    function setTradingFeePPM(Token pool, uint32 newTradingFeePPM) external onlyOwner validFee(newTradingFeePPM) {
        Pool storage data = _poolStorage(pool);

        uint32 prevTradingFeePPM = data.tradingFeePPM;
        if (prevTradingFeePPM == newTradingFeePPM) {
            return;
        }

        data.tradingFeePPM = newTradingFeePPM;

        emit TradingFeePPMUpdated({ pool: pool, prevFeePPM: prevTradingFeePPM, newFeePPM: newTradingFeePPM });
    }

    /**
     * @dev enables trading in a given pool, by providing the funding rate as two virtual balances, and updates its
     * trading liquidity
     *
     * requirements:
     *
     * - the caller must be the owner of the contract
     */
    function enableTrading(
        Token pool,
        uint256 bntRate,
        uint256 baseTokenRate
    ) external onlyOwner {
        Fraction memory fundingRate = Fraction({ n: bntRate, d: baseTokenRate });
        _validRate(fundingRate);

        Pool storage data = _poolStorage(pool);

        if (data.tradingEnabled) {
            revert AlreadyEnabled();
        }

        // adjust the trading liquidity based on the base token vault balance and funding limits
        uint256 minLiquidityForTrading = _networkSettings.minLiquidityForTrading();
        _updateTradingLiquidity(bytes32(0), pool, data, data.liquidity, fundingRate, minLiquidityForTrading);

        // verify that the BNT trading liquidity is equal or greater than the minimum liquidity for trading
        if (data.liquidity.bntTradingLiquidity < minLiquidityForTrading) {
            revert InsufficientLiquidity();
        }

        data.averageRate = AverageRate({ blockNumber: _blockNumber(), rate: fundingRate.toFraction112() });

        data.tradingEnabled = true;

        emit TradingEnabled({ pool: pool, newStatus: true, reason: TRADING_STATUS_UPDATE_ADMIN });
    }

    /**
     * @dev disables trading in a given pool
     *
     * requirements:
     *
     * - the caller must be the owner of the contract
     */
    function disableTrading(Token pool) external onlyOwner {
        Pool storage data = _poolStorage(pool);

        _resetTradingLiquidity(bytes32(0), pool, data, TRADING_STATUS_UPDATE_ADMIN);
    }

    /**
     * @dev enables/disables depositing into a given pool
     *
     * requirements:
     *
     * - the caller must be the owner of the contract
     */
    function enableDepositing(Token pool, bool status) external onlyOwner {
        Pool storage data = _poolStorage(pool);

        if (data.depositingEnabled == status) {
            return;
        }

        data.depositingEnabled = status;

        emit DepositingEnabled({ pool: pool, newStatus: status });
    }

    /**
     * @dev sets the deposit limit of a given pool
     *
     * requirements:
     *
     * - the caller must be the owner of the contract
     */
    function setDepositLimit(Token pool, uint256 newDepositLimit) external onlyOwner {
        Pool storage data = _poolStorage(pool);

        uint256 prevDepositLimit = data.depositLimit;
        if (prevDepositLimit == newDepositLimit) {
            return;
        }

        data.depositLimit = newDepositLimit;

        emit DepositLimitUpdated({ pool: pool, prevDepositLimit: prevDepositLimit, newDepositLimit: newDepositLimit });
    }

    /**
     * @inheritdoc IPoolCollection
     */
    function depositFor(
        bytes32 contextId,
        address provider,
        Token pool,
        uint256 tokenAmount
<<<<<<< HEAD
    ) external only(address(_network)) validAddress(provider) greaterThanZero(tokenAmount) returns (uint256) {
=======
    )
        external
        only(address(_network))
        validAddress(provider)
        greaterThanZero(tokenAmount)
        returns (uint256)
    {
>>>>>>> 7418a31b
        Pool storage data = _poolStorage(pool);

        if (!data.depositingEnabled) {
            revert DepositingDisabled();
        }

        // calculate the pool token amount to mint
        uint256 currentStakedBalance = data.liquidity.stakedBalance;
        uint256 prevPoolTokenTotalSupply = data.poolToken.totalSupply();
        uint256 poolTokenAmount = _underlyingToPoolToken(prevPoolTokenTotalSupply, tokenAmount, currentStakedBalance);

        // verify that the staked balance and the newly deposited amount isn't higher than the deposit limit
        uint256 newStakedBalance = currentStakedBalance + tokenAmount;
        if (newStakedBalance > data.depositLimit) {
            revert DepositLimitExceeded();
        }

        PoolLiquidity memory prevLiquidity = data.liquidity;

        // update the staked balance with the full base token amount
        data.liquidity.stakedBalance = newStakedBalance;

        // mint pool tokens to the provider
        data.poolToken.mint(provider, poolTokenAmount);

        // adjust the trading liquidity based on the base token vault balance and funding limits
        _updateTradingLiquidity(
            contextId,
            pool,
            data,
            data.liquidity,
            data.averageRate.rate.fromFraction112(),
            _networkSettings.minLiquidityForTrading()
        );

        emit TokenDeposited({
            contextId: contextId,
            token: pool,
            provider: provider,
            tokenAmount: tokenAmount,
            poolTokenAmount: poolTokenAmount
        });

        _dispatchTradingLiquidityEvents(
            contextId,
            pool,
            prevPoolTokenTotalSupply + poolTokenAmount,
            prevLiquidity,
            data.liquidity
        );

        return poolTokenAmount;
    }

    /**
     * @inheritdoc IPoolCollection
     */
    function withdraw(
        bytes32 contextId,
        address provider,
        Token pool,
        uint256 poolTokenAmount
    ) external only(address(_network)) validAddress(provider) greaterThanZero(poolTokenAmount) returns (uint256) {
        // obtain the withdrawal amounts
        InternalWithdrawalAmounts memory amounts = _poolWithdrawalAmounts(pool, poolTokenAmount);

        // execute the actual withdrawal
        _executeWithdrawal(contextId, provider, pool, poolTokenAmount, amounts);

        return amounts.baseTokensToTransferFromMasterVault;
    }

    /**
     * @inheritdoc IPoolCollection
     */
    function withdrawalAmounts(Token pool, uint256 poolTokenAmount)
        external
        view
        validAddress(address(pool))
        greaterThanZero(poolTokenAmount)
        returns (WithdrawalAmounts memory)
    {
        InternalWithdrawalAmounts memory amounts = _poolWithdrawalAmounts(pool, poolTokenAmount);

        return
            WithdrawalAmounts({
                totalAmount: amounts.baseTokensWithdrawalAmount - amounts.baseTokensWithdrawalFee,
                baseTokenAmount: amounts.baseTokensToTransferFromMasterVault + amounts.baseTokensToTransferFromEPV,
                bntAmount: amounts.bntToMintForProvider
            });
    }

    /**
     * @inheritdoc IPoolCollection
     */
    function tradeBySourceAmount(
        bytes32 contextId,
        Token sourceToken,
        Token targetToken,
        uint256 sourceAmount,
        uint256 minReturnAmount
    )
        external
        only(address(_network))
        greaterThanZero(sourceAmount)
        greaterThanZero(minReturnAmount)
        returns (TradeAmountAndFee memory)
    {
        TradeIntermediateResult memory result = _initTrade(
            contextId,
            sourceToken,
            targetToken,
            sourceAmount,
            minReturnAmount,
            true
        );

        _performTrade(result);

        return
            TradeAmountAndFee({
                amount: result.targetAmount,
                tradingFeeAmount: result.tradingFeeAmount,
                networkFeeAmount: result.networkFeeAmount
            });
    }

    /**
     * @inheritdoc IPoolCollection
     */
    function tradeByTargetAmount(
        bytes32 contextId,
        Token sourceToken,
        Token targetToken,
        uint256 targetAmount,
        uint256 maxSourceAmount
    )
        external
        only(address(_network))
        greaterThanZero(targetAmount)
        greaterThanZero(maxSourceAmount)
        returns (TradeAmountAndFee memory)
    {
        TradeIntermediateResult memory result = _initTrade(
            contextId,
            sourceToken,
            targetToken,
            targetAmount,
            maxSourceAmount,
            false
        );

        _performTrade(result);

        return
            TradeAmountAndFee({
                amount: result.sourceAmount,
                tradingFeeAmount: result.tradingFeeAmount,
                networkFeeAmount: result.networkFeeAmount
            });
    }

    /**
     * @inheritdoc IPoolCollection
     */
    function tradeOutputAndFeeBySourceAmount(
        Token sourceToken,
        Token targetToken,
        uint256 sourceAmount
    ) external view greaterThanZero(sourceAmount) returns (TradeAmountAndFee memory) {
        TradeIntermediateResult memory result = _initTrade(bytes32(0), sourceToken, targetToken, sourceAmount, 1, true);

        _processTrade(result);

        return
            TradeAmountAndFee({
                amount: result.targetAmount,
                tradingFeeAmount: result.tradingFeeAmount,
                networkFeeAmount: result.networkFeeAmount
            });
    }

    /**
     * @inheritdoc IPoolCollection
     */
    function tradeInputAndFeeByTargetAmount(
        Token sourceToken,
        Token targetToken,
        uint256 targetAmount
    ) external view greaterThanZero(targetAmount) returns (TradeAmountAndFee memory) {
        TradeIntermediateResult memory result = _initTrade(
            bytes32(0),
            sourceToken,
            targetToken,
            targetAmount,
            type(uint256).max,
            false
        );

        _processTrade(result);

        return
            TradeAmountAndFee({
                amount: result.sourceAmount,
                tradingFeeAmount: result.tradingFeeAmount,
                networkFeeAmount: result.networkFeeAmount
            });
    }

    /**
     * @inheritdoc IPoolCollection
     */
    function onFeesCollected(Token pool, uint256 feeAmount) external only(address(_network)) {
        if (feeAmount == 0) {
            return;
        }

        Pool storage data = _poolStorage(pool);

        // increase the staked balance by the given amount
        data.liquidity.stakedBalance += feeAmount;
    }

    /**
     * @inheritdoc IPoolCollection
     */
    function migratePoolIn(Token pool, Pool calldata data)
        external
        validAddress(address(pool))
        only(address(_poolCollectionUpgrader))
    {
        _addPool(pool, data);

        data.poolToken.acceptOwnership();

        emit PoolMigratedIn({ token: pool });
    }

    /**
     * @inheritdoc IPoolCollection
     */
    function migratePoolOut(Token pool, IPoolCollection targetPoolCollection)
        external
        validAddress(address(targetPoolCollection))
        only(address(_poolCollectionUpgrader))
    {
        if (_network.latestPoolCollection(POOL_TYPE) != targetPoolCollection) {
            revert InvalidPoolCollection();
        }

        IPoolToken cachedPoolToken = _poolData[pool].poolToken;

        _removePool(pool);

        cachedPoolToken.transferOwnership(address(targetPoolCollection));

        emit PoolMigratedOut({ token: pool });
    }

    /**
     * @dev adds a pool
     */
    function _addPool(Token pool, Pool memory data) private {
        if (!_pools.add(address(pool))) {
            revert AlreadyExists();
        }

        _poolData[pool] = data;
    }

    /**
     * @dev removes a pool
     */
    function _removePool(Token pool) private {
        if (!_pools.remove(address(pool))) {
            revert DoesNotExist();
        }

        delete _poolData[pool];
    }

    /**
     * @dev returns withdrawal amounts
     */
    function _poolWithdrawalAmounts(Token pool, uint256 poolTokenAmount)
        internal
        view
        returns (InternalWithdrawalAmounts memory)
    {
        Pool memory data = _poolData[pool];
        if (!_validPool(data)) {
            revert DoesNotExist();
        }

        // the base token trading liquidity of a given pool can never be higher than the base token balance of the vault
        // whenever the base token trading liquidity is updated, it is set to at most the base token balance of the vault
        uint256 baseTokenExcessAmount = pool.balanceOf(address(_masterVault)) -
            data.liquidity.baseTokenTradingLiquidity;

        uint256 poolTokenTotalSupply = data.poolToken.totalSupply();

        uint256 baseTokensWithdrawalAmount = _poolTokenToUnderlying(
            poolTokenTotalSupply,
            poolTokenAmount,
            data.liquidity.stakedBalance
        );

        PoolCollectionWithdrawal.Output memory output = PoolCollectionWithdrawal.calculateWithdrawalAmounts(
            data.liquidity.bntTradingLiquidity,
            data.liquidity.baseTokenTradingLiquidity,
            baseTokenExcessAmount,
            data.liquidity.stakedBalance,
            pool.balanceOf(address(_externalProtectionVault)),
            data.tradingFeePPM,
            _networkSettings.withdrawalFeePPM(),
            baseTokensWithdrawalAmount
        );

        return
            InternalWithdrawalAmounts({
                baseTokensToTransferFromMasterVault: output.s,
                bntToMintForProvider: output.t,
                baseTokensToTransferFromEPV: output.u,
                baseTokensTradingLiquidityDelta: output.r,
                bntTradingLiquidityDelta: output.p,
                bntProtocolHoldingsDelta: output.q,
                baseTokensWithdrawalFee: output.v,
                baseTokensWithdrawalAmount: baseTokensWithdrawalAmount,
                poolTokenTotalSupply: poolTokenTotalSupply,
                newBaseTokenTradingLiquidity: output.r.isNeg
                    ? data.liquidity.baseTokenTradingLiquidity - output.r.value
                    : data.liquidity.baseTokenTradingLiquidity + output.r.value,
                newBNTTradingLiquidity: output.p.isNeg
                    ? data.liquidity.bntTradingLiquidity - output.p.value
                    : data.liquidity.bntTradingLiquidity + output.p.value
            });
    }

    /**
     * @dev executes the following actions:
     *
     * - burn the network's base pool tokens
     * - update the pool's base token staked balance
     * - update the pool's base token trading liquidity
     * - update the pool's BNT trading liquidity
     * - update the pool's trading liquidity product
     * - emit an event if the pool's BNT trading liquidity has crossed the minimum threshold
     *   (either above the threshold or below the threshold)
     */
    function _executeWithdrawal(
        bytes32 contextId,
        address provider,
        Token pool,
        uint256 poolTokenAmount,
        InternalWithdrawalAmounts memory amounts
    ) private {
        Pool storage data = _poolStorage(pool);
        PoolLiquidity storage liquidity = data.liquidity;
        PoolLiquidity memory prevLiquidity = liquidity;
        AverageRate memory averageRate = data.averageRate;

        if (_poolRateState(prevLiquidity, averageRate) == PoolRateState.Unstable) {
            revert RateUnstable();
        }

        data.poolToken.burnFrom(address(_network), poolTokenAmount);
        uint256 newPoolTokenTotalSupply = amounts.poolTokenTotalSupply - poolTokenAmount;

        liquidity.stakedBalance = MathEx.mulDivF(
            liquidity.stakedBalance,
            newPoolTokenTotalSupply,
            amounts.poolTokenTotalSupply
        );

        liquidity.baseTokenTradingLiquidity = amounts.newBaseTokenTradingLiquidity;
        liquidity.bntTradingLiquidity = amounts.newBNTTradingLiquidity;

        if (amounts.bntProtocolHoldingsDelta.value > 0) {
            assert(amounts.bntProtocolHoldingsDelta.isNeg); // currently no support for requesting funding here

            _bntPool.renounceFunding(contextId, pool, amounts.bntProtocolHoldingsDelta.value);
        }

        if (amounts.bntTradingLiquidityDelta.value > 0) {
            if (amounts.bntTradingLiquidityDelta.isNeg) {
                _bntPool.burnFromVault(amounts.bntTradingLiquidityDelta.value);
            } else {
                _bntPool.mint(address(_masterVault), amounts.bntTradingLiquidityDelta.value);
            }
        }

        // if the provider should receive some BNT - ask the BNT pool to mint BNT to the provider
        if (amounts.bntToMintForProvider > 0) {
            _bntPool.mint(address(provider), amounts.bntToMintForProvider);
        }

        // if the provider should receive some base tokens from the external protection vault - remove the tokens from
        // the external protection vault and send them to the master vault
        if (amounts.baseTokensToTransferFromEPV > 0) {
            _externalProtectionVault.withdrawFunds(
                pool,
                payable(address(_masterVault)),
                amounts.baseTokensToTransferFromEPV
            );
            amounts.baseTokensToTransferFromMasterVault += amounts.baseTokensToTransferFromEPV;
        }

        // if the provider should receive some base tokens from the master vault - remove the tokens from the master
        // vault and send them to the provider
        if (amounts.baseTokensToTransferFromMasterVault > 0) {
            _masterVault.withdrawFunds(pool, payable(provider), amounts.baseTokensToTransferFromMasterVault);
        }

        // ensure that the average rate is reset when the pool is being emptied
        if (amounts.newBaseTokenTradingLiquidity == 0) {
            data.averageRate.rate = zeroFraction112();
        }

        // if the new BNT trading liquidity is below the minimum liquidity for trading - reset the liquidity
        if (amounts.newBNTTradingLiquidity < _networkSettings.minLiquidityForTrading()) {
            _resetTradingLiquidity(
                contextId,
                pool,
                data,
                amounts.newBNTTradingLiquidity,
                TRADING_STATUS_UPDATE_MIN_LIQUIDITY
            );
        }

        emit TokenWithdrawn({
            contextId: contextId,
            token: pool,
            provider: provider,
            tokenAmount: amounts.baseTokensToTransferFromMasterVault,
            poolTokenAmount: poolTokenAmount,
            externalProtectionBaseTokenAmount: amounts.baseTokensToTransferFromEPV,
            bntAmount: amounts.bntToMintForProvider,
            withdrawalFeeAmount: amounts.baseTokensWithdrawalFee
        });

        _dispatchTradingLiquidityEvents(contextId, pool, newPoolTokenTotalSupply, prevLiquidity, data.liquidity);
    }

    /**
     * @dev sets the default trading fee (in units of PPM)
     */
    function _setDefaultTradingFeePPM(uint32 newDefaultTradingFeePPM) private {
        uint32 prevDefaultTradingFeePPM = _defaultTradingFeePPM;
        if (prevDefaultTradingFeePPM == newDefaultTradingFeePPM) {
            return;
        }

        _defaultTradingFeePPM = newDefaultTradingFeePPM;

        emit DefaultTradingFeePPMUpdated({ prevFeePPM: prevDefaultTradingFeePPM, newFeePPM: newDefaultTradingFeePPM });
    }

    /**
     * @dev returns a storage reference to pool data
     */
    function _poolStorage(Token pool) private view returns (Pool storage) {
        Pool storage data = _poolData[pool];
        if (!_validPool(data)) {
            revert DoesNotExist();
        }

        return data;
    }

    /**
     * @dev returns whether a pool is valid
     */
    function _validPool(Pool memory pool) private pure returns (bool) {
        return address(pool.poolToken) != address(0);
    }

    /**
     * @dev calculates base tokens amount
     */
    function _poolTokenToUnderlying(
        uint256 poolTokenSupply,
        uint256 poolTokenAmount,
        uint256 stakedBalance
    ) private pure returns (uint256) {
        if (poolTokenSupply == 0) {
            // if this is the initial liquidity provision - use a one-to-one pool token to base token rate
            if (stakedBalance > 0) {
                revert InvalidStakedBalance();
            }

            return poolTokenAmount;
        }

        return MathEx.mulDivF(poolTokenAmount, stakedBalance, poolTokenSupply);
    }

    /**
     * @dev calculates pool tokens amount
     */
    function _underlyingToPoolToken(
        uint256 poolTokenSupply,
        uint256 tokenAmount,
        uint256 stakedBalance
    ) private pure returns (uint256) {
        if (poolTokenSupply == 0) {
            // if this is the initial liquidity provision - use a one-to-one pool token to base token rate
            if (stakedBalance > 0) {
                revert InvalidStakedBalance();
            }

            return tokenAmount;
        }

        return MathEx.mulDivF(tokenAmount, poolTokenSupply, stakedBalance);
    }

    /**
     * @dev returns the target BNT trading liquidity, and whether or not it needs to be updated
     */
    function _calcTargetBNTTradingLiquidity(
        uint256 tokenReserveAmount,
        uint256 poolFundingLimit,
        uint256 availableFunding,
        PoolLiquidity memory liquidity,
        Fraction memory fundingRate,
        uint256 minLiquidityForTrading
    ) private pure returns (TradingLiquidityAction memory) {
        // calculate the target BNT trading liquidity based on the smaller between the following:
        // - pool funding limit (e.g., the total funding limit could have been reduced by the DAO)
        // - BNT liquidity required to match previously deposited based token liquidity
        // - maximum available BNT trading liquidity (current amount + available funding)
        uint256 targetBNTTradingLiquidity = Math.min(
            Math.min(poolFundingLimit, MathEx.mulDivF(tokenReserveAmount, fundingRate.n, fundingRate.d)),
            liquidity.bntTradingLiquidity + availableFunding
        );

        // ensure that the target is above the minimum liquidity for trading
        if (targetBNTTradingLiquidity < minLiquidityForTrading) {
            return TradingLiquidityAction({ update: true, newAmount: 0 });
        }

        // calculate the new BNT trading liquidity and cap it by the growth factor
        if (liquidity.bntTradingLiquidity == 0) {
            // if the current BNT trading liquidity is 0, set it to the minimum liquidity for trading (with an
            // additional buffer so that initial trades will be less likely to trigger disabling of trading)
            uint256 newTargetBNTTradingLiquidity = minLiquidityForTrading * BOOTSTRAPPING_LIQUIDITY_BUFFER_FACTOR;

            // ensure that we're not allocating more than the previously established limits
            if (newTargetBNTTradingLiquidity > targetBNTTradingLiquidity) {
                return TradingLiquidityAction({ update: false, newAmount: 0 });
            }

            targetBNTTradingLiquidity = newTargetBNTTradingLiquidity;
        } else if (targetBNTTradingLiquidity >= liquidity.bntTradingLiquidity) {
            // if the target is above the current trading liquidity, limit it by factoring the current value up
            targetBNTTradingLiquidity = Math.min(
                targetBNTTradingLiquidity,
                liquidity.bntTradingLiquidity * LIQUIDITY_GROWTH_FACTOR
            );
        } else {
            // if the target is below the current trading liquidity, limit it by factoring the current value down
            targetBNTTradingLiquidity = Math.max(
                targetBNTTradingLiquidity,
                liquidity.bntTradingLiquidity / LIQUIDITY_GROWTH_FACTOR
            );
        }

        return TradingLiquidityAction({ update: true, newAmount: targetBNTTradingLiquidity });
    }

    /**
     * @dev adjusts the trading liquidity based on the base token vault balance and funding limits
     */
    function _updateTradingLiquidity(
        bytes32 contextId,
        Token pool,
        Pool storage data,
        PoolLiquidity memory liquidity,
        Fraction memory fundingRate,
        uint256 minLiquidityForTrading
    ) private {
        // ensure that the base token reserve isn't empty
        uint256 tokenReserveAmount = pool.balanceOf(address(_masterVault));
        if (tokenReserveAmount == 0) {
            _resetTradingLiquidity(contextId, pool, data, TRADING_STATUS_UPDATE_MIN_LIQUIDITY);

            return;
        }

        if (_poolRateState(liquidity, data.averageRate) == PoolRateState.Unstable) {
            return;
        }

        if (!fundingRate.isPositive()) {
            _resetTradingLiquidity(contextId, pool, data, TRADING_STATUS_UPDATE_MIN_LIQUIDITY);

            return;
        }

        TradingLiquidityAction memory action = _calcTargetBNTTradingLiquidity(
            tokenReserveAmount,
            _networkSettings.poolFundingLimit(pool),
            _bntPool.availableFunding(pool),
            liquidity,
            fundingRate,
            minLiquidityForTrading
        );

        if (!action.update) {
            return;
        }

        if (action.newAmount == 0) {
            _resetTradingLiquidity(contextId, pool, data, TRADING_STATUS_UPDATE_MIN_LIQUIDITY);

            return;
        }

        // update funding from the BNT pool
        if (action.newAmount > liquidity.bntTradingLiquidity) {
            _bntPool.requestFunding(contextId, pool, action.newAmount - liquidity.bntTradingLiquidity);
        } else if (action.newAmount < liquidity.bntTradingLiquidity) {
            _bntPool.renounceFunding(contextId, pool, liquidity.bntTradingLiquidity - action.newAmount);
        }

        // calculate the base token trading liquidity based on the new BNT trading liquidity and the effective
        // funding rate (please note that the effective funding rate is always the rate between BNT and the base token)
        uint256 baseTokenTradingLiquidity = MathEx.mulDivF(action.newAmount, fundingRate.d, fundingRate.n);

        // update the liquidity data of the pool
        PoolLiquidity memory newLiquidity = PoolLiquidity({
            bntTradingLiquidity: action.newAmount,
            baseTokenTradingLiquidity: baseTokenTradingLiquidity,
            stakedBalance: liquidity.stakedBalance
        });

        data.liquidity = newLiquidity;

        _dispatchTradingLiquidityEvents(contextId, pool, data.poolToken.totalSupply(), liquidity, newLiquidity);
    }

    function _dispatchTradingLiquidityEvents(
        bytes32 contextId,
        Token pool,
        PoolLiquidity memory prevLiquidity,
        PoolLiquidity memory newLiquidity
    ) private {
        if (newLiquidity.bntTradingLiquidity != prevLiquidity.bntTradingLiquidity) {
            emit TradingLiquidityUpdated({
                contextId: contextId,
                pool: pool,
                token: Token(address(_bnt)),
                prevLiquidity: prevLiquidity.bntTradingLiquidity,
                newLiquidity: newLiquidity.bntTradingLiquidity
            });
        }

        if (newLiquidity.baseTokenTradingLiquidity != prevLiquidity.baseTokenTradingLiquidity) {
            emit TradingLiquidityUpdated({
                contextId: contextId,
                pool: pool,
                token: pool,
                prevLiquidity: prevLiquidity.baseTokenTradingLiquidity,
                newLiquidity: newLiquidity.baseTokenTradingLiquidity
            });
        }
    }

    function _dispatchTradingLiquidityEvents(
        bytes32 contextId,
        Token pool,
        uint256 poolTokenTotalSupply,
        PoolLiquidity memory prevLiquidity,
        PoolLiquidity memory newLiquidity
    ) private {
        _dispatchTradingLiquidityEvents(contextId, pool, prevLiquidity, newLiquidity);

        if (newLiquidity.stakedBalance != prevLiquidity.stakedBalance) {
            emit TotalLiquidityUpdated({
                contextId: contextId,
                pool: pool,
                poolTokenSupply: poolTokenTotalSupply,
                stakedBalance: newLiquidity.stakedBalance,
                actualBalance: pool.balanceOf(address(_masterVault))
            });
        }
    }

    /**
     * @dev resets trading liquidity and renounces any remaining BNT funding
     */
    function _resetTradingLiquidity(
        bytes32 contextId,
        Token pool,
        Pool storage data,
        uint8 reason
    ) private {
        _resetTradingLiquidity(contextId, pool, data, data.liquidity.bntTradingLiquidity, reason);
    }

    /**
     * @dev resets trading liquidity and renounces any remaining BNT funding
     */
    function _resetTradingLiquidity(
        bytes32 contextId,
        Token pool,
        Pool storage data,
        uint256 currentBNTTradingLiquidity,
        uint8 reason
    ) private {
        // reset the network and base token trading liquidities
        data.liquidity.bntTradingLiquidity = 0;
        data.liquidity.baseTokenTradingLiquidity = 0;

        // reset the recent average rage
        data.averageRate = AverageRate({ blockNumber: 0, rate: zeroFraction112() });

        // ensure that trading is disabled
        if (data.tradingEnabled) {
            data.tradingEnabled = false;

            emit TradingEnabled({ pool: pool, newStatus: false, reason: reason });
        }

        // renounce all network liquidity
        if (currentBNTTradingLiquidity > 0) {
            _bntPool.renounceFunding(contextId, pool, currentBNTTradingLiquidity);
        }
    }

    /**
     * @dev returns initial trading params
     */
    function _initTrade(
        bytes32 contextId,
        Token sourceToken,
        Token targetToken,
        uint256 amount,
        uint256 limit,
        bool bySourceAmount
    ) private view returns (TradeIntermediateResult memory result) {
        // ensure that BNT is either the source or the target token
        bool isSourceBNT = sourceToken.isEqual(_bnt);
        bool isTargetBNT = targetToken.isEqual(_bnt);

        if (isSourceBNT && !isTargetBNT) {
            result.isSourceBNT = true;
            result.pool = targetToken;
        } else if (!isSourceBNT && isTargetBNT) {
            result.isSourceBNT = false;
            result.pool = sourceToken;
        } else {
            // BNT isn't one of the tokens or is both of them
            revert DoesNotExist();
        }

        Pool memory data = _poolData[result.pool];
        if (!_validPool(data)) {
            revert DoesNotExist();
        }

        // verify that trading is enabled
        if (!data.tradingEnabled) {
            revert TradingDisabled();
        }

        result.contextId = contextId;
        result.bySourceAmount = bySourceAmount;

        if (result.bySourceAmount) {
            result.sourceAmount = amount;
        } else {
            result.targetAmount = amount;
        }

        result.limit = limit;
        result.tradingFeePPM = data.tradingFeePPM;

        PoolLiquidity memory liquidity = data.liquidity;
        if (result.isSourceBNT) {
            result.sourceBalance = liquidity.bntTradingLiquidity;
            result.targetBalance = liquidity.baseTokenTradingLiquidity;
        } else {
            result.sourceBalance = liquidity.baseTokenTradingLiquidity;
            result.targetBalance = liquidity.bntTradingLiquidity;
        }

        result.stakedBalance = liquidity.stakedBalance;
    }

    /**
     * @dev returns trade amount and fee by providing the source amount
     */
    function _tradeAmountAndFeeBySourceAmount(
        uint256 sourceBalance,
        uint256 targetBalance,
        uint32 tradingFeePPM,
        uint256 sourceAmount
    ) private pure returns (TradeAmountAndTradingFee memory) {
        if (sourceBalance == 0 || targetBalance == 0) {
            revert InsufficientLiquidity();
        }

        uint256 targetAmount = MathEx.mulDivF(targetBalance, sourceAmount, sourceBalance + sourceAmount);
        uint256 tradingFeeAmount = MathEx.mulDivF(targetAmount, tradingFeePPM, PPM_RESOLUTION);

        return
            TradeAmountAndTradingFee({ amount: targetAmount - tradingFeeAmount, tradingFeeAmount: tradingFeeAmount });
    }

    /**
     * @dev returns trade amount and fee by providing either the target amount
     */
    function _tradeAmountAndFeeByTargetAmount(
        uint256 sourceBalance,
        uint256 targetBalance,
        uint32 tradingFeePPM,
        uint256 targetAmount
    ) private pure returns (TradeAmountAndTradingFee memory) {
        if (sourceBalance == 0) {
            revert InsufficientLiquidity();
        }

        uint256 tradingFeeAmount = MathEx.mulDivF(targetAmount, tradingFeePPM, PPM_RESOLUTION - tradingFeePPM);
        uint256 fullTargetAmount = targetAmount + tradingFeeAmount;
        uint256 sourceAmount = MathEx.mulDivF(sourceBalance, fullTargetAmount, targetBalance - fullTargetAmount);

        return TradeAmountAndTradingFee({ amount: sourceAmount, tradingFeeAmount: tradingFeeAmount });
    }

    /**
     * @dev processes a trade by providing either the source or the target amount and updates the in-memory intermediate
     * result
     */
    function _processTrade(TradeIntermediateResult memory result) private view {
        TradeAmountAndTradingFee memory tradeAmountAndFee;

        if (result.bySourceAmount) {
            tradeAmountAndFee = _tradeAmountAndFeeBySourceAmount(
                result.sourceBalance,
                result.targetBalance,
                result.tradingFeePPM,
                result.sourceAmount
            );

            result.targetAmount = tradeAmountAndFee.amount;

            // ensure that the target amount is above the requested minimum return amount
            if (result.targetAmount < result.limit) {
                revert InsufficientTargetAmount();
            }
        } else {
            tradeAmountAndFee = _tradeAmountAndFeeByTargetAmount(
                result.sourceBalance,
                result.targetBalance,
                result.tradingFeePPM,
                result.targetAmount
            );

            result.sourceAmount = tradeAmountAndFee.amount;

            // ensure that the user has provided enough tokens to make the trade
            if (result.sourceAmount > result.limit) {
                revert InsufficientSourceAmount();
            }
        }

        result.tradingFeeAmount = tradeAmountAndFee.tradingFeeAmount;

        // sync the trading and staked balance
        result.sourceBalance += result.sourceAmount;
        result.targetBalance -= result.targetAmount;

        if (result.isSourceBNT) {
            result.stakedBalance += result.tradingFeeAmount;
        }

        _processNetworkFee(result);
    }

    /**
     * @dev processes the network fee and updates the in-memory intermediate result
     */
    function _processNetworkFee(TradeIntermediateResult memory result) private view {
        uint32 networkFeePPM = _networkSettings.networkFeePPM();
        if (networkFeePPM == 0) {
            return;
        }

        // calculate the target network fee amount and update the trading fee amount accordingly
        uint256 targetNetworkFeeAmount = MathEx.mulDivF(result.tradingFeeAmount, networkFeePPM, PPM_RESOLUTION);
        result.tradingFeeAmount -= targetNetworkFeeAmount;

        if (!result.isSourceBNT) {
            result.networkFeeAmount = targetNetworkFeeAmount;

            return;
        }

        // trade the network fee (taken from the base token) to BNT
        result.networkFeeAmount = _tradeAmountAndFeeBySourceAmount(
            result.targetBalance,
            result.sourceBalance,
            0,
            targetNetworkFeeAmount
        ).amount;

        // since we have received the network fee in base tokens and have traded them for BNT (so that the network fee
        // is always kept in BNT), we'd need to adapt the trading liquidity and the staked balance accordingly
        result.targetBalance += targetNetworkFeeAmount;
        result.sourceBalance -= result.networkFeeAmount;
        result.stakedBalance -= targetNetworkFeeAmount;
    }

    /**
     * @dev performs a trade
     */
    function _performTrade(TradeIntermediateResult memory result) private {
        Pool storage data = _poolData[result.pool];
        PoolLiquidity memory prevLiquidity = data.liquidity;

        // update the recent average rate
        _updateAverageRate(
            data,
            Fraction({ n: prevLiquidity.bntTradingLiquidity, d: prevLiquidity.baseTokenTradingLiquidity })
        );

        _processTrade(result);

        // sync the reserve balances and process the network fee
        PoolLiquidity memory newLiquidity = PoolLiquidity({
            bntTradingLiquidity: result.isSourceBNT ? result.sourceBalance : result.targetBalance,
            baseTokenTradingLiquidity: result.isSourceBNT ? result.targetBalance : result.sourceBalance,
            stakedBalance: result.stakedBalance
        });

        _dispatchTradingLiquidityEvents(result.contextId, result.pool, prevLiquidity, newLiquidity);

        data.liquidity = newLiquidity;
    }

    /**
     * @dev returns the state of a pool's rate
     */
    function _poolRateState(PoolLiquidity memory liquidity, AverageRate memory averageRateInfo)
        internal
        view
        returns (PoolRateState)
    {
        Fraction memory spotRate = Fraction({
            n: liquidity.bntTradingLiquidity,
            d: liquidity.baseTokenTradingLiquidity
        });

        Fraction112 memory averageRate = averageRateInfo.rate;

        if (!spotRate.isPositive() || !averageRate.isPositive()) {
            return PoolRateState.Uninitialized;
        }

        if (averageRateInfo.blockNumber != _blockNumber()) {
            averageRate = _calcAverageRate(averageRate, spotRate);
        }

        if (MathEx.isInRange(averageRate.fromFraction112(), spotRate, RATE_MAX_DEVIATION_PPM)) {
            return PoolRateState.Stable;
        }

        return PoolRateState.Unstable;
    }

    /**
     * @dev updates the average rate
     */
    function _updateAverageRate(Pool storage data, Fraction memory spotRate) private {
        uint32 blockNumber = _blockNumber();

        if (data.averageRate.blockNumber != blockNumber) {
            data.averageRate = AverageRate({
                blockNumber: blockNumber,
                rate: _calcAverageRate(data.averageRate.rate, spotRate)
            });
        }
    }

    /**
     * @dev calculates the average rate
     */
    function _calcAverageRate(Fraction112 memory averageRate, Fraction memory spotRate)
        private
        pure
        returns (Fraction112 memory)
    {
        return
            MathEx
                .weightedAverage(averageRate.fromFraction112(), spotRate, EMA_AVERAGE_RATE_WEIGHT, EMA_SPOT_RATE_WEIGHT)
                .toFraction112();
    }
}<|MERGE_RESOLUTION|>--- conflicted
+++ resolved
@@ -576,17 +576,7 @@
         address provider,
         Token pool,
         uint256 tokenAmount
-<<<<<<< HEAD
     ) external only(address(_network)) validAddress(provider) greaterThanZero(tokenAmount) returns (uint256) {
-=======
-    )
-        external
-        only(address(_network))
-        validAddress(provider)
-        greaterThanZero(tokenAmount)
-        returns (uint256)
-    {
->>>>>>> 7418a31b
         Pool storage data = _poolStorage(pool);
 
         if (!data.depositingEnabled) {
