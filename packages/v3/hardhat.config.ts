<<<<<<< HEAD
import fs from 'fs';
import path from 'path';

import { HardhatUserConfig } from 'hardhat/config';

import '@nomiclabs/hardhat-waffle';
=======
import { customChai } from './test/matchers';
>>>>>>> 927f90fd
import '@nomiclabs/hardhat-ethers';
import '@nomiclabs/hardhat-etherscan';
import '@nomiclabs/hardhat-waffle';
import '@typechain/hardhat';
import chai from 'chai';
import { BigNumber } from 'ethers';
import fs from 'fs';
import 'hardhat-abi-exporter';
import 'hardhat-contract-sizer';
import 'hardhat-dependency-compiler';
import 'hardhat-deploy';
import 'hardhat-gas-reporter';
<<<<<<< HEAD

import chai from 'chai';
import { customChai } from './test/matchers';
=======
import { HardhatUserConfig } from 'hardhat/config';
import path from 'path';
import 'solidity-coverage';
import 'tsconfig-paths/register';
>>>>>>> 927f90fd

chai.use(customChai);

const configPath = path.join(__dirname, '/config.json');
const configFile = fs.existsSync(configPath) ? JSON.parse(fs.readFileSync(configPath, 'utf8')) : {};

const loadAPIKey = (apiKeyName: string) => {
    return configFile.apiKeys ? (configFile.apiKeys[apiKeyName] ? configFile.apiKeys[apiKeyName] : '') : '';
};

// casting to unknown assume the good type is provided
const loadENVKey = <T>(envKeyName: string) => {
    return process.env[envKeyName] as unknown as T;
};

const configNetworks = configFile.networks || {};

const config: HardhatUserConfig = {
    networks: {
        hardhat: {
            hardfork: 'london',
            gasPrice: 'auto',
            gas: 9500000,
            accounts: {
                count: 10,
                accountsBalance: '10000000000000000000000000000'
            }
        },

        ...configNetworks
    },

    solidity: {
        version: '0.7.6',
        settings: {
            optimizer: {
                enabled: true,
                runs: 200
            },
            metadata: {
                bytecodeHash: 'none'
            },
            outputSelection: {
                '*': {
                    '*': ['storageLayout'] // Enable slots, offsets and types of the contract's state variables
                }
            }
        }
    },

    dependencyCompiler: {
        paths: [
            '@openzeppelin/contracts/proxy/ProxyAdmin.sol',
            '@openzeppelin/contracts/proxy/TransparentUpgradeableProxy.sol'
        ]
    },

    etherscan: {
        apiKey: loadAPIKey('etherscan')
    },

    contractSizer: {
        alphaSort: true,
        runOnCompile: false,
        disambiguatePaths: false
    },

    abiExporter: {
        path: './data/abi',
        clear: true
    },

    gasReporter: {
        currency: 'USD',
        enabled: loadENVKey('PROFILE')
    },

    mocha: {
        timeout: 600000,
        color: true,
        bail: loadENVKey('BAIL')
    }
};

export default config;

// patch BigNumber to include a min and a max functions
declare module 'ethers' {
    class BigNumber {
        static min(a: any, b: any): boolean;
        static max(a: any, b: any): boolean;
    }
}

BigNumber.min = (a: any, b: any) => (BigNumber.from(a).gt(b) ? b : a);
BigNumber.max = (a: any, b: any) => (BigNumber.from(a).gt(b) ? a : b);<|MERGE_RESOLUTION|>--- conflicted
+++ resolved
@@ -1,13 +1,4 @@
-<<<<<<< HEAD
-import fs from 'fs';
-import path from 'path';
-
-import { HardhatUserConfig } from 'hardhat/config';
-
-import '@nomiclabs/hardhat-waffle';
-=======
 import { customChai } from './test/matchers';
->>>>>>> 927f90fd
 import '@nomiclabs/hardhat-ethers';
 import '@nomiclabs/hardhat-etherscan';
 import '@nomiclabs/hardhat-waffle';
@@ -20,16 +11,9 @@
 import 'hardhat-dependency-compiler';
 import 'hardhat-deploy';
 import 'hardhat-gas-reporter';
-<<<<<<< HEAD
-
-import chai from 'chai';
-import { customChai } from './test/matchers';
-=======
 import { HardhatUserConfig } from 'hardhat/config';
 import path from 'path';
 import 'solidity-coverage';
-import 'tsconfig-paths/register';
->>>>>>> 927f90fd
 
 chai.use(customChai);
 
