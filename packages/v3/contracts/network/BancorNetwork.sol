--- conflicted
+++ resolved
@@ -3,11 +3,8 @@
 pragma abicoder v2;
 
 import { Address } from "@openzeppelin/contracts/utils/Address.sol";
-<<<<<<< HEAD
-import { SafeMath } from "@openzeppelin/contracts/math/SafeMath.sol";
-import { SignedSafeMath } from "@openzeppelin/contracts/math/SignedSafeMath.sol";
-=======
->>>>>>> 07676364
+import { SafeMath } from "@openzeppelin/contracts/utils/math/SafeMath.sol";
+import { SignedSafeMath } from "@openzeppelin/contracts/utils/math/SignedSafeMath.sol";
 import { IERC20 } from "@openzeppelin/contracts/token/ERC20/IERC20.sol";
 import { IERC20Permit } from "@openzeppelin/contracts/token/ERC20/extensions/draft-IERC20Permit.sol";
 import { ReentrancyGuardUpgradeable } from "@openzeppelin/contracts-upgradeable/security/ReentrancyGuardUpgradeable.sol";
@@ -54,11 +51,8 @@
  */
 contract BancorNetwork is IBancorNetwork, Upgradeable, ReentrancyGuardUpgradeable, Time, Utils {
     using Address for address payable;
-<<<<<<< HEAD
     using SafeMath for uint256;
     using SignedSafeMath for int256;
-=======
->>>>>>> 07676364
     using EnumerableSetUpgradeable for EnumerableSetUpgradeable.AddressSet;
     using ReserveTokenLibrary for ReserveToken;
 
