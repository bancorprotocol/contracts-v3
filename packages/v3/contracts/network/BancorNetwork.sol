// SPDX-License-Identifier: SEE LICENSE IN LICENSE
pragma solidity 0.8.10;
pragma abicoder v2;

import { Address } from "@openzeppelin/contracts/utils/Address.sol";
import { IERC20 } from "@openzeppelin/contracts/token/ERC20/IERC20.sol";
import { IERC20Permit } from "@openzeppelin/contracts/token/ERC20/extensions/draft-IERC20Permit.sol";
import { ReentrancyGuardUpgradeable } from "@openzeppelin/contracts-upgradeable/security/ReentrancyGuardUpgradeable.sol";
import { EnumerableSetUpgradeable } from "@openzeppelin/contracts-upgradeable/utils/structs/EnumerableSetUpgradeable.sol";

import { ITokenGovernance } from "@bancor/token-governance/contracts/ITokenGovernance.sol";

import { PPM_RESOLUTION } from "../utility/Constants.sol";
import { Upgradeable } from "../utility/Upgradeable.sol";
import { Time } from "../utility/Time.sol";
import { MathEx, uncheckedInc } from "../utility/MathEx.sol";

// prettier-ignore
import {
    Utils,
    AlreadyExists,
    DoesNotExist,
    InvalidPool,
    InvalidToken,
    InvalidType,
    NotEmpty,
    NotWhitelisted
 } from "../utility/Utils.sol";

import { IMasterVault } from "../vaults/interfaces/IMasterVault.sol";
import { IExternalProtectionVault } from "../vaults/interfaces/IExternalProtectionVault.sol";

import { ReserveToken, ReserveTokenLibrary } from "../token/ReserveToken.sol";

// prettier-ignore
import {
    IPoolCollection,
    PoolLiquidity,
    DepositAmounts as PoolCollectionDepositAmounts,
    WithdrawalAmounts as PoolCollectionWithdrawalAmounts,
    TradeAmountsWithLiquidity
} from "../pools/interfaces/IPoolCollection.sol";

import { IPoolCollectionUpgrader } from "../pools/interfaces/IPoolCollectionUpgrader.sol";

// prettier-ignore
import {
    IMasterPool,
    DepositAmounts as MasterPoolDepositAmounts,
    WithdrawalAmounts as MasterPoolWithdrawalAmounts
} from "../pools/interfaces/IMasterPool.sol";

import { IPoolToken } from "../pools/interfaces/IPoolToken.sol";

import { INetworkSettings } from "./interfaces/INetworkSettings.sol";
import { IPendingWithdrawals, WithdrawalRequest, CompletedWithdrawal } from "./interfaces/IPendingWithdrawals.sol";
import { IBancorNetwork, IFlashLoanRecipient } from "./interfaces/IBancorNetwork.sol";

import { TRADING_FEE, FLASH_LOAN_FEE } from "./FeeTypes.sol";

/**
 * @dev Bancor Network contract
 */
contract BancorNetwork is IBancorNetwork, Upgradeable, ReentrancyGuardUpgradeable, Time, Utils {
    error DeadlineExpired();
    error EthAmountMismatch();
    error InvalidTokens();
    error NetworkLiquidityDisabled();
    error PermitUnsupported();
    error InsufficientFlashLoanReturn();

    using Address for address payable;
    using EnumerableSetUpgradeable for EnumerableSetUpgradeable.AddressSet;
    using ReserveTokenLibrary for ReserveToken;

    // the address of the network token
    IERC20 private immutable _networkToken;

    // the address of the network token governance
    ITokenGovernance private immutable _networkTokenGovernance;

    // the address of the governance token
    IERC20 private immutable _govToken;

    // the address of the governance token governance
    ITokenGovernance private immutable _govTokenGovernance;

    // the network settings contract
    INetworkSettings private immutable _networkSettings;

<<<<<<< HEAD
    // the main vault contract
    IMasterVault private immutable _mainVault;
=======
    // the master vault contract
    IBancorVault private immutable _masterVault;
>>>>>>> 2c63dca4

    // the address of the external protection vault
    IExternalProtectionVault private immutable _externalProtectionVault;

    // the master pool token
    IPoolToken internal immutable _masterPoolToken;

    // the master pool contract
    IMasterPool internal _masterPool;

    // the pending withdrawals contract
    IPendingWithdrawals internal _pendingWithdrawals;

    // the pool collection upgrader contract
    IPoolCollectionUpgrader internal _poolCollectionUpgrader;

    // the set of all valid pool collections
    EnumerableSetUpgradeable.AddressSet private _poolCollections;

    // a mapping between the last pool collection that was added to the pool collections set and its type
    mapping(uint16 => IPoolCollection) private _latestPoolCollections;

    // the set of all pools
    EnumerableSetUpgradeable.AddressSet private _liquidityPools;

    // a mapping between pools and their respective pool collections
    mapping(ReserveToken => IPoolCollection) private _collectionByPool;

    // upgrade forward-compatibility storage gap
    uint256[MAX_GAP - 9] private __gap;

    /**
     * @dev triggered when the external protection vault is updated
     */
    event ExternalProtectionVaultUpdated(
        IExternalProtectionVault indexed prevVault,
        IExternalProtectionVault indexed newVault
    );

    /**
     * @dev triggered when a new pool collection is added
     */
    event PoolCollectionAdded(uint16 indexed poolType, IPoolCollection indexed poolCollection);

    /**
     * @dev triggered when an existing pool collection is removed
     */
    event PoolCollectionRemoved(uint16 indexed poolType, IPoolCollection indexed poolCollection);

    /**
     * @dev triggered when the latest pool collection, for a specific type, is replaced
     */
    event LatestPoolCollectionReplaced(
        uint16 indexed poolType,
        IPoolCollection indexed prevPoolCollection,
        IPoolCollection indexed newPoolCollection
    );

    /**
     * @dev triggered when a new pool is added
     */
    event PoolAdded(uint16 indexed poolType, ReserveToken indexed pool, IPoolCollection indexed poolCollection);

    /**
     * @dev triggered when base token liquidity is deposited
     */
    event BaseTokenDeposited(
        bytes32 indexed contextId,
        ReserveToken indexed token,
        address indexed provider,
        IPoolCollection poolCollection,
        uint256 depositAmount,
        uint256 poolTokenAmount
    );

    /**
     * @dev triggered when network token liquidity is deposited
     */
    event NetworkTokenDeposited(
        bytes32 indexed contextId,
        address indexed provider,
        uint256 depositAmount,
        uint256 poolTokenAmount,
        uint256 govTokenAmount
    );

    /**
     * @dev triggered when base token liquidity is withdrawn
     */
    event BaseTokenWithdrawn(
        bytes32 indexed contextId,
        ReserveToken indexed token,
        address indexed provider,
        IPoolCollection poolCollection,
        uint256 baseTokenAmount,
        uint256 poolTokenAmount,
        uint256 externalProtectionBaseTokenAmount,
        uint256 networkTokenAmount,
        uint256 withdrawalFeeAmount
    );

    /**
     * @dev triggered when network token liquidity is withdrawn
     */
    event NetworkTokenWithdrawn(
        bytes32 indexed contextId,
        address indexed provider,
        uint256 networkTokenAmount,
        uint256 poolTokenAmount,
        uint256 govTokenAmount,
        uint256 withdrawalFeeAmount
    );

    /**
     * @dev triggered when funds are migrated
     */
    event FundsMigrated(
        bytes32 indexed contextId,
        ReserveToken indexed token,
        address indexed provider,
        uint256 amount,
        uint256 availableTokens
    );

    /**
     * @dev triggered when the total liqudity in a pool is updated
     */
    event TotalLiquidityUpdated(
        bytes32 indexed contextId,
        ReserveToken indexed pool,
        uint256 poolTokenSupply,
        uint256 stakedBalance,
        uint256 actualBalance
    );

    /**
     * @dev triggered when the trading liqudity in a pool is updated
     */
    event TradingLiquidityUpdated(
        bytes32 indexed contextId,
        ReserveToken indexed pool,
        ReserveToken indexed reserveToken,
        uint256 liquidity
    );

    /**
     * @dev triggered on a successful trade
     */
    event TokensTraded(
        bytes32 contextId,
        ReserveToken indexed pool,
        ReserveToken indexed sourceToken,
        ReserveToken indexed targetToken,
        uint256 sourceAmount,
        uint256 targetAmount,
        address trader
    );

    /**
     * @dev triggered when a flash-loan is completed
     */
    event FlashLoanCompleted(
        bytes32 indexed contextId,
        ReserveToken indexed token,
        address indexed borrower,
        uint256 amount
    );

    /**
     * @dev triggered when trading/flash-loan fees are collected
     */
    event FeesCollected(
        bytes32 indexed contextId,
        ReserveToken indexed token,
        uint8 indexed feeType,
        uint256 amount,
        uint256 stakedBalance
    );

    /**
     * @dev a "virtual" constructor that is only used to set immutable state variables
     */
    constructor(
        ITokenGovernance initNetworkTokenGovernance,
        ITokenGovernance initGovTokenGovernance,
        INetworkSettings initNetworkSettings,
<<<<<<< HEAD
        IMasterVault initMainVault,
=======
        IBancorVault initMasterVault,
>>>>>>> 2c63dca4
        IExternalProtectionVault initExternalProtectionVault,
        IPoolToken initMasterPoolToken
    )
        validAddress(address(initNetworkTokenGovernance))
        validAddress(address(initGovTokenGovernance))
        validAddress(address(initNetworkSettings))
        validAddress(address(initMasterVault))
        validAddress(address(initExternalProtectionVault))
        validAddress(address(initMasterPoolToken))
    {
        _networkTokenGovernance = initNetworkTokenGovernance;
        _networkToken = initNetworkTokenGovernance.token();
        _govTokenGovernance = initGovTokenGovernance;
        _govToken = initGovTokenGovernance.token();

        _networkSettings = initNetworkSettings;
        _masterVault = initMasterVault;
        _externalProtectionVault = initExternalProtectionVault;
        _masterPoolToken = initMasterPoolToken;
    }

    /**
     * @dev fully initializes the contract and its parents
     */
    function initialize(
        IMasterPool initMasterPool,
        IPendingWithdrawals initPendingWithdrawals,
        IPoolCollectionUpgrader initPoolCollectionUpgrader
    )
        external
        validAddress(address(initMasterPool))
        validAddress(address(initPendingWithdrawals))
        validAddress(address(initPoolCollectionUpgrader))
        initializer
    {
        __BancorNetwork_init(initMasterPool, initPendingWithdrawals, initPoolCollectionUpgrader);
    }

    // solhint-disable func-name-mixedcase

    /**
     * @dev initializes the contract and its parents
     */
    function __BancorNetwork_init(
        IMasterPool initMasterPool,
        IPendingWithdrawals initPendingWithdrawals,
        IPoolCollectionUpgrader initPoolCollectionUpgrader
    ) internal initializer {
        __Upgradeable_init();
        __ReentrancyGuard_init();

        __BancorNetwork_init_unchained(initMasterPool, initPendingWithdrawals, initPoolCollectionUpgrader);
    }

    /**
     * @dev performs contract-specific initialization
     */
    function __BancorNetwork_init_unchained(
        IMasterPool initMasterPool,
        IPendingWithdrawals initPendingWithdrawals,
        IPoolCollectionUpgrader initPoolCollectionUpgrader
    ) internal initializer {
        _masterPool = initMasterPool;
        _pendingWithdrawals = initPendingWithdrawals;
        _poolCollectionUpgrader = initPoolCollectionUpgrader;
    }

    // solhint-enable func-name-mixedcase

    receive() external payable {}

    modifier validTokensForTrade(ReserveToken sourceToken, ReserveToken targetToken) {
        _validTokensForTrade(sourceToken, targetToken);

        _;
    }

    /**
     * @dev validates that the provided tokens are valid and unique
     */
    function _validTokensForTrade(ReserveToken sourceToken, ReserveToken targetToken) internal pure {
        _validAddress(ReserveToken.unwrap(sourceToken));
        _validAddress(ReserveToken.unwrap(targetToken));

        if (ReserveToken.unwrap(sourceToken) == ReserveToken.unwrap(targetToken)) {
            revert InvalidTokens();
        }
    }

    /**
     * @dev returns the current version of the contract
     */
    function version() external pure returns (uint16) {
        return 1;
    }

    /**
     * @dev adds new pool collection to the network
     *
     * requirements:
     *
     * - the caller must be the admin of the contract
     */
    function addPoolCollection(IPoolCollection poolCollection)
        external
        validAddress(address(poolCollection))
        nonReentrant
        onlyAdmin
    {
        if (!_poolCollections.add(address(poolCollection))) {
            revert AlreadyExists();
        }

        // ensure that we're not adding a pool collection with the same type and version
        uint16 poolType = poolCollection.poolType();
        IPoolCollection prevLatestPoolCollection = _latestPoolCollections[poolType];
        if (
            address(prevLatestPoolCollection) != address(0) &&
            prevLatestPoolCollection.version() == poolCollection.version()
        ) {
            revert AlreadyExists();
        }

        _setLatestPoolCollection(poolType, poolCollection);

        emit PoolCollectionAdded({ poolType: poolType, poolCollection: poolCollection });
    }

    /**
     * @dev removes an existing pool collection from the pool
     *
     * requirements:
     *
     * - the caller must be the admin of the contract
     */
    function removePoolCollection(IPoolCollection poolCollection, IPoolCollection newLatestPoolCollection)
        external
        validAddress(address(poolCollection))
        onlyAdmin
        nonReentrant
    {
        // verify that a pool collection is a valid latest pool collection (e.g., it either exists or a reset to zero)
        _verifyLatestPoolCollectionCandidate(newLatestPoolCollection);

        // verify that no pools are associated with the specified pool collection
        if (poolCollection.poolCount() != 0) {
            revert NotEmpty();
        }

        if (!_poolCollections.remove(address(poolCollection))) {
            revert DoesNotExist();
        }

        uint16 poolType = poolCollection.poolType();
        if (address(newLatestPoolCollection) != address(0)) {
            uint16 newLatestPoolCollectionType = newLatestPoolCollection.poolType();
            if (poolType != newLatestPoolCollectionType) {
                revert InvalidType();
            }
        }

        _setLatestPoolCollection(poolType, newLatestPoolCollection);

        emit PoolCollectionRemoved({ poolType: poolType, poolCollection: poolCollection });
    }

    /**
     * @dev sets the new latest pool collection for the given type
     *
     * requirements:
     *
     * - the caller must be the admin of the contract
     */
    function setLatestPoolCollection(IPoolCollection poolCollection)
        external
        nonReentrant
        validAddress(address(poolCollection))
        onlyAdmin
    {
        _verifyLatestPoolCollectionCandidate(poolCollection);

        _setLatestPoolCollection(poolCollection.poolType(), poolCollection);
    }

    /**
     * @inheritdoc IBancorNetwork
     */
    function poolCollections() external view returns (IPoolCollection[] memory) {
        uint256 length = _poolCollections.length();
        IPoolCollection[] memory list = new IPoolCollection[](length);
        for (uint256 i = 0; i < length; i = uncheckedInc(i)) {
            list[i] = IPoolCollection(_poolCollections.at(i));
        }
        return list;
    }

    /**
     * @inheritdoc IBancorNetwork
     */
    function latestPoolCollection(uint16 poolType) external view returns (IPoolCollection) {
        return _latestPoolCollections[poolType];
    }

    /**
     * @inheritdoc IBancorNetwork
     */
    function liquidityPools() external view returns (ReserveToken[] memory) {
        uint256 length = _liquidityPools.length();
        ReserveToken[] memory list = new ReserveToken[](length);
        for (uint256 i = 0; i < length; i = uncheckedInc(i)) {
            list[i] = ReserveToken.wrap(_liquidityPools.at(i));
        }
        return list;
    }

    /**
     * @inheritdoc IBancorNetwork
     */
    function collectionByPool(ReserveToken pool) external view returns (IPoolCollection) {
        return _collectionByPool[pool];
    }

    /**
     * @inheritdoc IBancorNetwork
     */
    function isPoolValid(ReserveToken pool) external view returns (bool) {
        return
            ReserveToken.unwrap(pool) == address(_networkToken) || _liquidityPools.contains(ReserveToken.unwrap(pool));
    }

    /**
     * @inheritdoc IBancorNetwork
     */
    function createPool(uint16 poolType, ReserveToken reserveToken)
        external
        nonReentrant
        validAddress(ReserveToken.unwrap(reserveToken))
    {
        if (_isNetworkToken(reserveToken)) {
            revert InvalidToken();
        }

        if (!_liquidityPools.add(ReserveToken.unwrap(reserveToken))) {
            revert AlreadyExists();
        }

        // get the latest pool collection, corresponding to the requested type of the new pool, and use it to create the
        // pool
        IPoolCollection poolCollection = _latestPoolCollections[poolType];
        if (address(poolCollection) == address(0)) {
            revert InvalidType();
        }

        // this is where the magic happens...
        poolCollection.createPool(reserveToken);

        // add the pool collection to the reverse pool collection lookup
        _collectionByPool[reserveToken] = poolCollection;

        emit PoolAdded({ poolType: poolType, pool: reserveToken, poolCollection: poolCollection });
    }

    /**
     * @inheritdoc IBancorNetwork
     */
    function upgradePools(ReserveToken[] calldata pools) external nonReentrant {
        uint256 length = pools.length;
        for (uint256 i = 0; i < length; i = uncheckedInc(i)) {
            ReserveToken pool = pools[i];

            // request the pool collection upgrader to upgrade the pool and get the new pool collection it exists in
            IPoolCollection newPoolCollection = _poolCollectionUpgrader.upgradePool(pool);
            if (newPoolCollection == IPoolCollection(address(0))) {
                continue;
            }

            // update the mapping between pools and their respective pool collections
            _collectionByPool[pool] = newPoolCollection;
        }
    }

    /**
     * @inheritdoc IBancorNetwork
     */
    function depositFor(
        address provider,
        ReserveToken pool,
        uint256 tokenAmount
    )
        external
        payable
        validAddress(provider)
        validAddress(ReserveToken.unwrap(pool))
        greaterThanZero(tokenAmount)
        nonReentrant
    {
        _depositFor(provider, pool, tokenAmount, msg.sender);
    }

    /**
     * @inheritdoc IBancorNetwork
     */
    function deposit(ReserveToken pool, uint256 tokenAmount)
        external
        payable
        validAddress(ReserveToken.unwrap(pool))
        greaterThanZero(tokenAmount)
        nonReentrant
    {
        _depositFor(msg.sender, pool, tokenAmount, msg.sender);
    }

    /**
     * @inheritdoc IBancorNetwork
     */
    function depositForPermitted(
        address provider,
        ReserveToken pool,
        uint256 tokenAmount,
        uint256 deadline,
        uint8 v,
        bytes32 r,
        bytes32 s
    )
        external
        validAddress(provider)
        validAddress(ReserveToken.unwrap(pool))
        greaterThanZero(tokenAmount)
        nonReentrant
    {
        _depositBaseTokenForPermitted(provider, pool, tokenAmount, deadline, v, r, s);
    }

    /**
     * @inheritdoc IBancorNetwork
     */
    function depositPermitted(
        ReserveToken pool,
        uint256 tokenAmount,
        uint256 deadline,
        uint8 v,
        bytes32 r,
        bytes32 s
    ) external validAddress(ReserveToken.unwrap(pool)) greaterThanZero(tokenAmount) nonReentrant {
        _depositBaseTokenForPermitted(msg.sender, pool, tokenAmount, deadline, v, r, s);
    }

    /**
     * @inheritdoc IBancorNetwork
     */
    function withdraw(uint256 id) external nonReentrant {
        address provider = msg.sender;
        bytes32 contextId = _withdrawContextId(id, provider);

        // complete the withdrawal and claim the locked pool tokens
        CompletedWithdrawal memory completedRequest = _pendingWithdrawals.completeWithdrawal(contextId, provider, id);

        if (completedRequest.poolToken == _masterPoolToken) {
            _withdrawNetworkToken(contextId, provider, completedRequest);
        } else {
            _withdrawBaseToken(contextId, provider, completedRequest);
        }
    }

    /**
     * @inheritdoc IBancorNetwork
     */
    function trade(
        ReserveToken sourceToken,
        ReserveToken targetToken,
        uint256 sourceAmount,
        uint256 minReturnAmount,
        uint256 deadline,
        address beneficiary
    )
        external
        payable
        nonReentrant
        validTokensForTrade(sourceToken, targetToken)
        greaterThanZero(sourceAmount)
        greaterThanZero(minReturnAmount)
    {
        _trade(sourceToken, targetToken, sourceAmount, minReturnAmount, deadline, beneficiary, msg.sender);
    }

    /**
     * @inheritdoc IBancorNetwork
     */
    function tradePermitted(
        ReserveToken sourceToken,
        ReserveToken targetToken,
        uint256 sourceAmount,
        uint256 minReturnAmount,
        uint256 deadline,
        address beneficiary,
        uint8 v,
        bytes32 r,
        bytes32 s
    )
        external
        nonReentrant
        validTokensForTrade(sourceToken, targetToken)
        greaterThanZero(sourceAmount)
        greaterThanZero(minReturnAmount)
    {
        address trader = msg.sender;

        _permit(sourceToken, sourceAmount, deadline, v, r, s, trader);

        _trade(sourceToken, targetToken, sourceAmount, minReturnAmount, deadline, beneficiary, trader);
    }

    /**
     * @inheritdoc IBancorNetwork
     */
    function flashLoan(
        ReserveToken token,
        uint256 amount,
        IFlashLoanRecipient recipient,
        bytes calldata data
    )
        external
        nonReentrant
        validAddress(ReserveToken.unwrap(token))
        greaterThanZero(amount)
        validAddress(address(recipient))
    {
        if (!_isNetworkToken(token) && !_networkSettings.isTokenWhitelisted(token)) {
            revert NotWhitelisted();
        }

        uint256 feeAmount = MathEx.mulDivF(amount, _networkSettings.flashLoanFeePPM(), PPM_RESOLUTION);

        // save the current balance
        uint256 prevBalance = token.balanceOf(address(this));

        // transfer the amount from the master vault to the recipient
        _masterVault.withdrawFunds(token, payable(address(recipient)), amount);

        // invoke the recipient's callback
        recipient.onFlashLoan(msg.sender, token.toIERC20(), amount, feeAmount, data);

        // ensure that the tokens + fee have been deposited back to the network
        uint256 returnedAmount = token.balanceOf(address(this)) - prevBalance;
        if (returnedAmount < amount + feeAmount) {
            revert InsufficientFlashLoanReturn();
        }

        // transfer the amount and the fee back to the vault
        if (token.isNativeToken()) {
            payable(address(_masterVault)).sendValue(returnedAmount);
        } else {
            token.safeTransfer(payable(address(_masterVault)), returnedAmount);
        }

        uint256 stakedBalance;

        // notify the pool of accrued fees
        if (_isNetworkToken(token)) {
            IMasterPool cachedMasterPool = _masterPool;

            cachedMasterPool.onFeesCollected(token, feeAmount, FLASH_LOAN_FEE);

            stakedBalance = cachedMasterPool.stakedBalance();
        } else {
            // get the pool and verify that it exists
            IPoolCollection poolCollection = _poolCollection(token);
            poolCollection.onFeesCollected(token, feeAmount);

            stakedBalance = poolCollection.poolLiquidity(token).stakedBalance;
        }

        bytes32 contextId = keccak256(abi.encodePacked(msg.sender, _time(), token, amount, recipient, data));

        emit FlashLoanCompleted({ contextId: contextId, token: token, borrower: msg.sender, amount: amount });

        emit FeesCollected({
            contextId: contextId,
            token: token,
            feeType: FLASH_LOAN_FEE,
            amount: feeAmount,
            stakedBalance: stakedBalance
        });
    }

    /**
     * @dev sets the new latest pool collection for the given type
     *
     * requirements:
     *
     * - the caller must be the admin of the contract
     */
    function _setLatestPoolCollection(uint16 poolType, IPoolCollection poolCollection) private {
        IPoolCollection prevLatestPoolCollection = _latestPoolCollections[poolType];
        if (prevLatestPoolCollection == poolCollection) {
            return;
        }

        _latestPoolCollections[poolType] = poolCollection;

        emit LatestPoolCollectionReplaced({
            poolType: poolType,
            prevPoolCollection: prevLatestPoolCollection,
            newPoolCollection: poolCollection
        });
    }

    /**
     * @dev verifies that a pool collection is a valid latest pool collection (e.g., it either exists or a reset to zero)
     */
    function _verifyLatestPoolCollectionCandidate(IPoolCollection poolCollection) private view {
        if (address(poolCollection) != address(0) && !_poolCollections.contains(address(poolCollection))) {
            revert DoesNotExist();
        }
    }

    /**
     * @dev generates context ID for a deposit requesst
     */
    function _depositContextId(
        address provider,
        ReserveToken pool,
        uint256 tokenAmount,
        address sender
    ) private view returns (bytes32) {
        return keccak256(abi.encodePacked(sender, _time(), provider, pool, tokenAmount));
    }

    /**
     * @dev generates context ID for a withdraw request
     */
    function _withdrawContextId(uint256 id, address sender) private view returns (bytes32) {
        return keccak256(abi.encodePacked(sender, _time(), id));
    }

    /**
     * @dev deposits liquidity for the specified provider from sender
     *
     * requirements:
     *
     * - the caller must have approved the network to transfer the liquidity tokens on its behalf
     */
    function _depositFor(
        address provider,
        ReserveToken pool,
        uint256 tokenAmount,
        address sender
    ) private {
        bytes32 contextId = _depositContextId(provider, pool, tokenAmount, sender);

        if (_isNetworkToken(pool)) {
            _depositNetworkTokenFor(contextId, provider, tokenAmount, sender);
        } else {
            _depositBaseTokenFor(contextId, provider, pool, tokenAmount, sender);
        }
    }

    /**
     * @dev deposits network token liquidity for the specified provider from sender
     *
     * requirements:
     *
     * - the caller must have approved have approved the network to transfer network tokens to on its behalf
     */
    function _depositNetworkTokenFor(
        bytes32 contextId,
        address provider,
        uint256 networkTokenAmount,
        address sender
    ) private {
        IMasterPool cachedMasterPool = _masterPool;

        // transfer the tokens from the sender to the master pool
        _networkToken.transferFrom(sender, address(cachedMasterPool), networkTokenAmount);

        // process master pool deposit
        MasterPoolDepositAmounts memory depositAmounts = cachedMasterPool.depositFor(
            provider,
            networkTokenAmount,
            false,
            0
        );

        emit NetworkTokenDeposited({
            contextId: contextId,
            provider: provider,
            depositAmount: networkTokenAmount,
            poolTokenAmount: depositAmounts.poolTokenAmount,
            govTokenAmount: depositAmounts.govTokenAmount
        });

        emit TotalLiquidityUpdated({
            contextId: contextId,
            pool: ReserveToken.wrap(address(_networkToken)),
            poolTokenSupply: _masterPoolToken.totalSupply(),
            stakedBalance: cachedMasterPool.stakedBalance(),
            actualBalance: _networkToken.balanceOf(address(_masterVault))
        });
    }

    /**
     * @dev deposits base token liquidity for the specified provider from sender
     *
     * requirements:
     *
     * - the caller must have approved have approved the network to transfer base tokens to on its behalf
     */
    function _depositBaseTokenFor(
        bytes32 contextId,
        address provider,
        ReserveToken pool,
        uint256 baseTokenAmount,
        address sender
    ) private {
        IMasterPool cachedMasterPool = _masterPool;

        // get the pool collection that managed this pool
        IPoolCollection poolCollection = _poolCollection(pool);

        // if all network token liquidity is allocated - it's enough to check that the pool is whitelisted. Otherwise,
        // we need to check if the master pool is able to provide network liquidity
        uint256 unallocatedNetworkTokenLiquidity = cachedMasterPool.unallocatedLiquidity(pool);
        if (unallocatedNetworkTokenLiquidity == 0 && !_networkSettings.isTokenWhitelisted(pool)) {
            revert NotWhitelisted();
        } else if (!cachedMasterPool.isNetworkLiquidityEnabled(pool, poolCollection)) {
            revert NetworkLiquidityDisabled();
        }

        // transfer the tokens from the sender to the vault
        _depositMainToVault(pool, sender, baseTokenAmount);

        // process deposit to the base token pool (taking into account the ETH pool)
        PoolCollectionDepositAmounts memory depositAmounts = poolCollection.depositFor(
            provider,
            pool,
            baseTokenAmount,
            unallocatedNetworkTokenLiquidity
        );

        // request additional liquidity from the master pool and transfer it to the vault
        if (depositAmounts.networkTokenDeltaAmount > 0) {
            cachedMasterPool.requestLiquidity(contextId, pool, depositAmounts.networkTokenDeltaAmount);
        }

        // TODO: process network fees based on the return values

        emit BaseTokenDeposited({
            contextId: contextId,
            token: pool,
            provider: provider,
            poolCollection: poolCollection,
            depositAmount: baseTokenAmount,
            poolTokenAmount: depositAmounts.poolTokenAmount
        });

        // TODO: reduce this external call by receiving these updated amounts as well
        PoolLiquidity memory poolLiquidity = poolCollection.poolLiquidity(pool);

        emit TotalLiquidityUpdated({
            contextId: contextId,
            pool: pool,
            poolTokenSupply: depositAmounts.poolToken.totalSupply(),
            stakedBalance: poolLiquidity.stakedBalance,
            actualBalance: pool.balanceOf(address(_masterVault))
        });

        emit TotalLiquidityUpdated({
            contextId: contextId,
            pool: ReserveToken.wrap(address(_networkToken)),
            poolTokenSupply: _masterPoolToken.totalSupply(),
            stakedBalance: cachedMasterPool.stakedBalance(),
            actualBalance: _networkToken.balanceOf(address(_masterVault))
        });

        emit TradingLiquidityUpdated({
            contextId: contextId,
            pool: pool,
            reserveToken: pool,
            liquidity: poolLiquidity.baseTokenTradingLiquidity
        });

        emit TradingLiquidityUpdated({
            contextId: contextId,
            pool: pool,
            reserveToken: ReserveToken.wrap(address(_networkToken)),
            liquidity: poolLiquidity.networkTokenTradingLiquidity
        });
    }

    /**
     * @dev performs an EIP2612 permit
     */
    function _permit(
        ReserveToken token,
        uint256 tokenAmount,
        uint256 deadline,
        uint8 v,
        bytes32 r,
        bytes32 s,
        address sender
    ) private {
        // neither the network token nor ETH support EIP2612 permit requests
        if (_isNetworkToken(token) || token.isNativeToken()) {
            revert PermitUnsupported();
        }

        // permit the amount the caller is trying to deposit. Please note, that if the base token doesn't support
        // EIP2612 permit - either this call or the inner safeTransferFrom will revert
        IERC20Permit(ReserveToken.unwrap(token)).permit(sender, address(this), tokenAmount, deadline, v, r, s);
    }

    /**
     * @dev deposits liquidity for the specified provider by providing an EIP712 typed signature for an EIP2612 permit
     * request
     *
     * requirements:
     *
     * - the caller must have provided a valid and unused EIP712 typed signature
     */
    function _depositBaseTokenForPermitted(
        address provider,
        ReserveToken pool,
        uint256 tokenAmount,
        uint256 deadline,
        uint8 v,
        bytes32 r,
        bytes32 s
    ) private {
        address sender = msg.sender;

        _permit(pool, tokenAmount, deadline, v, r, s, sender);

        _depositBaseTokenFor(
            _depositContextId(provider, pool, tokenAmount, sender),
            provider,
            pool,
            tokenAmount,
            sender
        );
    }

    /**
     * @dev handles network token withdrawal
     */
    function _withdrawNetworkToken(
        bytes32 contextId,
        address provider,
        CompletedWithdrawal memory completedRequest
    ) private {
        IMasterPool cachedMasterPool = _masterPool;

        // approve the master pool to transfer pool tokens, which we have received from the completion of the
        // pending withdrawal, on behalf of the network
        completedRequest.poolToken.approve(address(cachedMasterPool), completedRequest.poolTokenAmount);

        // transfer governance tokens from the caller to the master pool
        _govToken.transferFrom(provider, address(cachedMasterPool), completedRequest.poolTokenAmount);

        // call withdraw on the master pool - returns the amounts/breakdown
        MasterPoolWithdrawalAmounts memory amounts = cachedMasterPool.withdraw(
            provider,
            completedRequest.poolTokenAmount
        );

        assert(amounts.poolTokenAmount == completedRequest.poolTokenAmount);

        emit NetworkTokenWithdrawn({
            contextId: contextId,
            provider: provider,
            networkTokenAmount: amounts.networkTokenAmount,
            poolTokenAmount: amounts.poolTokenAmount,
            govTokenAmount: amounts.govTokenAmount,
            withdrawalFeeAmount: amounts.withdrawalFeeAmount
        });

        emit TotalLiquidityUpdated({
            contextId: contextId,
            pool: ReserveToken.wrap(address(_networkToken)),
            poolTokenSupply: completedRequest.poolToken.totalSupply(),
            stakedBalance: cachedMasterPool.stakedBalance(),
            actualBalance: _networkToken.balanceOf(address(_masterVault))
        });
    }

    /**
     * @dev handles base token withdrawal
     */
    function _withdrawBaseToken(
        bytes32 contextId,
        address provider,
        CompletedWithdrawal memory completedRequest
    ) private {
        IMasterPool cachedMasterPool = _masterPool;

        ReserveToken pool = completedRequest.poolToken.reserveToken();

        // get the pool collection that manages this pool
        IPoolCollection poolCollection = _poolCollection(pool);

        // ensure that network token liquidity is enabled
        if (!cachedMasterPool.isNetworkLiquidityEnabled(pool, poolCollection)) {
            revert NetworkLiquidityDisabled();
        }

        // approve the pool collection to transfer pool tokens, which we have received from the completion of the
        // pending withdrawal, on behalf of the network
        completedRequest.poolToken.approve(address(poolCollection), completedRequest.poolTokenAmount);

        // call withdraw on the base token pool - returns the amounts/breakdown
        PoolCollectionWithdrawalAmounts memory amounts = poolCollection.withdraw(
            pool,
            completedRequest.poolTokenAmount,
            pool.balanceOf(address(_masterVault)),
            pool.balanceOf(address(_externalProtectionVault))
        );

        // if network token trading liquidity should be lowered - renounce liquidity
        if (amounts.networkTokenAmountToDeductFromLiquidity > 0) {
            cachedMasterPool.renounceLiquidity(contextId, pool, amounts.networkTokenAmountToDeductFromLiquidity);
        }

        // if the network token arbitrage is positive - ask the master pool to mint network tokens into the vault
        if (amounts.networkTokenArbitrageAmount > 0) {
            cachedMasterPool.mint(address(_masterVault), uint256(amounts.networkTokenArbitrageAmount));
        }
        // if the network token arbitrage is negative - ask the master pool to burn network tokens from the vault
        else if (amounts.networkTokenArbitrageAmount < 0) {
            cachedMasterPool.burnFromVault(uint256(-amounts.networkTokenArbitrageAmount));
        }

        // if the provider should receive some network tokens - ask the master pool to mint network tokens to the
        // provider
        if (amounts.networkTokenAmountToMintForProvider > 0) {
            cachedMasterPool.mint(address(provider), amounts.networkTokenAmountToMintForProvider);
        }

        // if the provider should receive some base tokens from the master vault - remove the tokens from the master vault
        // and send them to the provider
        if (amounts.baseTokenAmountToTransferFromVaultToProvider > 0) {
            // base token amount to transfer from the master vault to the provider
            _masterVault.withdrawFunds(pool, payable(provider), amounts.baseTokenAmountToTransferFromVaultToProvider);
        }

        // if the provider should receive some base tokens from the external protection vault - remove the tokens from the
        // external protection vault and send them to the provider
        if (amounts.baseTokenAmountToTransferFromExternalProtectionVaultToProvider > 0) {
            _externalProtectionVault.withdrawFunds(
                pool,
                payable(provider),
                amounts.baseTokenAmountToTransferFromExternalProtectionVaultToProvider
            );
        }

        emit BaseTokenWithdrawn({
            contextId: contextId,
            token: pool,
            provider: provider,
            poolCollection: poolCollection,
            baseTokenAmount: amounts.baseTokenAmountToTransferFromVaultToProvider +
                amounts.baseTokenAmountToTransferFromExternalProtectionVaultToProvider,
            poolTokenAmount: completedRequest.poolTokenAmount,
            externalProtectionBaseTokenAmount: amounts.baseTokenAmountToTransferFromExternalProtectionVaultToProvider,
            networkTokenAmount: amounts.networkTokenAmountToMintForProvider,
            withdrawalFeeAmount: amounts.baseTokenWithdrawalFeeAmount
        });

        // TODO: reduce this external call by receiving these updated amounts as well
        PoolLiquidity memory poolLiquidity = poolCollection.poolLiquidity(pool);

        emit TotalLiquidityUpdated({
            contextId: contextId,
            pool: pool,
            poolTokenSupply: completedRequest.poolToken.totalSupply(),
            stakedBalance: poolLiquidity.stakedBalance,
            actualBalance: pool.balanceOf(address(_masterVault))
        });

        emit TradingLiquidityUpdated({
            contextId: contextId,
            pool: pool,
            reserveToken: pool,
            liquidity: poolLiquidity.baseTokenTradingLiquidity
        });

        emit TradingLiquidityUpdated({
            contextId: contextId,
            pool: pool,
            reserveToken: ReserveToken.wrap(address(_networkToken)),
            liquidity: poolLiquidity.networkTokenTradingLiquidity
        });
    }

    /**
     * @dev performs a trade and returns the target amount and fee
     *
     * requirements:
     *
     * - the caller must have approved the network to transfer the source tokens on its behalf, in the non-ETH case
     */
    function _trade(
        ReserveToken sourceToken,
        ReserveToken targetToken,
        uint256 sourceAmount,
        uint256 minReturnAmount,
        uint256 deadline,
        address beneficiary,
        address trader
    ) private {
        uint32 currentTime = _time();
        if (deadline < currentTime) {
            revert DeadlineExpired();
        }

        // ensure the beneficiary is set
        if (beneficiary == address(0)) {
            beneficiary = trader;
        }

        bytes32 contextId = keccak256(
            abi.encodePacked(
                trader,
                currentTime,
                sourceToken,
                targetToken,
                sourceAmount,
                minReturnAmount,
                deadline,
                beneficiary
            )
        );

        // perform either a single or double hop trade, based on the source and the target pool
        uint256 tradeAmount;
        if (_isNetworkToken(sourceToken)) {
            tradeAmount = _tradeNetworkToken(contextId, targetToken, true, sourceAmount, minReturnAmount, trader);
        } else if (_isNetworkToken(targetToken)) {
            tradeAmount = _tradeNetworkToken(contextId, sourceToken, false, sourceAmount, minReturnAmount, trader);
        } else {
            tradeAmount = _tradeBaseTokens(contextId, sourceToken, targetToken, sourceAmount, minReturnAmount, trader);
        }

        // transfer the tokens from the trader to the vault
        _depositMainToVault(sourceToken, trader, sourceAmount);

        // transfer the target tokens/ETH to the beneficiary
        _masterVault.withdrawFunds(targetToken, payable(beneficiary), tradeAmount);
    }

    /**
     * @dev performs a single hop trade between the network token and a base token
     */
    function _tradeNetworkToken(
        bytes32 contextId,
        ReserveToken pool,
        bool isSourceNetworkToken,
        uint256 sourceAmount,
        uint256 minReturnAmount,
        address trader
    ) private returns (uint256) {
        ReserveToken networkPool = ReserveToken.wrap(address(_networkToken));
        (ReserveToken sourceToken, ReserveToken targetToken) = isSourceNetworkToken
            ? (networkPool, pool)
            : (pool, networkPool);
        TradeAmountsWithLiquidity memory tradeAmounts = _poolCollection(pool).trade(
            sourceToken,
            targetToken,
            sourceAmount,
            minReturnAmount
        );

        IMasterPool cachedMasterPool = _masterPool;

        // if the target token is the network token, notify the master pool on collected fees
        if (!isSourceNetworkToken) {
            cachedMasterPool.onFeesCollected(pool, tradeAmounts.feeAmount, TRADING_FEE);
        }

        emit TokensTraded({
            contextId: contextId,
            pool: pool,
            sourceToken: sourceToken,
            targetToken: targetToken,
            sourceAmount: sourceAmount,
            targetAmount: tradeAmounts.amount,
            trader: trader
        });

        emit FeesCollected({
            contextId: contextId,
            token: targetToken,
            feeType: TRADING_FEE,
            amount: tradeAmounts.feeAmount,
            stakedBalance: isSourceNetworkToken
                ? tradeAmounts.liquidity.stakedBalance
                : cachedMasterPool.stakedBalance()
        });

        emit TradingLiquidityUpdated({
            contextId: contextId,
            pool: pool,
            reserveToken: pool,
            liquidity: tradeAmounts.liquidity.baseTokenTradingLiquidity
        });

        emit TradingLiquidityUpdated({
            contextId: contextId,
            pool: pool,
            reserveToken: networkPool,
            liquidity: tradeAmounts.liquidity.networkTokenTradingLiquidity
        });

        return tradeAmounts.amount;
    }

    /**
     * @dev performs a double hop trade between two base tokens
     */
    function _tradeBaseTokens(
        bytes32 contextId,
        ReserveToken sourceToken,
        ReserveToken targetToken,
        uint256 sourceAmount,
        uint256 minReturnAmount,
        address trader
    ) private returns (uint256) {
        // trade the source token to the network token (while accepting any return amount)
        uint256 tradeAmount = _tradeNetworkToken(contextId, sourceToken, false, sourceAmount, 1, trader);

        // trade the received network token target amount to the target token (while respecting the minimum return
        // amount)
        return _tradeNetworkToken(contextId, targetToken, true, tradeAmount, minReturnAmount, trader);
    }

    /**
     * @dev deposits reserve tokens to the master vault and verifies that msg.value corresponds to its type
     */
    function _depositMainToVault(
        ReserveToken reserveToken,
        address sender,
        uint256 amount
    ) private {
        if (msg.value > 0) {
            if (!reserveToken.isNativeToken()) {
                revert InvalidPool();
            }

            if (msg.value != amount) {
                revert EthAmountMismatch();
            }

            // using a regular transfer here would revert due to exceeding the 2300 gas limit which is why we're using
            // call instead (via sendValue), which the 2300 gas limit does not apply for
            payable(address(_masterVault)).sendValue(amount);
        } else {
            if (reserveToken.isNativeToken()) {
                revert InvalidPool();
            }

            reserveToken.safeTransferFrom(sender, address(_masterVault), amount);
        }
    }

    /**
     * @dev verifies that the specified pool is managed by a valid pool collection and returns it
     */
    function _poolCollection(ReserveToken token) private view returns (IPoolCollection) {
        // verify that the pool is managed by a valid pool collection
        IPoolCollection poolCollection = _collectionByPool[token];
        if (address(poolCollection) == address(0)) {
            revert InvalidToken();
        }

        return poolCollection;
    }

    /**
     * @dev returns whether the specified token is the network token
     */
    function _isNetworkToken(ReserveToken token) private view returns (bool) {
        return token.toIERC20() == _networkToken;
    }
}<|MERGE_RESOLUTION|>--- conflicted
+++ resolved
@@ -88,13 +88,8 @@
     // the network settings contract
     INetworkSettings private immutable _networkSettings;
 
-<<<<<<< HEAD
     // the main vault contract
-    IMasterVault private immutable _mainVault;
-=======
-    // the master vault contract
-    IBancorVault private immutable _masterVault;
->>>>>>> 2c63dca4
+    IMasterVault private immutable _masterVault;
 
     // the address of the external protection vault
     IExternalProtectionVault private immutable _externalProtectionVault;
@@ -281,11 +276,7 @@
         ITokenGovernance initNetworkTokenGovernance,
         ITokenGovernance initGovTokenGovernance,
         INetworkSettings initNetworkSettings,
-<<<<<<< HEAD
-        IMasterVault initMainVault,
-=======
-        IBancorVault initMasterVault,
->>>>>>> 2c63dca4
+        IMasterVault initMasterVault,
         IExternalProtectionVault initExternalProtectionVault,
         IPoolToken initMasterPoolToken
     )
