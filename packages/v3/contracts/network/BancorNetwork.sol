// SPDX-License-Identifier: SEE LICENSE IN LICENSE
pragma solidity 0.8.10;
pragma abicoder v2;

import { Address } from "@openzeppelin/contracts/utils/Address.sol";
import { IERC20 } from "@openzeppelin/contracts/token/ERC20/IERC20.sol";
import { IERC20Permit } from "@openzeppelin/contracts/token/ERC20/extensions/draft-IERC20Permit.sol";
import { ReentrancyGuardUpgradeable } from "@openzeppelin/contracts-upgradeable/security/ReentrancyGuardUpgradeable.sol";
import { EnumerableSetUpgradeable } from "@openzeppelin/contracts-upgradeable/utils/structs/EnumerableSetUpgradeable.sol";

import { ITokenGovernance } from "@bancor/token-governance/contracts/ITokenGovernance.sol";

import { PPM_RESOLUTION } from "../utility/Constants.sol";
import { Upgradeable } from "../utility/Upgradeable.sol";
import { Time } from "../utility/Time.sol";
import { MathEx, uncheckedInc } from "../utility/MathEx.sol";

// prettier-ignore
import {
    Utils,
    AlreadyExists,
    DoesNotExist,
    InvalidPool,
    InvalidToken,
    InvalidType,
    NotEmpty,
    NotWhitelisted
 } from "../utility/Utils.sol";

import { IBancorVault } from "../vaults/interfaces/IBancorVault.sol";
import { IExternalProtectionVault } from "../vaults/interfaces/IExternalProtectionVault.sol";

import { ReserveToken, ReserveTokenLibrary } from "../token/ReserveToken.sol";

// prettier-ignore
import {
    IPoolCollection,
    PoolLiquidity,
    DepositAmounts as PoolCollectionDepositAmounts,
    WithdrawalAmounts as PoolCollectionWithdrawalAmounts,
    TradeAmountsWithLiquidity
} from "../pools/interfaces/IPoolCollection.sol";

import { IPoolCollectionUpgrader } from "../pools/interfaces/IPoolCollectionUpgrader.sol";

// prettier-ignore
import {
    IMasterPool,
    DepositAmounts as MasterPoolDepositAmounts,
    WithdrawalAmounts as MasterPoolWithdrawalAmounts
} from "../pools/interfaces/IMasterPool.sol";

import { IPoolToken } from "../pools/interfaces/IPoolToken.sol";

import { INetworkSettings } from "./interfaces/INetworkSettings.sol";
import { IPendingWithdrawals, WithdrawalRequest, CompletedWithdrawal } from "./interfaces/IPendingWithdrawals.sol";
import { IBancorNetwork, IFlashLoanRecipient } from "./interfaces/IBancorNetwork.sol";

import { TRADING_FEE, FLASH_LOAN_FEE } from "./FeeTypes.sol";

/**
 * @dev Bancor Network contract
 */
contract BancorNetwork is IBancorNetwork, Upgradeable, ReentrancyGuardUpgradeable, Time, Utils {
    error DeadlineExpired();
    error EthAmountMismatch();
    error InvalidTokens();
    error NetworkLiquidityDisabled();
    error PermitUnsupported();
    error InsufficientFlashLoanReturn();

    using Address for address payable;
    using EnumerableSetUpgradeable for EnumerableSetUpgradeable.AddressSet;
    using ReserveTokenLibrary for ReserveToken;

    // the migration manager role is required for migrating liquidity
    bytes32 public constant ROLE_MIGRATION_MANAGER = keccak256("ROLE_MIGRATION_MANAGER");

    // the address of the network token
    IERC20 private immutable _networkToken;

    // the address of the network token governance
    ITokenGovernance private immutable _networkTokenGovernance;

    // the address of the governance token
    IERC20 private immutable _govToken;

    // the address of the governance token governance
    ITokenGovernance private immutable _govTokenGovernance;

    // the network settings contract
    INetworkSettings private immutable _networkSettings;

    // the master vault contract
    IBancorVault private immutable _masterVault;

    // the address of the external protection vault
    IExternalProtectionVault private immutable _externalProtectionVault;

    // the master pool token
    IPoolToken internal immutable _masterPoolToken;

    // the master pool contract
    IMasterPool internal _masterPool;

    // the pending withdrawals contract
    IPendingWithdrawals internal _pendingWithdrawals;

    // the pool collection upgrader contract
    IPoolCollectionUpgrader internal _poolCollectionUpgrader;

    // the set of all valid pool collections
    EnumerableSetUpgradeable.AddressSet private _poolCollections;

    // a mapping between the last pool collection that was added to the pool collections set and its type
    mapping(uint16 => IPoolCollection) private _latestPoolCollections;

    // the set of all pools
    EnumerableSetUpgradeable.AddressSet private _liquidityPools;

    // a mapping between pools and their respective pool collections
    mapping(ReserveToken => IPoolCollection) private _collectionByPool;

    // upgrade forward-compatibility storage gap
    uint256[MAX_GAP - 9] private __gap;

    /**
     * @dev triggered when the external protection vault is updated
     */
    event ExternalProtectionVaultUpdated(
        IExternalProtectionVault indexed prevVault,
        IExternalProtectionVault indexed newVault
    );

    /**
     * @dev triggered when a new pool collection is added
     */
    event PoolCollectionAdded(uint16 indexed poolType, IPoolCollection indexed poolCollection);

    /**
     * @dev triggered when an existing pool collection is removed
     */
    event PoolCollectionRemoved(uint16 indexed poolType, IPoolCollection indexed poolCollection);

    /**
     * @dev triggered when the latest pool collection, for a specific type, is replaced
     */
    event LatestPoolCollectionReplaced(
        uint16 indexed poolType,
        IPoolCollection indexed prevPoolCollection,
        IPoolCollection indexed newPoolCollection
    );

    /**
     * @dev triggered when a new pool is added
     */
    event PoolAdded(uint16 indexed poolType, ReserveToken indexed pool, IPoolCollection indexed poolCollection);

    /**
     * @dev triggered when base token liquidity is deposited
     */
    event BaseTokenDeposited(
        bytes32 indexed contextId,
        ReserveToken indexed token,
        address indexed provider,
        IPoolCollection poolCollection,
        uint256 depositAmount,
        uint256 poolTokenAmount
    );

    /**
     * @dev triggered when network token liquidity is deposited
     */
    event NetworkTokenDeposited(
        bytes32 indexed contextId,
        address indexed provider,
        uint256 depositAmount,
        uint256 poolTokenAmount,
        uint256 govTokenAmount
    );

    /**
     * @dev triggered when base token liquidity is withdrawn
     */
    event BaseTokenWithdrawn(
        bytes32 indexed contextId,
        ReserveToken indexed token,
        address indexed provider,
        IPoolCollection poolCollection,
        uint256 baseTokenAmount,
        uint256 poolTokenAmount,
        uint256 externalProtectionBaseTokenAmount,
        uint256 networkTokenAmount,
        uint256 withdrawalFeeAmount
    );

    /**
     * @dev triggered when network token liquidity is withdrawn
     */
    event NetworkTokenWithdrawn(
        bytes32 indexed contextId,
        address indexed provider,
        uint256 networkTokenAmount,
        uint256 poolTokenAmount,
        uint256 govTokenAmount,
        uint256 withdrawalFeeAmount
    );

    /**
     * @dev triggered when funds are migrated
     */
    event FundsMigrated(
        bytes32 indexed contextId,
        ReserveToken indexed token,
        address indexed provider,
        uint256 amount,
        uint256 availableAmount
    );

    /**
     * @dev triggered when the total liqudity in a pool is updated
     */
    event TotalLiquidityUpdated(
        bytes32 indexed contextId,
        ReserveToken indexed pool,
        uint256 poolTokenSupply,
        uint256 stakedBalance,
        uint256 actualBalance
    );

    /**
     * @dev triggered when the trading liqudity in a pool is updated
     */
    event TradingLiquidityUpdated(
        bytes32 indexed contextId,
        ReserveToken indexed pool,
        ReserveToken indexed reserveToken,
        uint256 liquidity
    );

    /**
     * @dev triggered on a successful trade
     */
    event TokensTraded(
        bytes32 contextId,
        ReserveToken indexed pool,
        ReserveToken indexed sourceToken,
        ReserveToken indexed targetToken,
        uint256 sourceAmount,
        uint256 targetAmount,
        address trader
    );

    /**
     * @dev triggered when a flash-loan is completed
     */
    event FlashLoanCompleted(
        bytes32 indexed contextId,
        ReserveToken indexed token,
        address indexed borrower,
        uint256 amount
    );

    /**
     * @dev triggered when trading/flash-loan fees are collected
     */
    event FeesCollected(
        bytes32 indexed contextId,
        ReserveToken indexed token,
        uint8 indexed feeType,
        uint256 amount,
        uint256 stakedBalance
    );

    /**
     * @dev a "virtual" constructor that is only used to set immutable state variables
     */
    constructor(
        ITokenGovernance initNetworkTokenGovernance,
        ITokenGovernance initGovTokenGovernance,
        INetworkSettings initNetworkSettings,
        IBancorVault initMasterVault,
        IExternalProtectionVault initExternalProtectionVault,
        IPoolToken initMasterPoolToken
    )
        validAddress(address(initNetworkTokenGovernance))
        validAddress(address(initGovTokenGovernance))
        validAddress(address(initNetworkSettings))
        validAddress(address(initMasterVault))
        validAddress(address(initExternalProtectionVault))
        validAddress(address(initMasterPoolToken))
    {
        _networkTokenGovernance = initNetworkTokenGovernance;
        _networkToken = initNetworkTokenGovernance.token();
        _govTokenGovernance = initGovTokenGovernance;
        _govToken = initGovTokenGovernance.token();

        _networkSettings = initNetworkSettings;
        _masterVault = initMasterVault;
        _externalProtectionVault = initExternalProtectionVault;
        _masterPoolToken = initMasterPoolToken;
    }

    /**
     * @dev fully initializes the contract and its parents
     */
    function initialize(
        IMasterPool initMasterPool,
        IPendingWithdrawals initPendingWithdrawals,
        IPoolCollectionUpgrader initPoolCollectionUpgrader
    )
        external
        validAddress(address(initMasterPool))
        validAddress(address(initPendingWithdrawals))
        validAddress(address(initPoolCollectionUpgrader))
        initializer
    {
        __BancorNetwork_init(initMasterPool, initPendingWithdrawals, initPoolCollectionUpgrader);
    }

    // solhint-disable func-name-mixedcase

    /**
     * @dev initializes the contract and its parents
     */
    function __BancorNetwork_init(
        IMasterPool initMasterPool,
        IPendingWithdrawals initPendingWithdrawals,
        IPoolCollectionUpgrader initPoolCollectionUpgrader
    ) internal initializer {
        __Upgradeable_init();
        __ReentrancyGuard_init();

        __BancorNetwork_init_unchained(initMasterPool, initPendingWithdrawals, initPoolCollectionUpgrader);
    }

    /**
     * @dev performs contract-specific initialization
     */
    function __BancorNetwork_init_unchained(
        IMasterPool initMasterPool,
        IPendingWithdrawals initPendingWithdrawals,
        IPoolCollectionUpgrader initPoolCollectionUpgrader
    ) internal initializer {
        _masterPool = initMasterPool;
        _pendingWithdrawals = initPendingWithdrawals;
        _poolCollectionUpgrader = initPoolCollectionUpgrader;

        // set up administrative roles
        _setRoleAdmin(ROLE_MIGRATION_MANAGER, ROLE_ADMIN);
    }

    // solhint-enable func-name-mixedcase

    receive() external payable {}

    modifier validTokensForTrade(ReserveToken sourceToken, ReserveToken targetToken) {
        _validTokensForTrade(sourceToken, targetToken);

        _;
    }

    /**
     * @dev validates that the provided tokens are valid and unique
     */
    function _validTokensForTrade(ReserveToken sourceToken, ReserveToken targetToken) internal pure {
        _validAddress(ReserveToken.unwrap(sourceToken));
        _validAddress(ReserveToken.unwrap(targetToken));

        if (ReserveToken.unwrap(sourceToken) == ReserveToken.unwrap(targetToken)) {
            revert InvalidTokens();
        }
    }

    /**
     * @dev returns the current version of the contract
     */
    function version() external pure returns (uint16) {
        return 1;
    }

    /**
     * @dev adds new pool collection to the network
     *
     * requirements:
     *
     * - the caller must be the admin of the contract
     */
    function addPoolCollection(IPoolCollection poolCollection)
        external
        validAddress(address(poolCollection))
        nonReentrant
        onlyAdmin
    {
        if (!_poolCollections.add(address(poolCollection))) {
            revert AlreadyExists();
        }

        // ensure that we're not adding a pool collection with the same type and version
        uint16 poolType = poolCollection.poolType();
        IPoolCollection prevLatestPoolCollection = _latestPoolCollections[poolType];
        if (
            address(prevLatestPoolCollection) != address(0) &&
            prevLatestPoolCollection.version() == poolCollection.version()
        ) {
            revert AlreadyExists();
        }

        _setLatestPoolCollection(poolType, poolCollection);

        emit PoolCollectionAdded({ poolType: poolType, poolCollection: poolCollection });
    }

    /**
     * @dev removes an existing pool collection from the pool
     *
     * requirements:
     *
     * - the caller must be the admin of the contract
     */
    function removePoolCollection(IPoolCollection poolCollection, IPoolCollection newLatestPoolCollection)
        external
        validAddress(address(poolCollection))
        onlyAdmin
        nonReentrant
    {
        // verify that a pool collection is a valid latest pool collection (e.g., it either exists or a reset to zero)
        _verifyLatestPoolCollectionCandidate(newLatestPoolCollection);

        // verify that no pools are associated with the specified pool collection
        if (poolCollection.poolCount() != 0) {
            revert NotEmpty();
        }

        if (!_poolCollections.remove(address(poolCollection))) {
            revert DoesNotExist();
        }

        uint16 poolType = poolCollection.poolType();
        if (address(newLatestPoolCollection) != address(0)) {
            uint16 newLatestPoolCollectionType = newLatestPoolCollection.poolType();
            if (poolType != newLatestPoolCollectionType) {
                revert InvalidType();
            }
        }

        _setLatestPoolCollection(poolType, newLatestPoolCollection);

        emit PoolCollectionRemoved({ poolType: poolType, poolCollection: poolCollection });
    }

    /**
     * @dev sets the new latest pool collection for the given type
     *
     * requirements:
     *
     * - the caller must be the admin of the contract
     */
    function setLatestPoolCollection(IPoolCollection poolCollection)
        external
        nonReentrant
        validAddress(address(poolCollection))
        onlyAdmin
    {
        _verifyLatestPoolCollectionCandidate(poolCollection);

        _setLatestPoolCollection(poolCollection.poolType(), poolCollection);
    }

    /**
     * @inheritdoc IBancorNetwork
     */
    function poolCollections() external view returns (IPoolCollection[] memory) {
        uint256 length = _poolCollections.length();
        IPoolCollection[] memory list = new IPoolCollection[](length);
        for (uint256 i = 0; i < length; i = uncheckedInc(i)) {
            list[i] = IPoolCollection(_poolCollections.at(i));
        }
        return list;
    }

    /**
     * @inheritdoc IBancorNetwork
     */
    function latestPoolCollection(uint16 poolType) external view returns (IPoolCollection) {
        return _latestPoolCollections[poolType];
    }

    /**
     * @inheritdoc IBancorNetwork
     */
    function liquidityPools() external view returns (ReserveToken[] memory) {
        uint256 length = _liquidityPools.length();
        ReserveToken[] memory list = new ReserveToken[](length);
        for (uint256 i = 0; i < length; i = uncheckedInc(i)) {
            list[i] = ReserveToken.wrap(_liquidityPools.at(i));
        }
        return list;
    }

    /**
     * @inheritdoc IBancorNetwork
     */
    function collectionByPool(ReserveToken pool) external view returns (IPoolCollection) {
        return _collectionByPool[pool];
    }

    /**
     * @inheritdoc IBancorNetwork
     */
    function isPoolValid(ReserveToken pool) external view returns (bool) {
        return
            ReserveToken.unwrap(pool) == address(_networkToken) || _liquidityPools.contains(ReserveToken.unwrap(pool));
    }

    /**
     * @inheritdoc IBancorNetwork
     */
    function createPool(uint16 poolType, ReserveToken reserveToken)
        external
        nonReentrant
        validAddress(ReserveToken.unwrap(reserveToken))
    {
        if (_isNetworkToken(reserveToken)) {
            revert InvalidToken();
        }

        if (!_liquidityPools.add(ReserveToken.unwrap(reserveToken))) {
            revert AlreadyExists();
        }

        // get the latest pool collection, corresponding to the requested type of the new pool, and use it to create the
        // pool
        IPoolCollection poolCollection = _latestPoolCollections[poolType];
        if (address(poolCollection) == address(0)) {
            revert InvalidType();
        }

        // this is where the magic happens...
        poolCollection.createPool(reserveToken);

        // add the pool collection to the reverse pool collection lookup
        _collectionByPool[reserveToken] = poolCollection;

        emit PoolAdded({ poolType: poolType, pool: reserveToken, poolCollection: poolCollection });
    }

    /**
     * @inheritdoc IBancorNetwork
     */
    function upgradePools(ReserveToken[] calldata pools) external nonReentrant {
        uint256 length = pools.length;
        for (uint256 i = 0; i < length; i = uncheckedInc(i)) {
            ReserveToken pool = pools[i];

            // request the pool collection upgrader to upgrade the pool and get the new pool collection it exists in
            IPoolCollection newPoolCollection = _poolCollectionUpgrader.upgradePool(pool);
            if (newPoolCollection == IPoolCollection(address(0))) {
                continue;
            }

            // update the mapping between pools and their respective pool collections
            _collectionByPool[pool] = newPoolCollection;
        }
    }

    /**
     * @inheritdoc IBancorNetwork
     */
    function depositFor(
        address provider,
        ReserveToken pool,
        uint256 tokenAmount
    )
        external
        payable
        validAddress(provider)
        validAddress(ReserveToken.unwrap(pool))
        greaterThanZero(tokenAmount)
        nonReentrant
    {
        _depositFor(provider, pool, tokenAmount, msg.sender);
    }

    /**
     * @inheritdoc IBancorNetwork
     */
    function deposit(ReserveToken pool, uint256 tokenAmount)
        external
        payable
        validAddress(ReserveToken.unwrap(pool))
        greaterThanZero(tokenAmount)
        nonReentrant
    {
        _depositFor(msg.sender, pool, tokenAmount, msg.sender);
    }

    /**
     * @inheritdoc IBancorNetwork
     */
    function depositForPermitted(
        address provider,
        ReserveToken pool,
        uint256 tokenAmount,
        uint256 deadline,
        uint8 v,
        bytes32 r,
        bytes32 s
    )
        external
        validAddress(provider)
        validAddress(ReserveToken.unwrap(pool))
        greaterThanZero(tokenAmount)
        nonReentrant
    {
        _depositBaseTokenForPermitted(provider, pool, tokenAmount, deadline, v, r, s);
    }

    /**
     * @inheritdoc IBancorNetwork
     */
    function depositPermitted(
        ReserveToken pool,
        uint256 tokenAmount,
        uint256 deadline,
        uint8 v,
        bytes32 r,
        bytes32 s
    ) external validAddress(ReserveToken.unwrap(pool)) greaterThanZero(tokenAmount) nonReentrant {
        _depositBaseTokenForPermitted(msg.sender, pool, tokenAmount, deadline, v, r, s);
    }

    /**
     * @inheritdoc IBancorNetwork
     */
    function withdraw(uint256 id) external nonReentrant {
        address provider = msg.sender;
        bytes32 contextId = _withdrawContextId(id, provider);

        // complete the withdrawal and claim the locked pool tokens
        CompletedWithdrawal memory completedRequest = _pendingWithdrawals.completeWithdrawal(contextId, provider, id);

        if (completedRequest.poolToken == _masterPoolToken) {
            _withdrawNetworkToken(contextId, provider, completedRequest);
        } else {
            _withdrawBaseToken(contextId, provider, completedRequest);
        }
    }

    /**
     * @inheritdoc IBancorNetwork
     */
    function trade(
        ReserveToken sourceToken,
        ReserveToken targetToken,
        uint256 sourceAmount,
        uint256 minReturnAmount,
        uint256 deadline,
        address beneficiary
    )
        external
        payable
        nonReentrant
        validTokensForTrade(sourceToken, targetToken)
        greaterThanZero(sourceAmount)
        greaterThanZero(minReturnAmount)
    {
        _trade(sourceToken, targetToken, sourceAmount, minReturnAmount, deadline, beneficiary, msg.sender);
    }

    /**
     * @inheritdoc IBancorNetwork
     */
    function tradePermitted(
        ReserveToken sourceToken,
        ReserveToken targetToken,
        uint256 sourceAmount,
        uint256 minReturnAmount,
        uint256 deadline,
        address beneficiary,
        uint8 v,
        bytes32 r,
        bytes32 s
    )
        external
        nonReentrant
        validTokensForTrade(sourceToken, targetToken)
        greaterThanZero(sourceAmount)
        greaterThanZero(minReturnAmount)
    {
        address trader = msg.sender;

        _permit(sourceToken, sourceAmount, deadline, v, r, s, trader);

        _trade(sourceToken, targetToken, sourceAmount, minReturnAmount, deadline, beneficiary, trader);
    }

    /**
     * @inheritdoc IBancorNetwork
     */
    function flashLoan(
        ReserveToken token,
        uint256 amount,
        IFlashLoanRecipient recipient,
        bytes calldata data
    )
        external
        nonReentrant
        validAddress(ReserveToken.unwrap(token))
        greaterThanZero(amount)
        validAddress(address(recipient))
    {
        if (!_isNetworkToken(token) && !_networkSettings.isTokenWhitelisted(token)) {
            revert NotWhitelisted();
        }

        uint256 feeAmount = MathEx.mulDivF(amount, _networkSettings.flashLoanFeePPM(), PPM_RESOLUTION);

        // save the current balance
        uint256 prevBalance = token.balanceOf(address(this));

        // transfer the amount from the master vault to the recipient
        _masterVault.withdrawFunds(token, payable(address(recipient)), amount);

        // invoke the recipient's callback
        recipient.onFlashLoan(msg.sender, token.toIERC20(), amount, feeAmount, data);

        // ensure that the tokens + fee have been deposited back to the network
        uint256 returnedAmount = token.balanceOf(address(this)) - prevBalance;
        if (returnedAmount < amount + feeAmount) {
            revert InsufficientFlashLoanReturn();
        }

        // transfer the amount and the fee back to the vault
        if (token.isNativeToken()) {
            payable(address(_masterVault)).sendValue(returnedAmount);
        } else {
            token.safeTransfer(payable(address(_masterVault)), returnedAmount);
        }

        uint256 stakedBalance;

        // notify the pool of accrued fees
        if (_isNetworkToken(token)) {
            IMasterPool cachedMasterPool = _masterPool;

            cachedMasterPool.onFeesCollected(token, feeAmount, FLASH_LOAN_FEE);

            stakedBalance = cachedMasterPool.stakedBalance();
        } else {
            // get the pool and verify that it exists
            IPoolCollection poolCollection = _poolCollection(token);
            poolCollection.onFeesCollected(token, feeAmount);

            stakedBalance = poolCollection.poolLiquidity(token).stakedBalance;
        }

        bytes32 contextId = keccak256(abi.encodePacked(msg.sender, _time(), token, amount, recipient, data));

        emit FlashLoanCompleted({ contextId: contextId, token: token, borrower: msg.sender, amount: amount });

        emit FeesCollected({
            contextId: contextId,
            token: token,
            feeType: FLASH_LOAN_FEE,
            amount: feeAmount,
            stakedBalance: stakedBalance
        });
    }

    /**
     * @dev sets the new latest pool collection for the given type
     *
     * requirements:
     *
     * - the caller must be the admin of the contract
     */
    function _setLatestPoolCollection(uint16 poolType, IPoolCollection poolCollection) private {
        IPoolCollection prevLatestPoolCollection = _latestPoolCollections[poolType];
        if (prevLatestPoolCollection == poolCollection) {
            return;
        }

        _latestPoolCollections[poolType] = poolCollection;

        emit LatestPoolCollectionReplaced({
            poolType: poolType,
            prevPoolCollection: prevLatestPoolCollection,
            newPoolCollection: poolCollection
        });
    }

    /**
     * @dev verifies that a pool collection is a valid latest pool collection (e.g., it either exists or a reset to zero)
     */
    function _verifyLatestPoolCollectionCandidate(IPoolCollection poolCollection) private view {
        if (address(poolCollection) != address(0) && !_poolCollections.contains(address(poolCollection))) {
            revert DoesNotExist();
        }
    }

    /**
     * @dev generates context ID for a deposit requesst
     */
    function _depositContextId(
        address provider,
        ReserveToken pool,
        uint256 tokenAmount,
        address sender
    ) private view returns (bytes32) {
        return keccak256(abi.encodePacked(sender, _time(), provider, pool, tokenAmount));
    }

    /**
     * @dev generates context ID for a withdraw request
     */
    function _withdrawContextId(uint256 id, address sender) private view returns (bytes32) {
        return keccak256(abi.encodePacked(sender, _time(), id));
    }

    /**
     * @dev deposits liquidity for the specified provider from sender
     *
     * requirements:
     *
     * - the caller must have approved the network to transfer the liquidity tokens on its behalf
     */
    function _depositFor(
        address provider,
        ReserveToken pool,
        uint256 tokenAmount,
        address sender
    ) private {
        bytes32 contextId = _depositContextId(provider, pool, tokenAmount, sender);

        if (_isNetworkToken(pool)) {
            _depositNetworkTokenFor(contextId, provider, tokenAmount, sender, false, 0);
        } else {
            _depositBaseTokenFor(contextId, provider, pool, tokenAmount, sender, tokenAmount);
        }
    }

    /**
     * @dev deposits network token liquidity for the specified provider from sender
     *
     * requirements:
     *
     * - the caller must have approved have approved the network to transfer network tokens to on its behalf
     */
    function _depositNetworkTokenFor(
        bytes32 contextId,
        address provider,
        uint256 networkTokenAmount,
        address sender,
        bool isMigrating,
        uint256 originalAmount
    ) private {
        IMasterPool cachedMasterPool = _masterPool;

        // transfer the tokens from the sender to the master pool
        _networkToken.transferFrom(sender, address(cachedMasterPool), networkTokenAmount);

        // process master pool deposit
        MasterPoolDepositAmounts memory depositAmounts = cachedMasterPool.depositFor(
            provider,
            networkTokenAmount,
            isMigrating,
            originalAmount
        );

        emit NetworkTokenDeposited({
            contextId: contextId,
            provider: provider,
            depositAmount: networkTokenAmount,
            poolTokenAmount: depositAmounts.poolTokenAmount,
            govTokenAmount: depositAmounts.govTokenAmount
        });

        emit TotalLiquidityUpdated({
            contextId: contextId,
            pool: ReserveToken.wrap(address(_networkToken)),
            poolTokenSupply: _masterPoolToken.totalSupply(),
            stakedBalance: cachedMasterPool.stakedBalance(),
            actualBalance: _networkToken.balanceOf(address(_masterVault))
        });
    }

    /**
     * @dev deposits base token liquidity for the specified provider from sender
     *
     * requirements:
     *
     * - the caller must have approved have approved the network to transfer base tokens to on its behalf
     */
    function _depositBaseTokenFor(
        bytes32 contextId,
        address provider,
        ReserveToken pool,
        uint256 baseTokenAmount,
        address sender,
        uint256 availableAmount
    ) private {
        IMasterPool cachedMasterPool = _masterPool;

        // get the pool collection that managed this pool
        IPoolCollection poolCollection = _poolCollection(pool);

        // if all network token liquidity is allocated - it's enough to check that the pool is whitelisted. Otherwise,
        // we need to check if the master pool is able to provide network liquidity
        uint256 unallocatedNetworkTokenLiquidity = cachedMasterPool.unallocatedLiquidity(pool);
        if (unallocatedNetworkTokenLiquidity == 0 && !_networkSettings.isTokenWhitelisted(pool)) {
            revert NotWhitelisted();
        } else if (!cachedMasterPool.isNetworkLiquidityEnabled(pool, poolCollection)) {
            revert NetworkLiquidityDisabled();
        }

        // transfer the tokens from the sender to the vault
<<<<<<< HEAD
        _depositToMasterVault(pool, sender, baseTokenAmount);
=======
        _depositToVault(pool, sender, availableAmount);
>>>>>>> 74b0ef02

        // process deposit to the base token pool (taking into account the ETH pool)
        PoolCollectionDepositAmounts memory depositAmounts = poolCollection.depositFor(
            provider,
            pool,
            baseTokenAmount,
            unallocatedNetworkTokenLiquidity
        );

        // request additional liquidity from the master pool and transfer it to the vault
        if (depositAmounts.networkTokenDeltaAmount > 0) {
            cachedMasterPool.requestLiquidity(contextId, pool, depositAmounts.networkTokenDeltaAmount);
        }

        // TODO: process network fees based on the return values

        emit BaseTokenDeposited({
            contextId: contextId,
            token: pool,
            provider: provider,
            poolCollection: poolCollection,
            depositAmount: baseTokenAmount,
            poolTokenAmount: depositAmounts.poolTokenAmount
        });

        // TODO: reduce this external call by receiving these updated amounts as well
        PoolLiquidity memory poolLiquidity = poolCollection.poolLiquidity(pool);

        emit TotalLiquidityUpdated({
            contextId: contextId,
            pool: pool,
            poolTokenSupply: depositAmounts.poolToken.totalSupply(),
            stakedBalance: poolLiquidity.stakedBalance,
            actualBalance: pool.balanceOf(address(_masterVault))
        });

        emit TotalLiquidityUpdated({
            contextId: contextId,
            pool: ReserveToken.wrap(address(_networkToken)),
            poolTokenSupply: _masterPoolToken.totalSupply(),
            stakedBalance: cachedMasterPool.stakedBalance(),
            actualBalance: _networkToken.balanceOf(address(_masterVault))
        });

        emit TradingLiquidityUpdated({
            contextId: contextId,
            pool: pool,
            reserveToken: pool,
            liquidity: poolLiquidity.baseTokenTradingLiquidity
        });

        emit TradingLiquidityUpdated({
            contextId: contextId,
            pool: pool,
            reserveToken: ReserveToken.wrap(address(_networkToken)),
            liquidity: poolLiquidity.networkTokenTradingLiquidity
        });
    }

    /**
     * @dev performs an EIP2612 permit
     */
    function _permit(
        ReserveToken token,
        uint256 tokenAmount,
        uint256 deadline,
        uint8 v,
        bytes32 r,
        bytes32 s,
        address sender
    ) private {
        // neither the network token nor ETH support EIP2612 permit requests
        if (_isNetworkToken(token) || token.isNativeToken()) {
            revert PermitUnsupported();
        }

        // permit the amount the caller is trying to deposit. Please note, that if the base token doesn't support
        // EIP2612 permit - either this call or the inner safeTransferFrom will revert
        IERC20Permit(ReserveToken.unwrap(token)).permit(sender, address(this), tokenAmount, deadline, v, r, s);
    }

    /**
     * @dev deposits liquidity for the specified provider by providing an EIP712 typed signature for an EIP2612 permit
     * request
     *
     * requirements:
     *
     * - the caller must have provided a valid and unused EIP712 typed signature
     */
    function _depositBaseTokenForPermitted(
        address provider,
        ReserveToken pool,
        uint256 tokenAmount,
        uint256 deadline,
        uint8 v,
        bytes32 r,
        bytes32 s
    ) private {
        address sender = msg.sender;

        _permit(pool, tokenAmount, deadline, v, r, s, sender);

        _depositBaseTokenFor(
            _depositContextId(provider, pool, tokenAmount, sender),
            provider,
            pool,
            tokenAmount,
            sender,
            tokenAmount
        );
    }

    /**
     * @dev handles network token withdrawal
     */
    function _withdrawNetworkToken(
        bytes32 contextId,
        address provider,
        CompletedWithdrawal memory completedRequest
    ) private {
        IMasterPool cachedMasterPool = _masterPool;

        // approve the master pool to transfer pool tokens, which we have received from the completion of the
        // pending withdrawal, on behalf of the network
        completedRequest.poolToken.approve(address(cachedMasterPool), completedRequest.poolTokenAmount);

        // transfer governance tokens from the caller to the master pool
        _govToken.transferFrom(provider, address(cachedMasterPool), completedRequest.poolTokenAmount);

        // call withdraw on the master pool - returns the amounts/breakdown
        MasterPoolWithdrawalAmounts memory amounts = cachedMasterPool.withdraw(
            provider,
            completedRequest.poolTokenAmount
        );

        assert(amounts.poolTokenAmount == completedRequest.poolTokenAmount);

        emit NetworkTokenWithdrawn({
            contextId: contextId,
            provider: provider,
            networkTokenAmount: amounts.networkTokenAmount,
            poolTokenAmount: amounts.poolTokenAmount,
            govTokenAmount: amounts.govTokenAmount,
            withdrawalFeeAmount: amounts.withdrawalFeeAmount
        });

        emit TotalLiquidityUpdated({
            contextId: contextId,
            pool: ReserveToken.wrap(address(_networkToken)),
            poolTokenSupply: completedRequest.poolToken.totalSupply(),
            stakedBalance: cachedMasterPool.stakedBalance(),
            actualBalance: _networkToken.balanceOf(address(_masterVault))
        });
    }

    /**
     * @dev handles base token withdrawal
     */
    function _withdrawBaseToken(
        bytes32 contextId,
        address provider,
        CompletedWithdrawal memory completedRequest
    ) private {
        IMasterPool cachedMasterPool = _masterPool;

        ReserveToken pool = completedRequest.poolToken.reserveToken();

        // get the pool collection that manages this pool
        IPoolCollection poolCollection = _poolCollection(pool);

        // ensure that network token liquidity is enabled
        if (!cachedMasterPool.isNetworkLiquidityEnabled(pool, poolCollection)) {
            revert NetworkLiquidityDisabled();
        }

        // approve the pool collection to transfer pool tokens, which we have received from the completion of the
        // pending withdrawal, on behalf of the network
        completedRequest.poolToken.approve(address(poolCollection), completedRequest.poolTokenAmount);

        // call withdraw on the base token pool - returns the amounts/breakdown
        PoolCollectionWithdrawalAmounts memory amounts = poolCollection.withdraw(
            pool,
            completedRequest.poolTokenAmount,
            pool.balanceOf(address(_masterVault)),
            pool.balanceOf(address(_externalProtectionVault))
        );

        // if network token trading liquidity should be lowered - renounce liquidity
        if (amounts.networkTokenAmountToDeductFromLiquidity > 0) {
            cachedMasterPool.renounceLiquidity(contextId, pool, amounts.networkTokenAmountToDeductFromLiquidity);
        }

        // if the network token arbitrage is positive - ask the master pool to mint network tokens into the vault
        if (amounts.networkTokenArbitrageAmount > 0) {
            cachedMasterPool.mint(address(_masterVault), uint256(amounts.networkTokenArbitrageAmount));
        }
        // if the network token arbitrage is negative - ask the master pool to burn network tokens from the vault
        else if (amounts.networkTokenArbitrageAmount < 0) {
            cachedMasterPool.burnFromVault(uint256(-amounts.networkTokenArbitrageAmount));
        }

        // if the provider should receive some network tokens - ask the master pool to mint network tokens to the
        // provider
        if (amounts.networkTokenAmountToMintForProvider > 0) {
            cachedMasterPool.mint(address(provider), amounts.networkTokenAmountToMintForProvider);
        }

        // if the provider should receive some base tokens from the master vault - remove the tokens from the master vault
        // and send them to the provider
        if (amounts.baseTokenAmountToTransferFromVaultToProvider > 0) {
            // base token amount to transfer from the master vault to the provider
            _masterVault.withdrawFunds(pool, payable(provider), amounts.baseTokenAmountToTransferFromVaultToProvider);
        }

        // if the provider should receive some base tokens from the external protection vault - remove the tokens from the
        // external protection vault and send them to the provider
        if (amounts.baseTokenAmountToTransferFromExternalProtectionVaultToProvider > 0) {
            _externalProtectionVault.withdrawFunds(
                pool,
                payable(provider),
                amounts.baseTokenAmountToTransferFromExternalProtectionVaultToProvider
            );
        }

        emit BaseTokenWithdrawn({
            contextId: contextId,
            token: pool,
            provider: provider,
            poolCollection: poolCollection,
            baseTokenAmount: amounts.baseTokenAmountToTransferFromVaultToProvider +
                amounts.baseTokenAmountToTransferFromExternalProtectionVaultToProvider,
            poolTokenAmount: completedRequest.poolTokenAmount,
            externalProtectionBaseTokenAmount: amounts.baseTokenAmountToTransferFromExternalProtectionVaultToProvider,
            networkTokenAmount: amounts.networkTokenAmountToMintForProvider,
            withdrawalFeeAmount: amounts.baseTokenWithdrawalFeeAmount
        });

        // TODO: reduce this external call by receiving these updated amounts as well
        PoolLiquidity memory poolLiquidity = poolCollection.poolLiquidity(pool);

        emit TotalLiquidityUpdated({
            contextId: contextId,
            pool: pool,
            poolTokenSupply: completedRequest.poolToken.totalSupply(),
            stakedBalance: poolLiquidity.stakedBalance,
            actualBalance: pool.balanceOf(address(_masterVault))
        });

        emit TradingLiquidityUpdated({
            contextId: contextId,
            pool: pool,
            reserveToken: pool,
            liquidity: poolLiquidity.baseTokenTradingLiquidity
        });

        emit TradingLiquidityUpdated({
            contextId: contextId,
            pool: pool,
            reserveToken: ReserveToken.wrap(address(_networkToken)),
            liquidity: poolLiquidity.networkTokenTradingLiquidity
        });
    }

    /**
     * @dev performs a trade and returns the target amount and fee
     *
     * requirements:
     *
     * - the caller must have approved the network to transfer the source tokens on its behalf, in the non-ETH case
     */
    function _trade(
        ReserveToken sourceToken,
        ReserveToken targetToken,
        uint256 sourceAmount,
        uint256 minReturnAmount,
        uint256 deadline,
        address beneficiary,
        address trader
    ) private {
        uint32 currentTime = _time();
        if (deadline < currentTime) {
            revert DeadlineExpired();
        }

        // ensure the beneficiary is set
        if (beneficiary == address(0)) {
            beneficiary = trader;
        }

        bytes32 contextId = keccak256(
            abi.encodePacked(
                trader,
                currentTime,
                sourceToken,
                targetToken,
                sourceAmount,
                minReturnAmount,
                deadline,
                beneficiary
            )
        );

        // perform either a single or double hop trade, based on the source and the target pool
        uint256 tradeAmount;
        if (_isNetworkToken(sourceToken)) {
            tradeAmount = _tradeNetworkToken(contextId, targetToken, true, sourceAmount, minReturnAmount, trader);
        } else if (_isNetworkToken(targetToken)) {
            tradeAmount = _tradeNetworkToken(contextId, sourceToken, false, sourceAmount, minReturnAmount, trader);
        } else {
            tradeAmount = _tradeBaseTokens(contextId, sourceToken, targetToken, sourceAmount, minReturnAmount, trader);
        }

        // transfer the tokens from the trader to the vault
        _depositToMasterVault(sourceToken, trader, sourceAmount);

        // transfer the target tokens/ETH to the beneficiary
        _masterVault.withdrawFunds(targetToken, payable(beneficiary), tradeAmount);
    }

    /**
     * @dev performs a single hop trade between the network token and a base token
     */
    function _tradeNetworkToken(
        bytes32 contextId,
        ReserveToken pool,
        bool isSourceNetworkToken,
        uint256 sourceAmount,
        uint256 minReturnAmount,
        address trader
    ) private returns (uint256) {
        ReserveToken networkPool = ReserveToken.wrap(address(_networkToken));
        (ReserveToken sourceToken, ReserveToken targetToken) = isSourceNetworkToken
            ? (networkPool, pool)
            : (pool, networkPool);
        TradeAmountsWithLiquidity memory tradeAmounts = _poolCollection(pool).trade(
            sourceToken,
            targetToken,
            sourceAmount,
            minReturnAmount
        );

        IMasterPool cachedMasterPool = _masterPool;

        // if the target token is the network token, notify the master pool on collected fees
        if (!isSourceNetworkToken) {
            cachedMasterPool.onFeesCollected(pool, tradeAmounts.feeAmount, TRADING_FEE);
        }

        emit TokensTraded({
            contextId: contextId,
            pool: pool,
            sourceToken: sourceToken,
            targetToken: targetToken,
            sourceAmount: sourceAmount,
            targetAmount: tradeAmounts.amount,
            trader: trader
        });

        emit FeesCollected({
            contextId: contextId,
            token: targetToken,
            feeType: TRADING_FEE,
            amount: tradeAmounts.feeAmount,
            stakedBalance: isSourceNetworkToken
                ? tradeAmounts.liquidity.stakedBalance
                : cachedMasterPool.stakedBalance()
        });

        emit TradingLiquidityUpdated({
            contextId: contextId,
            pool: pool,
            reserveToken: pool,
            liquidity: tradeAmounts.liquidity.baseTokenTradingLiquidity
        });

        emit TradingLiquidityUpdated({
            contextId: contextId,
            pool: pool,
            reserveToken: networkPool,
            liquidity: tradeAmounts.liquidity.networkTokenTradingLiquidity
        });

        return tradeAmounts.amount;
    }

    /**
     * @dev performs a double hop trade between two base tokens
     */
    function _tradeBaseTokens(
        bytes32 contextId,
        ReserveToken sourceToken,
        ReserveToken targetToken,
        uint256 sourceAmount,
        uint256 minReturnAmount,
        address trader
    ) private returns (uint256) {
        // trade the source token to the network token (while accepting any return amount)
        uint256 tradeAmount = _tradeNetworkToken(contextId, sourceToken, false, sourceAmount, 1, trader);

        // trade the received network token target amount to the target token (while respecting the minimum return
        // amount)
        return _tradeNetworkToken(contextId, targetToken, true, tradeAmount, minReturnAmount, trader);
    }

    /**
     * @dev deposits reserve tokens to the master vault and verifies that msg.value corresponds to its type
     */
    function _depositToMasterVault(
        ReserveToken reserveToken,
        address sender,
        uint256 amount
    ) private {
        if (msg.value > 0) {
            if (!reserveToken.isNativeToken()) {
                revert InvalidPool();
            }

            if (msg.value != amount) {
                revert EthAmountMismatch();
            }

            // using a regular transfer here would revert due to exceeding the 2300 gas limit which is why we're using
            // call instead (via sendValue), which the 2300 gas limit does not apply for
            payable(address(_masterVault)).sendValue(amount);
        } else {
            if (reserveToken.isNativeToken()) {
                revert InvalidPool();
            }

            reserveToken.safeTransferFrom(sender, address(_masterVault), amount);
        }
    }

    /**
     * @dev verifies that the specified pool is managed by a valid pool collection and returns it
     */
    function _poolCollection(ReserveToken token) private view returns (IPoolCollection) {
        // verify that the pool is managed by a valid pool collection
        IPoolCollection poolCollection = _collectionByPool[token];
        if (address(poolCollection) == address(0)) {
            revert InvalidToken();
        }

        return poolCollection;
    }

    /**
     * @dev returns whether the specified token is the network token
     */
    function _isNetworkToken(ReserveToken token) private view returns (bool) {
        return token.toIERC20() == _networkToken;
    }

    function migrateLiquidity(
        ReserveToken reserveToken,
        address provider,
        uint256 amount,
        uint256 availableAmount,
        uint256 originalAmount
    ) external payable nonReentrant onlyRole(ROLE_MIGRATION_MANAGER) {
        bytes32 contextId = keccak256(
            abi.encodePacked(msg.sender, _time(), reserveToken, provider, amount, availableAmount, originalAmount)
        );

        if (_isNetworkToken(reserveToken)) {
            _depositNetworkTokenFor(contextId, provider, amount, msg.sender, true, originalAmount);
        } else {
            _depositBaseTokenFor(contextId, provider, reserveToken, amount, msg.sender, availableAmount);
        }

        emit FundsMigrated(contextId, reserveToken, provider, amount, availableAmount);
    }
}<|MERGE_RESOLUTION|>--- conflicted
+++ resolved
@@ -218,7 +218,7 @@
     );
 
     /**
-     * @dev triggered when the total liqudity in a pool is updated
+     * @dev triggered when the total liquidity in a pool is updated
      */
     event TotalLiquidityUpdated(
         bytes32 indexed contextId,
@@ -229,7 +229,7 @@
     );
 
     /**
-     * @dev triggered when the trading liqudity in a pool is updated
+     * @dev triggered when the trading liquidity in a pool is updated
      */
     event TradingLiquidityUpdated(
         bytes32 indexed contextId,
@@ -800,7 +800,7 @@
     }
 
     /**
-     * @dev generates context ID for a deposit requesst
+     * @dev generates context ID for a deposit request
      */
     function _depositContextId(
         address provider,
@@ -915,11 +915,7 @@
         }
 
         // transfer the tokens from the sender to the vault
-<<<<<<< HEAD
-        _depositToMasterVault(pool, sender, baseTokenAmount);
-=======
-        _depositToVault(pool, sender, availableAmount);
->>>>>>> 74b0ef02
+        _depositToMasterVault(pool, sender, availableAmount);
 
         // process deposit to the base token pool (taking into account the ETH pool)
         PoolCollectionDepositAmounts memory depositAmounts = poolCollection.depositFor(
