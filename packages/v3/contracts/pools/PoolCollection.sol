--- conflicted
+++ resolved
@@ -426,7 +426,6 @@
             amounts.baseTokenAmountToDeductFromLiquidity,
             amounts.networkTokenAmountToDeductFromLiquidity
         );
-
     }
 
     /**
@@ -461,15 +460,10 @@
         Pool memory poolData = _poolData[pool];
         require(_validPool(poolData), "ERR_POOL_DOES_NOT_EXIST");
 
-<<<<<<< HEAD
+        // please note that since both networkTokenTradingLiquidity and baseTokenTradingLiquidity are uint128, their
+        // product won't overflow
         uint256 prod = uint256(poolData.liquidity.networkTokenTradingLiquidity) *
             uint256(poolData.liquidity.baseTokenTradingLiquidity);
-=======
-        // please note that since both networkTokenTradingLiquidity and baseTokenTradingLiquidity are uint128, their
-        // product won't overflow
-        uint256 prod = uint256(pool.liquidity.networkTokenTradingLiquidity) *
-            uint256(pool.liquidity.baseTokenTradingLiquidity);
->>>>>>> d084bc10
 
         return
             PoolWithdrawalParams({
@@ -508,17 +502,10 @@
 
         // all of these are at most MAX_UINT128, but we store them as uint256 in order to avoid 128-bit multiplication
         // overflows
-<<<<<<< HEAD
         uint256 baseTokenCurrTradingLiquidity = poolData.liquidity.baseTokenTradingLiquidity;
         uint256 networkTokenCurrTradingLiquidity = poolData.liquidity.networkTokenTradingLiquidity;
-        uint256 baseTokenNextTradingLiquidity = baseTokenCurrTradingLiquidity.sub(baseTokenTradingLiquidityDelta);
-        uint256 networkTokenNextTradingLiquidity = networkTokenCurrTradingLiquidity.sub(
-=======
-        uint256 baseTokenCurrTradingLiquidity = pool.liquidity.baseTokenTradingLiquidity;
-        uint256 networkTokenCurrTradingLiquidity = pool.liquidity.networkTokenTradingLiquidity;
         uint256 baseTokenNewTradingLiquidity = baseTokenCurrTradingLiquidity.sub(baseTokenTradingLiquidityDelta);
         uint256 networkTokenNewTradingLiquidity = networkTokenCurrTradingLiquidity.sub(
->>>>>>> d084bc10
             networkTokenTradingLiquidityDelta
         );
 
@@ -528,28 +515,16 @@
             totalSupply - basePoolTokenAmount,
             totalSupply
         );
-<<<<<<< HEAD
-        poolData.liquidity.baseTokenTradingLiquidity = uint128(baseTokenNextTradingLiquidity);
-        poolData.liquidity.networkTokenTradingLiquidity = uint128(networkTokenNextTradingLiquidity);
-        poolData.liquidity.tradingLiquidityProduct = baseTokenNextTradingLiquidity * networkTokenNextTradingLiquidity;
-=======
-        pool.liquidity.baseTokenTradingLiquidity = uint128(baseTokenNewTradingLiquidity);
-        pool.liquidity.networkTokenTradingLiquidity = uint128(networkTokenNewTradingLiquidity);
-        pool.liquidity.tradingLiquidityProduct = baseTokenNewTradingLiquidity * networkTokenNewTradingLiquidity;
->>>>>>> d084bc10
+        poolData.liquidity.baseTokenTradingLiquidity = uint128(baseTokenNewTradingLiquidity);
+        poolData.liquidity.networkTokenTradingLiquidity = uint128(networkTokenNewTradingLiquidity);
+        poolData.liquidity.tradingLiquidityProduct = baseTokenNewTradingLiquidity * networkTokenNewTradingLiquidity;
 
         if (poolData.tradingEnabled) {
             uint256 minLiquidityForTrading = _settings.minLiquidityForTrading();
             bool currEnabled = networkTokenCurrTradingLiquidity >= minLiquidityForTrading;
-<<<<<<< HEAD
-            bool nextEnabled = networkTokenNextTradingLiquidity >= minLiquidityForTrading;
-            if (nextEnabled != currEnabled) {
-                emit TradingEnabled({ pool: pool, newStatus: nextEnabled });
-=======
             bool newEnabled = networkTokenNewTradingLiquidity >= minLiquidityForTrading;
             if (newEnabled != currEnabled) {
-                emit TradingEnabled({ pool: baseToken, newStatus: newEnabled });
->>>>>>> d084bc10
+                emit TradingEnabled({ pool: pool, newStatus: newEnabled });
             }
         }
     }
