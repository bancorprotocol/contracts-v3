--- conflicted
+++ resolved
@@ -674,29 +674,10 @@
             }
         }
 
-<<<<<<< HEAD
-        if (amounts.networkTokenArbitrageAmount > 0) {
-            uint256 pos = uint256(amounts.networkTokenDeltaAmount) * 2; // safe because `0 <= networkTokenDeltaAmount < 2^255`
-            uint256 neg = uint256(amounts.networkTokenArbitrageAmount); // safe because `0 <= networkTokenArbitrageAmount < 2^255`
-            if (pos > neg) {
-                amounts.networkTokenDeltaAmount = int256((pos - neg) / 2); // safe because `0 <= (pos - neg) / 2 < 2^255`
-            } else {
-                amounts.networkTokenDeltaAmount = -int256((neg - pos) / 2); // safe because `0 <= (neg - pos) / 2 < 2^255`
-            }
-        } else {
-            uint256 pos = uint256(amounts.networkTokenDeltaAmount) * 2; // safe because `0 <= networkTokenDeltaAmount < 2^255`
-            uint256 neg = uint256(-amounts.networkTokenArbitrageAmount); // safe because `0 <= -networkTokenArbitrageAmount < 2^255`
-            amounts.networkTokenDeltaAmount = int256(pos.add(neg) / 2); // safe because `0 <= pos.add(neg) / 2 < 2^255`
-        }
-=======
         amounts.networkTokenDeltaAmount = SignedSafeMath.sub(
             SignedSafeMath.mul(amounts.networkTokenDeltaAmount, 2),
             amounts.networkTokenArbitrageAmount
         ) / 2;
-
-        // TODO: withdrawal fee
-        amounts.baseTokenWithdrawalFeeAmount = 0;
->>>>>>> 0e7f6aee
     }
 
     /**
