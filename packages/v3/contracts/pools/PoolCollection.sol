// SPDX-License-Identifier: SEE LICENSE IN LICENSE
pragma solidity 0.8.11;

import { ReentrancyGuard } from "@openzeppelin/contracts/security/ReentrancyGuard.sol";
import { EnumerableSet } from "@openzeppelin/contracts/utils/structs/EnumerableSet.sol";
import { IERC20 } from "@openzeppelin/contracts/token/ERC20/IERC20.sol";
import { Math } from "@openzeppelin/contracts/utils/math/Math.sol";

import { ReserveToken, ReserveTokenLibrary } from "../token/ReserveToken.sol";

import { IMasterVault } from "../vaults/interfaces/IMasterVault.sol";
import { IExternalProtectionVault } from "../vaults/interfaces/IExternalProtectionVault.sol";

import { IVersioned } from "../utility/interfaces/IVersioned.sol";
import { Fraction, Fraction112, Sint256, zeroFraction, zeroFraction112, isFractionPositive, isFraction112Positive, toFraction112, fromFraction112 } from "../utility/Types.sol";
import { PPM_RESOLUTION } from "../utility/Constants.sol";
import { Owned } from "../utility/Owned.sol";
import { Time } from "../utility/Time.sol";
import { MathEx } from "../utility/MathEx.sol";

// prettier-ignore
import {
    Utils,
    AlreadyExists,
    DoesNotExist,
    InvalidPoolCollection,
    InvalidStakedBalance
} from "../utility/Utils.sol";

import { INetworkSettings, NotWhitelisted } from "../network/interfaces/INetworkSettings.sol";
import { IBancorNetwork } from "../network/interfaces/IBancorNetwork.sol";

import { IPoolToken } from "./interfaces/IPoolToken.sol";
import { IPoolTokenFactory } from "./interfaces/IPoolTokenFactory.sol";
import { IPoolCollectionUpgrader } from "./interfaces/IPoolCollectionUpgrader.sol";

// prettier-ignore
import {
    AverageRate,
    IPoolCollection,
    PoolLiquidity,
    Pool,
    TRADING_STATUS_UPDATE_DEFAULT,
    TRADING_STATUS_UPDATE_ADMIN,
    TRADING_STATUS_UPDATE_MIN_LIQUIDITY,
    TradeAmounts,
    TradeAmounts
} from "./interfaces/IPoolCollection.sol";

import { IMasterPool } from "./interfaces/IMasterPool.sol";

import { PoolCollectionWithdrawal } from "./PoolCollectionWithdrawal.sol";

// base token withdrawal output amounts
struct WithdrawalAmounts {
    uint256 baseTokensToTransferFromMasterVault; // base token amount to transfer from the master vault to the provider
    uint256 networkTokensToMintForProvider; // network token amount to mint directly for the provider
    uint256 baseTokensToTransferFromEPV; // base token amount to transfer from the external protection vault to the provider
    Sint256 baseTokensTradingLiquidityDelta; // base token amount to add to the trading liquidity
    Sint256 networkTokensTradingLiquidityDelta; // network token amount to add to the trading liquidity and to the master vault
    Sint256 networkTokensProtocolHoldingsDelta; // network token amount add to the protocol equity
    uint256 baseTokensWithdrawalFee; // base token amount to keep in the pool as a withdrawal fee
    uint256 poolTokenTotalSupply; // base pool token's total supply
    uint256 newBaseTokenTradingLiquidity; // new base token trading liquidity
    uint256 newNetworkTokenTradingLiquidity; // new network token trading liquidity
}

/**
 * @dev Pool Collection contract
 *
 * notes:
 *
 * - in Bancor V3, the address of reserve token serves as the pool unique ID in both contract functions and events
 */
contract PoolCollection is IPoolCollection, Owned, ReentrancyGuard, Time, Utils {
    using ReserveTokenLibrary for ReserveToken;
    using EnumerableSet for EnumerableSet.AddressSet;

    error DepositLimitExceeded();
    error InsufficientLiquidity();
    error InvalidRate();
    error ReturnAmountTooLow();
    error TradingDisabled();
    error AlreadyEnabled();
    error ZeroTargetAmount();

    uint16 private constant POOL_TYPE = 1;
    uint16 private constant AVERAGE_RATE_WEIGHT_PPT = 800; // 80%
    uint32 private constant DEFAULT_TRADING_FEE_PPM = 2000; // 0.2%
    uint256 private constant BOOTSTRAPPING_LIQUIDITY_BUFFER_FACTOR = 2;
    uint256 private constant LIQUIDITY_GROWTH_FACTOR = 2;
    uint32 private constant AVERAGE_RATE_MAX_DEVIATION_PPM_PPM = 10000; // %1

    // represents `(n1 - n2) / (d1 - d2)`
    struct Quotient {
        uint256 n1;
        uint256 n2;
        uint256 d1;
        uint256 d2;
    }

    // trading-related preprocessed data
    struct TradingParams {
        uint256 sourceBalance;
        uint256 targetBalance;
        PoolLiquidity liquidity;
        ReserveToken pool;
        bool isSourceNetworkToken;
        uint32 tradingFeePPM;
    }

    // the network contract
    IBancorNetwork private immutable _network;

    // the address of the network token
    IERC20 private immutable _networkToken;

    // the network settings contract
    INetworkSettings private immutable _networkSettings;

    // the master vault contract
    IMasterVault private immutable _masterVault;

    // the master pool contract
    IMasterPool internal immutable _masterPool;

    // the address of the external protection vault
    IExternalProtectionVault private immutable _externalProtectionVault;

    // the pool token factory contract
    IPoolTokenFactory private immutable _poolTokenFactory;

    // the pool collection upgrader contract
    IPoolCollectionUpgrader private immutable _poolCollectionUpgrader;

    // a mapping between reserve tokens and their pools
    mapping(ReserveToken => Pool) internal _poolData;

    // the set of all pools which are managed by this pool collection
    EnumerableSet.AddressSet private _pools;

    // the default trading fee (in units of PPM)
    uint32 private _defaultTradingFeePPM;

    /**
     * @dev triggered when a pool is created
     */
    event PoolCreated(IPoolToken indexed poolToken, ReserveToken indexed reserveToken);

    /**
     * @dev triggered when a pool is migrated into a this pool collection
     */
    event PoolMigratedIn(ReserveToken indexed reserveToken);

    /**
     * @dev triggered when a pool is migrated out of this pool collection
     */
    event PoolMigratedOut(ReserveToken indexed reserveToken);

    /**
     * @dev triggered when the default trading fee is updated
     */
    event DefaultTradingFeePPMUpdated(uint32 prevFeePPM, uint32 newFeePPM);

    /**
     * @dev triggered when a specific pool's trading fee is updated
     */
    event TradingFeePPMUpdated(ReserveToken indexed pool, uint32 prevFeePPM, uint32 newFeePPM);

    /**
     * @dev triggered when trading in a specific pool is enabled/disabled
     */
    event TradingEnabled(ReserveToken indexed pool, bool indexed newStatus, uint8 indexed reason);

    /**
     * @dev triggered when depositing into a specific pool is enabled/disabled
     */
    event DepositingEnabled(ReserveToken indexed pool, bool indexed newStatus);

    /**
     * @dev triggered when a pool's deposit limit is updated
     */
    event DepositLimitUpdated(ReserveToken indexed pool, uint256 prevDepositLimit, uint256 newDepositLimit);

    /**
     * @dev triggered when new liquidity is deposited into a pool
     */
    event TokenDeposited(
        bytes32 indexed contextId,
        ReserveToken indexed token,
        address indexed provider,
        uint256 tokenAmount,
        uint256 poolTokenAmount
    );

    /**
     * @dev triggered when existing liquidity is withdrawn from a pool
     */
    event TokenWithdrawn(
        bytes32 indexed contextId,
        ReserveToken indexed token,
        address indexed provider,
        uint256 tokenAmount,
        uint256 poolTokenAmount,
        uint256 externalProtectionBaseTokenAmount,
        uint256 networkTokenAmount,
        uint256 withdrawalFeeAmount
    );

    /**
     * @dev triggered when the trading liquidity in a pool is updated
     */
    event TradingLiquidityUpdated(
        bytes32 indexed contextId,
        ReserveToken indexed pool,
        ReserveToken indexed reserveToken,
        uint256 liquidity
    );

    /**
     * @dev triggered when the total liquidity in a pool is updated
     */
    event TotalLiquidityUpdated(
        bytes32 indexed contextId,
        ReserveToken indexed pool,
        uint256 stakedBalance,
        uint256 poolTokenSupply,
        uint256 actualBalance
    );

    /**
     * @dev initializes a new PoolCollection contract
     */
    constructor(
        IBancorNetwork initNetwork,
        IERC20 initNetworkToken,
        INetworkSettings initNetworkSettings,
        IMasterVault initMasterVault,
        IMasterPool initMasterPool,
        IExternalProtectionVault initExternalProtectionVault,
        IPoolTokenFactory initPoolTokenFactory,
        IPoolCollectionUpgrader initPoolCollectionUpgrader
    )
        validAddress(address(initNetwork))
        validAddress(address(initNetworkToken))
        validAddress(address(initNetworkSettings))
        validAddress(address(initMasterVault))
        validAddress(address(initMasterPool))
        validAddress(address(initExternalProtectionVault))
        validAddress(address(initPoolTokenFactory))
        validAddress(address(initPoolCollectionUpgrader))
    {
        _network = initNetwork;
        _networkToken = initNetworkToken;
        _networkSettings = initNetworkSettings;
        _masterVault = initMasterVault;
        _masterPool = initMasterPool;
        _externalProtectionVault = initExternalProtectionVault;
        _poolTokenFactory = initPoolTokenFactory;
        _poolCollectionUpgrader = initPoolCollectionUpgrader;

        _setDefaultTradingFeePPM(DEFAULT_TRADING_FEE_PPM);
    }

    modifier validRate(Fraction memory rate) {
        _validRate(rate);

        _;
    }

    function _validRate(Fraction memory rate) internal pure {
        if (!isFractionPositive(rate)) {
            revert InvalidRate();
        }
    }

    /**
     * @inheritdoc IVersioned
     */
    function version() external view virtual returns (uint16) {
        return 1;
    }

    /**
     * @inheritdoc IPoolCollection
     */
    function poolType() external pure returns (uint16) {
        return POOL_TYPE;
    }

    /**
     * @inheritdoc IPoolCollection
     */
    function defaultTradingFeePPM() external view returns (uint32) {
        return _defaultTradingFeePPM;
    }

    /**
     * @inheritdoc IPoolCollection
     */
    function pools() external view returns (ReserveToken[] memory) {
        uint256 length = _pools.length();
        ReserveToken[] memory list = new ReserveToken[](length);
        for (uint256 i = 0; i < length; i++) {
            list[i] = ReserveToken.wrap(_pools.at(i));
        }
        return list;
    }

    /**
     * @inheritdoc IPoolCollection
     */
    function poolCount() external view returns (uint256) {
        return _pools.length();
    }

    /**
     * @dev sets the default trading fee (in units of PPM)
     *
     * requirements:
     *
     * - the caller must be the owner of the contract
     */
    function setDefaultTradingFeePPM(uint32 newDefaultTradingFeePPM)
        external
        onlyOwner
        validFee(newDefaultTradingFeePPM)
    {
        _setDefaultTradingFeePPM(newDefaultTradingFeePPM);
    }

    /**
     * @inheritdoc IPoolCollection
     */
    function createPool(ReserveToken reserveToken) external only(address(_network)) nonReentrant {
        if (!_networkSettings.isTokenWhitelisted(reserveToken)) {
            revert NotWhitelisted();
        }

        IPoolToken newPoolToken = IPoolToken(_poolTokenFactory.createPoolToken(reserveToken));

        newPoolToken.acceptOwnership();

        Pool memory newPool = Pool({
            poolToken: newPoolToken,
            tradingFeePPM: _defaultTradingFeePPM,
            tradingEnabled: false,
            depositingEnabled: true,
            averageRate: AverageRate({ time: 0, rate: zeroFraction112() }),
            depositLimit: 0,
            liquidity: PoolLiquidity({
                networkTokenTradingLiquidity: 0,
                baseTokenTradingLiquidity: 0,
                stakedBalance: 0
            })
        });

        _addPool(reserveToken, newPool);

        emit PoolCreated({ poolToken: newPoolToken, reserveToken: reserveToken });

        emit TradingEnabled({ pool: reserveToken, newStatus: false, reason: TRADING_STATUS_UPDATE_DEFAULT });
        emit TradingFeePPMUpdated({ pool: reserveToken, prevFeePPM: 0, newFeePPM: newPool.tradingFeePPM });
        emit DepositingEnabled({ pool: reserveToken, newStatus: newPool.depositingEnabled });
        emit DepositLimitUpdated({ pool: reserveToken, prevDepositLimit: 0, newDepositLimit: newPool.depositLimit });
    }

    /**
     * @inheritdoc IPoolCollection
     */
    function isPoolValid(ReserveToken pool) external view returns (bool) {
        return _validPool(_poolData[pool]);
    }

    /**
     * @inheritdoc IPoolCollection
     */
    function isPoolRateStable(ReserveToken pool) external view returns (bool) {
        Pool memory data = _poolData[pool];
        if (!_validPool(data)) {
            return false;
        }

        return _isPoolRateStable(data.liquidity, data.averageRate);
    }

    /**
     * @inheritdoc IPoolCollection
     */
    function poolData(ReserveToken pool) external view returns (Pool memory) {
        return _poolData[pool];
    }

    /**
     * @inheritdoc IPoolCollection
     */
    function poolLiquidity(ReserveToken pool) external view returns (PoolLiquidity memory) {
        return _poolData[pool].liquidity;
    }

    /**
     * @inheritdoc IPoolCollection
     */
    function poolToken(ReserveToken pool) external view returns (IPoolToken) {
        return _poolData[pool].poolToken;
    }

    /**
     * @inheritdoc IPoolCollection
     */
    function poolTokenToUnderlying(ReserveToken pool, uint256 poolTokenAmount) external view returns (uint256) {
        Pool memory data = _poolData[pool];

        return MathEx.mulDivF(poolTokenAmount, data.liquidity.stakedBalance, data.poolToken.totalSupply());
    }

    /**
     * @inheritdoc IPoolCollection
     */
    function underlyingToPoolToken(ReserveToken pool, uint256 tokenAmount) external view returns (uint256) {
        Pool memory data = _poolData[pool];

        return _underlyingToPoolToken(data.poolToken.totalSupply(), tokenAmount, data.liquidity.stakedBalance);
    }

    /**
     * @inheritdoc IPoolCollection
     */
    function poolTokenAmountToBurn(
        ReserveToken pool,
        uint256 tokenAmountToDistribute,
        uint256 protocolPoolTokenAmount
    ) external view returns (uint256) {
        if (tokenAmountToDistribute == 0) {
            return 0;
        }

        Pool memory data = _poolData[pool];

        uint256 poolTokenSupply = data.poolToken.totalSupply();
        uint256 val = tokenAmountToDistribute * poolTokenSupply;

        return
            MathEx.mulDivF(
                val,
                poolTokenSupply,
                val + data.liquidity.stakedBalance * (poolTokenSupply - protocolPoolTokenAmount)
            );
    }

    /**
     * @dev sets the trading fee of a given pool
     *
     * requirements:
     *
     * - the caller must be the owner of the contract
     */
    function setTradingFeePPM(ReserveToken pool, uint32 newTradingFeePPM)
        external
        onlyOwner
        validFee(newTradingFeePPM)
    {
        Pool storage data = _poolStorage(pool);

        uint32 prevTradingFeePPM = data.tradingFeePPM;
        if (prevTradingFeePPM == newTradingFeePPM) {
            return;
        }

        data.tradingFeePPM = newTradingFeePPM;

        emit TradingFeePPMUpdated({ pool: pool, prevFeePPM: prevTradingFeePPM, newFeePPM: newTradingFeePPM });
    }

    /**
     * @dev enabled trading in a given pool and updates its trading liquidity
     *
     * requirements:
     *
     * - the caller must be the owner of the contract
     */
    function enableTrading(ReserveToken pool, Fraction memory fundingRate) external onlyOwner validRate(fundingRate) {
        Pool storage data = _poolStorage(pool);

        if (data.tradingEnabled) {
            revert AlreadyEnabled();
        }

        // adjust the trading liquidity based on the base token vault balance and funding limits
        uint256 minLiquidityForTrading = _networkSettings.minLiquidityForTrading();
        _updateTradingLiquidity(bytes32(0), pool, data, data.liquidity, fundingRate, minLiquidityForTrading);

        // verify that network token trading liquidity is equal or greater than the minimum liquidity for trading
        if (data.liquidity.networkTokenTradingLiquidity < minLiquidityForTrading) {
            revert InsufficientLiquidity();
        }

        data.averageRate = AverageRate({ time: _time(), rate: toFraction112(fundingRate) });

        data.tradingEnabled = true;

        emit TradingEnabled({ pool: pool, newStatus: true, reason: TRADING_STATUS_UPDATE_ADMIN });
    }

    /**
     * @dev disables trading in a given pool
     *
     * requirements:
     *
     * - the caller must be the owner of the contract
     */
    function disableTrading(ReserveToken pool) external onlyOwner {
        Pool storage data = _poolStorage(pool);

        _resetTradingLiquidity(bytes32(0), pool, data, TRADING_STATUS_UPDATE_ADMIN);
    }

    /**
     * @dev enables/disables depositing into a given pool
     *
     * requirements:
     *
     * - the caller must be the owner of the contract
     */
    function enableDepositing(ReserveToken pool, bool status) external onlyOwner {
        Pool storage data = _poolStorage(pool);

        if (data.depositingEnabled == status) {
            return;
        }

        data.depositingEnabled = status;

        emit DepositingEnabled({ pool: pool, newStatus: status });
    }

    /**
     * @dev sets the deposit limit of a given pool
     *
     * requirements:
     *
     * - the caller must be the owner of the contract
     */
    function setDepositLimit(ReserveToken pool, uint256 newDepositLimit) external onlyOwner {
        Pool storage data = _poolStorage(pool);

        uint256 prevDepositLimit = data.depositLimit;
        if (prevDepositLimit == newDepositLimit) {
            return;
        }

        data.depositLimit = newDepositLimit;

        emit DepositLimitUpdated({ pool: pool, prevDepositLimit: prevDepositLimit, newDepositLimit: newDepositLimit });
    }

    /**
     * @inheritdoc IPoolCollection
     */
    function depositFor(
        bytes32 contextId,
        address provider,
        ReserveToken pool,
        uint256 tokenAmount
    ) external only(address(_network)) validAddress(provider) greaterThanZero(tokenAmount) nonReentrant {
        Pool storage data = _poolStorage(pool);

        // calculate the pool token amount to mint
        uint256 currentStakedBalance = data.liquidity.stakedBalance;
        uint256 prevPoolTokenTotalSupply = data.poolToken.totalSupply();
        uint256 poolTokenAmount = _underlyingToPoolToken(prevPoolTokenTotalSupply, tokenAmount, currentStakedBalance);

        // verify that the staked balance and the newly deposited amount isn't higher than the deposit limit
        uint256 newStakedBalance = currentStakedBalance + tokenAmount;
        if (newStakedBalance > data.depositLimit) {
            revert DepositLimitExceeded();
        }

        PoolLiquidity memory prevLiquidity = data.liquidity;

        // update the staked balance with the full base token amount
        data.liquidity.stakedBalance = newStakedBalance;

        // mint pool tokens to the provider
        data.poolToken.mint(provider, poolTokenAmount);

        // adjust the trading liquidity based on the base token vault balance and funding limits
        _updateTradingLiquidity(
            contextId,
            pool,
            data,
            data.liquidity,
            zeroFraction(),
            _networkSettings.minLiquidityForTrading()
        );

        emit TokenDeposited({
            contextId: contextId,
            token: pool,
            provider: provider,
            tokenAmount: tokenAmount,
            poolTokenAmount: poolTokenAmount
        });

        _dispatchTradingLiquidityEvents(
            contextId,
            pool,
            prevPoolTokenTotalSupply + poolTokenAmount,
            prevLiquidity,
            data.liquidity
        );
    }

    /**
     * @inheritdoc IPoolCollection
     */
    function withdraw(
        bytes32 contextId,
        address provider,
        ReserveToken pool,
        uint256 poolTokenAmount
    ) external only(address(_network)) validAddress(provider) greaterThanZero(poolTokenAmount) nonReentrant {
        // obtain the withdrawal amounts
        WithdrawalAmounts memory amounts = _poolWithdrawalAmounts(pool, poolTokenAmount);

        // execute the actual withdrawal
        _executeWithdrawal(contextId, provider, pool, poolTokenAmount, amounts);
    }

    /**
     * @inheritdoc IPoolCollection
     */
    function trade(
        bytes32 contextId,
        ReserveToken sourceToken,
        ReserveToken targetToken,
        uint256 sourceAmount,
        uint256 minReturnAmount
    )
        external
        only(address(_network))
        greaterThanZero(sourceAmount)
        greaterThanZero(minReturnAmount)
        returns (TradeAmounts memory)
    {
        TradingParams memory params = _tradeParams(sourceToken, targetToken);

        TradeAmounts memory tradeAmounts = _targetAmountAndFee(
            params.sourceBalance,
            params.targetBalance,
            params.tradingFeePPM,
            sourceAmount
        );

        // ensure that the trade gives something in return
        if (tradeAmounts.amount == 0) {
            revert ZeroTargetAmount();
        }

        // ensure that the target amount is above the requested minimum return amount
        if (tradeAmounts.amount < minReturnAmount) {
            revert ReturnAmountTooLow();
        }

        Pool storage data = _poolData[params.pool];

        // update the recent average rate
        _updateAverageRate(
            data,
            Fraction({
                n: params.liquidity.networkTokenTradingLiquidity,
                d: params.liquidity.baseTokenTradingLiquidity
            })
        );

        // sync the reserve balances
        PoolLiquidity memory newLiquidity;
        if (params.isSourceNetworkToken) {
            // if the target token is a base token, make sure to add the fee to the staked balance
            newLiquidity = PoolLiquidity({
                networkTokenTradingLiquidity: params.sourceBalance + sourceAmount,
                baseTokenTradingLiquidity: params.targetBalance - tradeAmounts.amount,
                stakedBalance: params.liquidity.stakedBalance + tradeAmounts.feeAmount
            });
        } else {
            newLiquidity = PoolLiquidity({
                networkTokenTradingLiquidity: params.targetBalance - tradeAmounts.amount,
                baseTokenTradingLiquidity: params.sourceBalance + sourceAmount,
                stakedBalance: params.liquidity.stakedBalance
            });
        }

        // update the liquidity in the pool
        PoolLiquidity memory prevLiquidity = data.liquidity;
        data.liquidity = newLiquidity;

        _dispatchTradingLiquidityEvents(contextId, params.pool, prevLiquidity, newLiquidity);

        return TradeAmounts({ amount: tradeAmounts.amount, feeAmount: tradeAmounts.feeAmount });
    }

    /**
     * @inheritdoc IPoolCollection
     */
    function tradeAmountAndFee(
        ReserveToken sourceToken,
        ReserveToken targetToken,
        uint256 amount,
        bool targetAmount
    ) external view greaterThanZero(amount) returns (TradeAmounts memory) {
        TradingParams memory params = _tradeParams(sourceToken, targetToken);

        return
            targetAmount
                ? _targetAmountAndFee(params.sourceBalance, params.targetBalance, params.tradingFeePPM, amount)
                : _sourceAmountAndFee(params.sourceBalance, params.targetBalance, params.tradingFeePPM, amount);
    }

    /**
     * @inheritdoc IPoolCollection
     */
    function onFeesCollected(ReserveToken pool, uint256 feeAmount) external only(address(_network)) {
        if (feeAmount == 0) {
            return;
        }

        Pool storage data = _poolStorage(pool);

        // increase the staked balance by the given amount
        data.liquidity.stakedBalance += feeAmount;
    }

    /**
     * @inheritdoc IPoolCollection
     */
    function migratePoolIn(ReserveToken pool, Pool calldata data)
        external
        validAddress(ReserveToken.unwrap(pool))
        only(address(_poolCollectionUpgrader))
    {
        _addPool(pool, data);

        data.poolToken.acceptOwnership();

        emit PoolMigratedIn({ reserveToken: pool });
    }

    /**
     * @inheritdoc IPoolCollection
     */
    function migratePoolOut(ReserveToken pool, IPoolCollection targetPoolCollection)
        external
        validAddress(address(targetPoolCollection))
        only(address(_poolCollectionUpgrader))
    {
        if (_network.latestPoolCollection(POOL_TYPE) != targetPoolCollection) {
            revert InvalidPoolCollection();
        }

        IPoolToken cachedPoolToken = _poolData[pool].poolToken;

        _removePool(pool);

        cachedPoolToken.transferOwnership(address(targetPoolCollection));

        emit PoolMigratedOut({ reserveToken: pool });
    }

    /**
     * @dev adds a pool
     */
    function _addPool(ReserveToken pool, Pool memory data) private {
        if (!_pools.add(ReserveToken.unwrap(pool))) {
            revert AlreadyExists();
        }

        _poolData[pool] = data;
    }

    /**
     * @dev removes a pool
     */
    function _removePool(ReserveToken pool) private {
        if (!_pools.remove(ReserveToken.unwrap(pool))) {
            revert DoesNotExist();
        }

        delete _poolData[pool];
    }

    /**
     * @dev returns withdrawal amounts
     */
    function _poolWithdrawalAmounts(ReserveToken pool, uint256 poolTokenAmount)
        internal
        view
        returns (WithdrawalAmounts memory)
    {
        Pool memory data = _poolData[pool];
        if (!_validPool(data)) {
            revert DoesNotExist();
        }

        uint256 poolTokenTotalSupply = data.poolToken.totalSupply();
        PoolCollectionWithdrawal.Output memory output = PoolCollectionWithdrawal.calculateWithdrawalAmounts(
            data.liquidity.networkTokenTradingLiquidity,
            data.liquidity.baseTokenTradingLiquidity,
            MathEx.subMax0(pool.balanceOf(address(_masterVault)), data.liquidity.baseTokenTradingLiquidity),
            data.liquidity.stakedBalance,
            pool.balanceOf(address(_externalProtectionVault)),
            data.tradingFeePPM,
            _networkSettings.withdrawalFeePPM(),
            MathEx.mulDivF(poolTokenAmount, data.liquidity.stakedBalance, poolTokenTotalSupply)
        );

        return
            WithdrawalAmounts({
                baseTokensToTransferFromMasterVault: output.s,
                networkTokensToMintForProvider: output.t,
                baseTokensToTransferFromEPV: output.u,
                baseTokensTradingLiquidityDelta: output.r,
                networkTokensTradingLiquidityDelta: output.p,
                networkTokensProtocolHoldingsDelta: output.q,
                baseTokensWithdrawalFee: output.v,
                poolTokenTotalSupply: poolTokenTotalSupply,
                newBaseTokenTradingLiquidity: output.r.isNeg
                    ? data.liquidity.baseTokenTradingLiquidity - output.r.value
                    : data.liquidity.baseTokenTradingLiquidity + output.r.value,
                newNetworkTokenTradingLiquidity: output.p.isNeg
                    ? data.liquidity.networkTokenTradingLiquidity - output.p.value
                    : data.liquidity.networkTokenTradingLiquidity + output.p.value
            });
    }

    /**
     * @dev executes the following actions:
     *
     * - burn the network's base pool tokens
     * - update the pool's base token staked balance
     * - update the pool's base token trading liquidity
     * - update the pool's network token trading liquidity
     * - update the pool's trading liquidity product
     * - emit an event if the pool's network token trading liquidity has crossed the minimum threshold
     *   (either above the threshold or below the threshold)
     */
    function _executeWithdrawal(
        bytes32 contextId,
        address provider,
        ReserveToken pool,
        uint256 poolTokenAmount,
        WithdrawalAmounts memory amounts
    ) private {
        Pool storage data = _poolStorage(pool);

        data.poolToken.burnFrom(address(_network), poolTokenAmount);
        uint256 newPoolTokenTotalSupply = amounts.poolTokenTotalSupply - poolTokenAmount;

        PoolLiquidity storage liquidity = data.liquidity;
        PoolLiquidity memory prevLiquidity = liquidity;

        liquidity.stakedBalance = MathEx.mulDivF(
            liquidity.stakedBalance,
            newPoolTokenTotalSupply,
            amounts.poolTokenTotalSupply
        );

        liquidity.baseTokenTradingLiquidity = amounts.newBaseTokenTradingLiquidity;
        liquidity.networkTokenTradingLiquidity = amounts.newNetworkTokenTradingLiquidity;

        if (amounts.networkTokensProtocolHoldingsDelta.value > 0) {
            assert(amounts.networkTokensProtocolHoldingsDelta.isNeg); // currently no support for requesting funding here

            _masterPool.renounceFunding(contextId, pool, amounts.networkTokensProtocolHoldingsDelta.value);
        }

        if (amounts.networkTokensTradingLiquidityDelta.value > 0) {
            if (amounts.networkTokensTradingLiquidityDelta.isNeg) {
                _masterPool.burnFromVault(amounts.networkTokensTradingLiquidityDelta.value);
            } else {
                _masterPool.mint(address(_masterVault), amounts.networkTokensTradingLiquidityDelta.value);
            }
        }

        // if the provider should receive some network tokens - ask the master pool to mint network tokens to the
        // provider
        if (amounts.networkTokensToMintForProvider > 0) {
            _masterPool.mint(address(provider), amounts.networkTokensToMintForProvider);
        }

        // if the provider should receive some base tokens from the external protection vault - remove the tokens from
        // the external protection vault and send them to the master vault
        if (amounts.baseTokensToTransferFromEPV > 0) {
            _externalProtectionVault.withdrawFunds(
                pool,
                payable(address(_masterVault)),
                amounts.baseTokensToTransferFromEPV
            );
            amounts.baseTokensToTransferFromMasterVault += amounts.baseTokensToTransferFromEPV;
        }

        // if the provider should receive some base tokens from the master vault - remove the tokens from the master
        // vault and send them to the provider
        if (amounts.baseTokensToTransferFromMasterVault > 0) {
            _masterVault.withdrawFunds(pool, payable(provider), amounts.baseTokensToTransferFromMasterVault);
        }

        // ensure that the average rate is reset when the pool is being emptied
        if (amounts.newBaseTokenTradingLiquidity == 0) {
            data.averageRate.rate = zeroFraction112();
        }

        // if the new network token trading liquidity is below the minimum liquidity for trading - reset the liquidity
        if (amounts.newNetworkTokenTradingLiquidity < _networkSettings.minLiquidityForTrading()) {
            _resetTradingLiquidity(
                contextId,
                pool,
                data,
                amounts.newNetworkTokenTradingLiquidity,
                TRADING_STATUS_UPDATE_MIN_LIQUIDITY
            );
        }

        emit TokenWithdrawn({
            contextId: contextId,
            token: pool,
            provider: provider,
            tokenAmount: amounts.baseTokensToTransferFromMasterVault,
            poolTokenAmount: poolTokenAmount,
            externalProtectionBaseTokenAmount: amounts.baseTokensToTransferFromEPV,
            networkTokenAmount: amounts.networkTokensToMintForProvider,
            withdrawalFeeAmount: amounts.baseTokensWithdrawalFee
        });

        _dispatchTradingLiquidityEvents(contextId, pool, newPoolTokenTotalSupply, prevLiquidity, data.liquidity);
    }

    /**
     * @dev sets the default trading fee (in units of PPM)
     */
    function _setDefaultTradingFeePPM(uint32 newDefaultTradingFeePPM) private {
        uint32 prevDefaultTradingFeePPM = _defaultTradingFeePPM;
        if (prevDefaultTradingFeePPM == newDefaultTradingFeePPM) {
            return;
        }

        _defaultTradingFeePPM = newDefaultTradingFeePPM;

        emit DefaultTradingFeePPMUpdated({ prevFeePPM: prevDefaultTradingFeePPM, newFeePPM: newDefaultTradingFeePPM });
    }

    /**
     * @dev returns a storage reference to pool data
     */
    function _poolStorage(ReserveToken pool) private view returns (Pool storage) {
        Pool storage data = _poolData[pool];
        if (!_validPool(data)) {
            revert DoesNotExist();
        }

        return data;
    }

    /**
     * @dev returns whether a pool is valid
     */
    function _validPool(Pool memory pool) private pure returns (bool) {
        return address(pool.poolToken) != address(0);
    }

    /**
     * @dev calculates pool tokens amount
     */
    function _underlyingToPoolToken(
        uint256 poolTokenSupply,
        uint256 tokenAmount,
        uint256 stakedBalance
    ) private pure returns (uint256) {
        if (poolTokenSupply == 0) {
            // if this is the initial liquidity provision - use a one-to-one pool token to base token rate
            if (stakedBalance > 0) {
                revert InvalidStakedBalance();
            }

            return tokenAmount;
        }

        return MathEx.mulDivF(tokenAmount, poolTokenSupply, stakedBalance);
    }

    /**
     * @dev adjusts the trading liquidity based on the base token vault balance and funding limits
     */
    function _updateTradingLiquidity(
        bytes32 contextId,
        ReserveToken pool,
        Pool storage data,
        PoolLiquidity memory liquidity,
        Fraction memory fundingRate,
        uint256 minLiquidityForTrading
    ) private {
        bool isFundingRateValid = isFractionPositive(fundingRate);

        // if we aren't bootstrapping the pool, ensure that the network token trading liquidity is above the minimum
        // liquidity for trading
        if (liquidity.networkTokenTradingLiquidity < minLiquidityForTrading && !isFundingRateValid) {
            _resetTradingLiquidity(contextId, pool, data, TRADING_STATUS_UPDATE_MIN_LIQUIDITY);

            return;
        }

        // ensure that the base token reserve isn't empty
        uint256 tokenReserveAmount = pool.balanceOf(address(_masterVault));
        if (tokenReserveAmount == 0) {
            _resetTradingLiquidity(contextId, pool, data, TRADING_STATUS_UPDATE_MIN_LIQUIDITY);

            return;
        }

        // try to check whether the pool is stable (when both reserves and the average rate are available)
        AverageRate memory averageRate = data.averageRate;
        bool isAverageRateValid = data.averageRate.time != 0 && isFraction112Positive(averageRate.rate);
        if (
            liquidity.networkTokenTradingLiquidity != 0 &&
            liquidity.baseTokenTradingLiquidity != 0 &&
            isAverageRateValid &&
            !_isPoolRateStable(liquidity, averageRate)
        ) {
            return;
        }

        // figure out the effective funding rate
        Fraction memory effectiveFundingRate;
        if (isFundingRateValid) {
            effectiveFundingRate = fundingRate;
        } else if (isAverageRateValid) {
            effectiveFundingRate = fromFraction112(averageRate.rate);
        } else {
            _resetTradingLiquidity(contextId, pool, data, TRADING_STATUS_UPDATE_MIN_LIQUIDITY);

            return;
        }

        // calculate the target network token trading liquidity based on the smaller between the following:
        // - pool funding limit (e.g., the total funding limit could have been reduced by the DAO)
        // - network token liquidity required to match previously deposited based token liquidity
        // - maximum available network token trading liquidity (current amount + available funding)
        uint256 targetNetworkTokenTradingLiquidity = Math.min(
            Math.min(
                _networkSettings.poolFundingLimit(pool),
                MathEx.mulDivF(tokenReserveAmount, effectiveFundingRate.n, effectiveFundingRate.d)
            ),
            liquidity.networkTokenTradingLiquidity + _masterPool.availableFunding(pool)
        );

        // ensure that the target is above the minimum liquidity for trading
        if (targetNetworkTokenTradingLiquidity < minLiquidityForTrading) {
            _resetTradingLiquidity(contextId, pool, data, TRADING_STATUS_UPDATE_MIN_LIQUIDITY);

            return;
        }

        // calculate the new network token trading liquidity and cap it by the growth factor
        if (liquidity.networkTokenTradingLiquidity == 0) {
            // if the current network token trading liquidity is 0, set it to the minimum liquidity for trading (with an
            // additional buffer so that initial trades will be less likely to trigger disabling of trading)
            uint256 newTargetNetworkTokenTradingLiquidity = minLiquidityForTrading *
                BOOTSTRAPPING_LIQUIDITY_BUFFER_FACTOR;

            // ensure that we're not allocating more than the previously established limits
            if (newTargetNetworkTokenTradingLiquidity > targetNetworkTokenTradingLiquidity) {
                return;
            }

            targetNetworkTokenTradingLiquidity = newTargetNetworkTokenTradingLiquidity;
        } else if (targetNetworkTokenTradingLiquidity >= liquidity.networkTokenTradingLiquidity) {
            // if the target is above the current trading liquidity, limit it by factoring the current value up
            targetNetworkTokenTradingLiquidity = Math.min(
                targetNetworkTokenTradingLiquidity,
                liquidity.networkTokenTradingLiquidity * LIQUIDITY_GROWTH_FACTOR
            );
        } else {
            // if the target is below the current trading liquidity, limit it by factoring the current value down
            targetNetworkTokenTradingLiquidity = Math.max(
                targetNetworkTokenTradingLiquidity,
                liquidity.networkTokenTradingLiquidity / LIQUIDITY_GROWTH_FACTOR
            );
        }

        // update funding from the master pool
        if (targetNetworkTokenTradingLiquidity > liquidity.networkTokenTradingLiquidity) {
            _masterPool.requestFunding(
                contextId,
                pool,
                targetNetworkTokenTradingLiquidity - liquidity.networkTokenTradingLiquidity
            );
        } else if (targetNetworkTokenTradingLiquidity < liquidity.networkTokenTradingLiquidity) {
            _masterPool.renounceFunding(
                contextId,
                pool,
                liquidity.networkTokenTradingLiquidity - targetNetworkTokenTradingLiquidity
            );
        }

        // calculate the base token trading liquidity based on the new network token trading liquidity and the effective
        // funding rate (please note that the effective funding rate is always the rate between the network token and
        // the base token)
        uint256 baseTokenTradingLiquidity = MathEx.mulDivF(
            targetNetworkTokenTradingLiquidity,
            effectiveFundingRate.d,
            effectiveFundingRate.n
        );

        // update the liquidity data of the pool
        PoolLiquidity memory newLiquidity = PoolLiquidity({
            networkTokenTradingLiquidity: targetNetworkTokenTradingLiquidity,
            baseTokenTradingLiquidity: baseTokenTradingLiquidity,
            stakedBalance: liquidity.stakedBalance
        });

        data.liquidity = newLiquidity;

        _dispatchTradingLiquidityEvents(contextId, pool, data.poolToken.totalSupply(), liquidity, newLiquidity);
    }

    function _dispatchTradingLiquidityEvents(
        bytes32 contextId,
        ReserveToken pool,
        PoolLiquidity memory prevLiquidity,
        PoolLiquidity memory newLiquidity
    ) private {
        if (newLiquidity.networkTokenTradingLiquidity != prevLiquidity.networkTokenTradingLiquidity) {
            emit TradingLiquidityUpdated({
                contextId: contextId,
                pool: pool,
                reserveToken: ReserveToken.wrap(address(_networkToken)),
                liquidity: newLiquidity.networkTokenTradingLiquidity
            });
        }

        if (newLiquidity.baseTokenTradingLiquidity != prevLiquidity.baseTokenTradingLiquidity) {
            emit TradingLiquidityUpdated({
                contextId: contextId,
                pool: pool,
                reserveToken: pool,
                liquidity: newLiquidity.baseTokenTradingLiquidity
            });
        }
    }

    function _dispatchTradingLiquidityEvents(
        bytes32 contextId,
        ReserveToken pool,
        uint256 poolTokenTotalSupply,
        PoolLiquidity memory prevLiquidity,
        PoolLiquidity memory newLiquidity
    ) private {
        _dispatchTradingLiquidityEvents(contextId, pool, prevLiquidity, newLiquidity);

        if (newLiquidity.stakedBalance != prevLiquidity.stakedBalance) {
            emit TotalLiquidityUpdated({
                contextId: contextId,
                pool: pool,
                poolTokenSupply: poolTokenTotalSupply,
                stakedBalance: newLiquidity.stakedBalance,
                actualBalance: pool.balanceOf(address(_masterVault))
            });
        }
    }

    /**
     * @dev resets trading liquidity and renounces any remaining network token funding
     */
    function _resetTradingLiquidity(
        bytes32 contextId,
        ReserveToken pool,
        Pool storage data,
        uint8 reason
    ) private {
        _resetTradingLiquidity(contextId, pool, data, data.liquidity.networkTokenTradingLiquidity, reason);
    }

    /**
     * @dev resets trading liquidity and renounces any remaining network token funding
     */
    function _resetTradingLiquidity(
        bytes32 contextId,
        ReserveToken pool,
        Pool storage data,
        uint256 currentNetworkTokenTradingLiquidity,
        uint8 reason
    ) private {
        // reset the network and base token trading liquidities
        data.liquidity.networkTokenTradingLiquidity = 0;
        data.liquidity.baseTokenTradingLiquidity = 0;

        // reset the recent average rage
        data.averageRate = AverageRate({ time: 0, rate: zeroFraction112() });

        // ensure that trading is disabled
        if (data.tradingEnabled) {
            data.tradingEnabled = false;

            emit TradingEnabled({ pool: pool, newStatus: false, reason: reason });
        }

        // renounce all network liquidity
        if (currentNetworkTokenTradingLiquidity > 0) {
            _masterPool.renounceFunding(contextId, pool, currentNetworkTokenTradingLiquidity);
        }
    }

    /**
     * @dev returns trading params
     */
    function _tradeParams(ReserveToken sourceToken, ReserveToken targetToken)
        private
        view
        returns (TradingParams memory params)
    {
        // ensure that the network token is either the source or the target pool
        bool isSourceNetworkToken = sourceToken.toIERC20() == _networkToken;
        bool isTargetNetworkToken = targetToken.toIERC20() == _networkToken;
        if (isSourceNetworkToken && !isTargetNetworkToken) {
            params.isSourceNetworkToken = true;
            params.pool = targetToken;
        } else if (!isSourceNetworkToken && isTargetNetworkToken) {
            params.isSourceNetworkToken = false;
            params.pool = sourceToken;
        } else {
            // the network token isn't one of the pools or is both of them
            revert DoesNotExist();
        }

        Pool memory data = _poolData[params.pool];
        if (!_validPool(data)) {
            revert DoesNotExist();
        }

        params.liquidity = data.liquidity;
        params.tradingFeePPM = data.tradingFeePPM;

        // verify that trading is enabled
        if (!data.tradingEnabled) {
            revert TradingDisabled();
        }

        if (params.isSourceNetworkToken) {
            params.sourceBalance = params.liquidity.networkTokenTradingLiquidity;
            params.targetBalance = params.liquidity.baseTokenTradingLiquidity;
        } else {
            params.sourceBalance = params.liquidity.baseTokenTradingLiquidity;
            params.targetBalance = params.liquidity.networkTokenTradingLiquidity;
        }
    }

    /**
     * @dev returns the target amount and fee by specifying the source amount
     */
    function _targetAmountAndFee(
        uint256 sourceBalance,
        uint256 targetBalance,
        uint32 tradingFeePPM,
        uint256 sourceAmount
    ) private pure returns (TradeAmounts memory) {
        if (sourceBalance == 0 || targetBalance == 0) {
            revert InsufficientLiquidity();
        }

        uint256 targetAmount = MathEx.mulDivF(targetBalance, sourceAmount, sourceBalance + sourceAmount);
        uint256 feeAmount = MathEx.mulDivF(targetAmount, tradingFeePPM, PPM_RESOLUTION);

        return TradeAmounts({ amount: targetAmount - feeAmount, feeAmount: feeAmount });
    }

    /**
     * @dev returns the source amount and fee by specifying the target amount
     */
    function _sourceAmountAndFee(
        uint256 sourceBalance,
        uint256 targetBalance,
        uint32 tradingFeePPM,
        uint256 targetAmount
    ) private pure returns (TradeAmounts memory) {
        if (sourceBalance == 0) {
            revert InsufficientLiquidity();
        }

        uint256 feeAmount = MathEx.mulDivF(targetAmount, tradingFeePPM, PPM_RESOLUTION - tradingFeePPM);
        uint256 fullTargetAmount = targetAmount + feeAmount;
        uint256 sourceAmount = MathEx.mulDivF(sourceBalance, fullTargetAmount, targetBalance - fullTargetAmount);

        return TradeAmounts({ amount: sourceAmount, feeAmount: feeAmount });
    }

    /**
     * @dev returns whether a pool's rate is stable
     */
    function _isPoolRateStable(PoolLiquidity memory liquidity, AverageRate memory averageRateInfo)
        private
        view
        returns (bool)
    {
        Fraction memory spotRate = Fraction({
            n: liquidity.networkTokenTradingLiquidity,
            d: liquidity.baseTokenTradingLiquidity
        });
<<<<<<< HEAD
        return PoolAverageRate.isPoolRateStable(spotRate, averageRate, AVERAGE_RATE_MAX_DEVIATION_PPM_PPM, _time());
=======

        Fraction112 memory averageRate = averageRateInfo.rate;
        if (averageRateInfo.time != _time()) {
            averageRate = _calcAverageRate(averageRate, spotRate);
        }

        return MathEx.isInRange(fromFraction112(averageRate), spotRate, _networkSettings.averageRateMaxDeviationPPM());
>>>>>>> 89327b6e
    }

    /**
     * @dev updates the average rate
     */
    function _updateAverageRate(Pool storage data, Fraction memory spotRate) private {
        uint32 time = _time();

        if (data.averageRate.time != time) {
            data.averageRate = AverageRate({
                time: time,
                rate: _calcAverageRate(data.averageRate.rate, spotRate)
            });
        }
    }

    /**
     * @dev calculates the average rate
     */
    function _calcAverageRate(Fraction112 memory averageRate, Fraction memory spotRate) private pure returns (Fraction112 memory) {
        return toFraction112(MathEx.weightedAverage(fromFraction112(averageRate), spotRate, AVERAGE_RATE_WEIGHT_PPT));
    }
}<|MERGE_RESOLUTION|>--- conflicted
+++ resolved
@@ -89,7 +89,7 @@
     uint32 private constant DEFAULT_TRADING_FEE_PPM = 2000; // 0.2%
     uint256 private constant BOOTSTRAPPING_LIQUIDITY_BUFFER_FACTOR = 2;
     uint256 private constant LIQUIDITY_GROWTH_FACTOR = 2;
-    uint32 private constant AVERAGE_RATE_MAX_DEVIATION_PPM_PPM = 10000; // %1
+    uint32 private constant AVERAGE_RATE_MAX_DEVIATION_PPM = 10000; // %1
 
     // represents `(n1 - n2) / (d1 - d2)`
     struct Quotient {
@@ -1304,17 +1304,13 @@
             n: liquidity.networkTokenTradingLiquidity,
             d: liquidity.baseTokenTradingLiquidity
         });
-<<<<<<< HEAD
-        return PoolAverageRate.isPoolRateStable(spotRate, averageRate, AVERAGE_RATE_MAX_DEVIATION_PPM_PPM, _time());
-=======
 
         Fraction112 memory averageRate = averageRateInfo.rate;
         if (averageRateInfo.time != _time()) {
             averageRate = _calcAverageRate(averageRate, spotRate);
         }
 
-        return MathEx.isInRange(fromFraction112(averageRate), spotRate, _networkSettings.averageRateMaxDeviationPPM());
->>>>>>> 89327b6e
+        return MathEx.isInRange(fromFraction112(averageRate), spotRate, AVERAGE_RATE_MAX_DEVIATION_PPM);
     }
 
     /**
@@ -1324,17 +1320,18 @@
         uint32 time = _time();
 
         if (data.averageRate.time != time) {
-            data.averageRate = AverageRate({
-                time: time,
-                rate: _calcAverageRate(data.averageRate.rate, spotRate)
-            });
+            data.averageRate = AverageRate({ time: time, rate: _calcAverageRate(data.averageRate.rate, spotRate) });
         }
     }
 
     /**
      * @dev calculates the average rate
      */
-    function _calcAverageRate(Fraction112 memory averageRate, Fraction memory spotRate) private pure returns (Fraction112 memory) {
+    function _calcAverageRate(Fraction112 memory averageRate, Fraction memory spotRate)
+        private
+        pure
+        returns (Fraction112 memory)
+    {
         return toFraction112(MathEx.weightedAverage(fromFraction112(averageRate), spotRate, AVERAGE_RATE_WEIGHT_PPT));
     }
 }