--- conflicted
+++ resolved
@@ -468,13 +468,9 @@
         // mint pool tokens to the provider
         poolToken.mint(provider, poolTokenAmount);
 
-        // TODO: return base token liquidity change for the FundsDeposited event?
-
         return
             DepositAmounts({
                 networkTokenDeltaAmount: depositParams.networkTokenDeltaAmount,
-                baseTokenDeltaAmount: depositParams.baseTokenDeltaAmount,
-                stakedBalance: newStakedBalance,
                 poolTokenAmount: poolTokenAmount,
                 poolToken: poolToken
             });
@@ -504,7 +500,6 @@
             amounts.baseTokenAmountToDeductFromLiquidity,
             amounts.networkTokenAmountToDeductFromLiquidity
         );
-<<<<<<< HEAD
     }
 
     /**
@@ -570,8 +565,6 @@
         ) {
             depositParams.tradingEnabled = true;
         }
-=======
->>>>>>> c21009fc
     }
 
     /**
@@ -606,11 +599,8 @@
         Pool memory poolData = _poolData[pool];
         require(_validPool(poolData), "ERR_POOL_DOES_NOT_EXIST");
 
-<<<<<<< HEAD
-=======
         // please note that since both networkTokenTradingLiquidity and baseTokenTradingLiquidity are uint128, their
         // product won't overflow
->>>>>>> c21009fc
         uint256 prod = uint256(poolData.liquidity.networkTokenTradingLiquidity) *
             uint256(poolData.liquidity.baseTokenTradingLiquidity);
 
@@ -653,13 +643,8 @@
         // overflows
         uint256 baseTokenCurrTradingLiquidity = poolData.liquidity.baseTokenTradingLiquidity;
         uint256 networkTokenCurrTradingLiquidity = poolData.liquidity.networkTokenTradingLiquidity;
-<<<<<<< HEAD
-        uint256 baseTokenNextTradingLiquidity = baseTokenCurrTradingLiquidity.sub(baseTokenTradingLiquidityDelta);
-        uint256 networkTokenNextTradingLiquidity = networkTokenCurrTradingLiquidity.sub(
-=======
         uint256 baseTokenNewTradingLiquidity = baseTokenCurrTradingLiquidity.sub(baseTokenTradingLiquidityDelta);
         uint256 networkTokenNewTradingLiquidity = networkTokenCurrTradingLiquidity.sub(
->>>>>>> c21009fc
             networkTokenTradingLiquidityDelta
         );
 
@@ -669,28 +654,16 @@
             totalSupply - basePoolTokenAmount,
             totalSupply
         );
-<<<<<<< HEAD
-        poolData.liquidity.baseTokenTradingLiquidity = uint128(baseTokenNextTradingLiquidity);
-        poolData.liquidity.networkTokenTradingLiquidity = uint128(networkTokenNextTradingLiquidity);
-        poolData.liquidity.tradingLiquidityProduct = baseTokenNextTradingLiquidity * networkTokenNextTradingLiquidity;
-=======
         poolData.liquidity.baseTokenTradingLiquidity = uint128(baseTokenNewTradingLiquidity);
         poolData.liquidity.networkTokenTradingLiquidity = uint128(networkTokenNewTradingLiquidity);
         poolData.liquidity.tradingLiquidityProduct = baseTokenNewTradingLiquidity * networkTokenNewTradingLiquidity;
->>>>>>> c21009fc
 
         if (poolData.tradingEnabled) {
             uint256 minLiquidityForTrading = _settings.minLiquidityForTrading();
             bool currEnabled = networkTokenCurrTradingLiquidity >= minLiquidityForTrading;
-<<<<<<< HEAD
-            bool nextEnabled = networkTokenNextTradingLiquidity >= minLiquidityForTrading;
-            if (nextEnabled != currEnabled) {
-                emit TradingEnabled({ pool: pool, newStatus: nextEnabled });
-=======
             bool newEnabled = networkTokenNewTradingLiquidity >= minLiquidityForTrading;
             if (newEnabled != currEnabled) {
                 emit TradingEnabled({ pool: pool, newStatus: newEnabled });
->>>>>>> c21009fc
             }
         }
     }
