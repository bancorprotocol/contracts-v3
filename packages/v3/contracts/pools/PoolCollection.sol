--- conflicted
+++ resolved
@@ -870,13 +870,12 @@
     ) internal view returns (WithdrawalAmounts memory amounts) {
         PoolWithdrawalParams memory params = _poolWithdrawalParams(pool);
 
-<<<<<<< HEAD
         PoolCollectionWithdrawal.Output memory output = PoolCollectionWithdrawal.formula(
             params.networkTokenAvgTradingLiquidity,
             params.baseTokenAvgTradingLiquidity,
             MathEx.subMax0(baseTokenVaultBalance, params.baseTokenTradingLiquidity),
             params.baseTokenStakedAmount,
-            externalProtectionWalletBalance,
+            externalProtectionVaultBalance,
             params.tradeFeePPM,
             _settings.withdrawalFeePPM(),
             MathEx.mulDivF(basePoolTokenAmount, params.baseTokenStakedAmount, params.basePoolTokenTotalSupply)
@@ -884,25 +883,11 @@
 
         amounts.baseTokenAmountToTransferFromVaultToProvider = output.s;
         amounts.networkTokenAmountToMintForProvider = output.t;
-        amounts.baseTokenAmountToTransferFromExternalProtectionWalletToProvider = output.u;
+        amounts.baseTokenAmountToTransferFromExternalProtectionVaultToProvider = output.u;
         amounts.baseTokenAmountToDeductFromLiquidity = output.r;
         amounts.networkTokenAmountToDeductFromLiquidity = output.p;
         amounts.networkTokenAmountToRenounceByProtocol = output.q;
         amounts.baseTokenWithdrawalFeeAmount = output.v;
-=======
-        return
-            _withdrawalAmounts(
-                params.networkTokenAvgTradingLiquidity,
-                params.baseTokenAvgTradingLiquidity,
-                MathEx.subMax0(baseTokenVaultBalance, params.baseTokenTradingLiquidity),
-                params.basePoolTokenTotalSupply,
-                params.baseTokenStakedAmount,
-                externalProtectionVaultBalance,
-                params.tradeFeePPM,
-                _settings.withdrawalFeePPM(),
-                basePoolTokenAmount
-            );
->>>>>>> 84f6e163
     }
 
     /**
@@ -993,421 +978,6 @@
     }
 
     /**
-<<<<<<< HEAD
-=======
-     * @dev returns all amounts related to base token withdrawal, where each amount includes the withdrawal fee, which
-     * may need to be deducted (depending on usage)
-     */
-    function _withdrawalAmounts(
-        uint256 networkTokenLiquidity,
-        uint256 baseTokenLiquidity,
-        uint256 baseTokenExcessAmount,
-        uint256 basePoolTokenTotalSupply,
-        uint256 baseTokenStakedAmount,
-        uint256 baseTokenexternalProtectionVaultBalance,
-        uint32 tradeFeePPM,
-        uint32 withdrawalFeePPM,
-        uint256 basePoolTokenWithdrawalAmount
-    ) internal pure returns (WithdrawalAmounts memory amounts) {
-        uint256 baseTokenVaultBalance = baseTokenLiquidity + baseTokenExcessAmount;
-
-        if (baseTokenStakedAmount > baseTokenVaultBalance) {
-            uint256 baseTokenOffsetAmount;
-            unchecked {
-                baseTokenOffsetAmount = _deductFee(
-                    baseTokenStakedAmount - baseTokenVaultBalance,
-                    basePoolTokenWithdrawalAmount,
-                    basePoolTokenTotalSupply,
-                    withdrawalFeePPM
-                );
-            }
-
-            amounts.baseTokenAmountToTransferFromExternalProtectionVaultToProvider = baseTokenOffsetAmount <
-                baseTokenexternalProtectionVaultBalance
-                ? baseTokenOffsetAmount
-                : baseTokenexternalProtectionVaultBalance;
-
-            (basePoolTokenWithdrawalAmount, basePoolTokenTotalSupply, baseTokenStakedAmount) = _reviseInput(
-                amounts.baseTokenAmountToTransferFromExternalProtectionVaultToProvider,
-                basePoolTokenWithdrawalAmount,
-                basePoolTokenTotalSupply,
-                baseTokenStakedAmount,
-                withdrawalFeePPM
-            );
-        }
-
-        uint256 baseTokenShare = baseTokenStakedAmount * basePoolTokenWithdrawalAmount;
-
-        amounts.baseTokenAmountToTransferFromVaultToProvider = _deductFee(
-            1,
-            baseTokenShare,
-            basePoolTokenTotalSupply,
-            withdrawalFeePPM
-        );
-
-        amounts.baseTokenAmountToDeductFromLiquidity = _deductFee(
-            baseTokenLiquidity,
-            baseTokenShare,
-            basePoolTokenTotalSupply * baseTokenVaultBalance,
-            withdrawalFeePPM
-        );
-
-        amounts.networkTokenAmountToDeductFromLiquidity = _deductFee(
-            networkTokenLiquidity,
-            baseTokenShare,
-            basePoolTokenTotalSupply * baseTokenVaultBalance,
-            0
-        );
-
-        if (baseTokenVaultBalance >= baseTokenStakedAmount) {
-            // the pool is not in a base token deficit
-            uint256 baseTokenOffsetAmount = _deductFee(
-                baseTokenVaultBalance - baseTokenStakedAmount,
-                basePoolTokenWithdrawalAmount,
-                basePoolTokenTotalSupply,
-                withdrawalFeePPM
-            );
-
-            uint256 networkTokenArbitrageAmount = _posArbitrage(
-                MathEx.subMax0(networkTokenLiquidity, amounts.networkTokenAmountToDeductFromLiquidity),
-                MathEx.subMax0(baseTokenLiquidity, amounts.baseTokenAmountToDeductFromLiquidity),
-                basePoolTokenTotalSupply,
-                baseTokenOffsetAmount,
-                tradeFeePPM,
-                withdrawalFeePPM,
-                baseTokenShare
-            );
-
-            if (
-                networkTokenArbitrageAmount + amounts.networkTokenAmountToDeductFromLiquidity <= networkTokenLiquidity
-            ) {
-                amounts.networkTokenArbitrageAmount = -networkTokenArbitrageAmount.toInt256();
-            }
-        } else {
-            // the pool is in a base token deficit
-            if (amounts.baseTokenAmountToTransferFromVaultToProvider <= baseTokenVaultBalance) {
-                uint256 baseTokenOffsetAmount;
-                unchecked {
-                    baseTokenOffsetAmount = _deductFee(
-                        baseTokenStakedAmount - baseTokenVaultBalance,
-                        basePoolTokenWithdrawalAmount,
-                        basePoolTokenTotalSupply,
-                        withdrawalFeePPM
-                    );
-                }
-
-                amounts.networkTokenArbitrageAmount = _negArbitrage(
-                    MathEx.subMax0(networkTokenLiquidity, amounts.networkTokenAmountToDeductFromLiquidity),
-                    MathEx.subMax0(baseTokenLiquidity, amounts.baseTokenAmountToDeductFromLiquidity),
-                    basePoolTokenTotalSupply,
-                    baseTokenOffsetAmount,
-                    tradeFeePPM,
-                    withdrawalFeePPM,
-                    baseTokenShare
-                ).toInt256();
-            }
-
-            if (amounts.networkTokenArbitrageAmount == 0) {
-                // the withdrawal amount is larger than the vault's balance
-                uint256 aMx = networkTokenLiquidity * basePoolTokenWithdrawalAmount;
-                uint256 bMd = baseTokenLiquidity * basePoolTokenTotalSupply;
-
-                unchecked {
-                    amounts.networkTokenAmountToMintForProvider = _deductFee(
-                        baseTokenStakedAmount - baseTokenVaultBalance,
-                        aMx,
-                        bMd,
-                        withdrawalFeePPM
-                    );
-                }
-
-                amounts.baseTokenAmountToTransferFromVaultToProvider = _deductFee(
-                    baseTokenVaultBalance,
-                    basePoolTokenWithdrawalAmount,
-                    basePoolTokenTotalSupply,
-                    withdrawalFeePPM
-                );
-
-                amounts.baseTokenAmountToDeductFromLiquidity = _deductFee(
-                    baseTokenLiquidity,
-                    basePoolTokenWithdrawalAmount,
-                    basePoolTokenTotalSupply,
-                    withdrawalFeePPM
-                );
-
-                amounts.networkTokenAmountToDeductFromLiquidity = _deductFee(
-                    networkTokenLiquidity,
-                    basePoolTokenWithdrawalAmount,
-                    basePoolTokenTotalSupply,
-                    0
-                );
-            }
-        }
-
-        // TODO: withdrawal fee
-        amounts.baseTokenWithdrawalFeeAmount = 0;
-    }
-
-    /**
-     * @dev returns `xy * (1 - n) / z`, assuming `n` is normalized
-     */
-    function _deductFee(
-        uint256 x,
-        uint256 y,
-        uint256 z,
-        uint32 n
-    ) internal pure returns (uint256) {
-        uint32 remainingPPM;
-        unchecked {
-            remainingPPM = PPM_RESOLUTION - n;
-        }
-        return MathEx.mulDivF(x, y * remainingPPM, z * PPM_RESOLUTION);
-    }
-
-    /**
-     * @dev recalculates the values of `x`, `d` and `e`
-     *
-     * let the following denote the input:
-     * E = base token amount to transfer from the external protection vault to the provider
-     * x = base pool token withdrawal amount
-     * d = base pool token total supply
-     * e = base token staked amount
-     * n = withdrawal fee in ppm units
-     *
-     * output, assuming `n` is normalized:
-     * x = x - E / (1 - n) * d / e
-     * d = d - E / (1 - n) * d / e
-     * e = e - E / (1 - n)
-     */
-    function _reviseInput(
-        uint256 baseTokenAmountToTransferFromExternalProtectionVaultToProvider,
-        uint256 basePoolTokenWithdrawalAmount,
-        uint256 basePoolTokenTotalSupply,
-        uint256 baseTokenStakedAmount,
-        uint32 withdrawalFeePPM
-    )
-        internal
-        pure
-        returns (
-            uint256,
-            uint256,
-            uint256
-        )
-    {
-        uint256 baseTokenAmountToTransferFromExternalProtectionVaultToProviderPlusFee;
-        unchecked {
-            baseTokenAmountToTransferFromExternalProtectionVaultToProviderPlusFee = MathEx.mulDivF(
-                baseTokenAmountToTransferFromExternalProtectionVaultToProvider,
-                PPM_RESOLUTION,
-                PPM_RESOLUTION - withdrawalFeePPM
-            );
-        }
-        uint256 baseTokenAmountToTransferFromExternalProtectionVaultToProviderPlusFeeMulRatio = MathEx.mulDivF(
-            baseTokenAmountToTransferFromExternalProtectionVaultToProviderPlusFee,
-            basePoolTokenTotalSupply,
-            baseTokenStakedAmount
-        );
-        return (
-            basePoolTokenWithdrawalAmount -
-                baseTokenAmountToTransferFromExternalProtectionVaultToProviderPlusFeeMulRatio,
-            basePoolTokenTotalSupply - baseTokenAmountToTransferFromExternalProtectionVaultToProviderPlusFeeMulRatio,
-            baseTokenStakedAmount - baseTokenAmountToTransferFromExternalProtectionVaultToProviderPlusFee
-        );
-    }
-
-    /**
-     * @dev returns the amount of network tokens which should be removed from the pool in order to create an optimal
-     * arbitrage incentive
-     *
-     * let the following denote the input:
-     * a = network token hypothetical trading liquidity
-     * b = base token hypothetical trading liquidity
-     * d = base pool token total supply
-     * e = base token staked amount
-     * f = base token redundant amount
-     * m = trade fee in ppm units
-     * n = withdrawal fee in ppm units
-     * x = base pool token withdrawal amount
-     * ex = base token share
-     *
-     * output, assuming `m` and `n` are normalized:
-     * if `f(f + bm - 2fm) / (b - fm) <  exn / d` return `af(b(2 - m) - f) / (b(b - fm))`
-     * if `f(f + bm - 2fm) / (b - fm) >= exn / d` return `0`
-     */
-    function _posArbitrage(
-        uint256 networkTokenLiquidity,
-        uint256 baseTokenLiquidity,
-        uint256 basePoolTokenTotalSupply,
-        uint256 baseTokenOffsetAmount,
-        uint32 tradeFeePPM,
-        uint32 withdrawalFeePPM,
-        uint256 baseTokenShare
-    ) internal pure returns (uint256) {
-        return
-            _calcArbitrage(
-                networkTokenLiquidity,
-                baseTokenLiquidity,
-                basePoolTokenTotalSupply,
-                baseTokenOffsetAmount,
-                withdrawalFeePPM,
-                baseTokenShare,
-                _posArbitrage(baseTokenLiquidity, baseTokenOffsetAmount, tradeFeePPM)
-            );
-    }
-
-    /**
-     * @dev returns the amount of network tokens which should be added to the pool in order to create an optimal
-     * arbitrage incentive
-     *
-     * let the following denote the input:
-     * a = network token hypothetical trading liquidity
-     * b = base token hypothetical trading liquidity
-     * d = base pool token total supply
-     * e = base token staked amount
-     * f = base token required amount
-     * m = trade fee in ppm units
-     * n = withdrawal fee in ppm units
-     * x = base pool token withdrawal amount
-     * ex = base token share
-     *
-     * output, assuming `m` and `n` are normalized:
-     * if `f(f - bm - 2fm) / (b + fm) <  exn / d` return `af(b(2 - m) + f) / (b(b + fm))`
-     * if `f(f - bm - 2fm) / (b + fm) >= exn / d` return `0`
-     */
-    function _negArbitrage(
-        uint256 networkTokenLiquidity,
-        uint256 baseTokenLiquidity,
-        uint256 basePoolTokenTotalSupply,
-        uint256 baseTokenOffsetAmount,
-        uint32 tradeFeePPM,
-        uint32 withdrawalFeePPM,
-        uint256 baseTokenShare
-    ) internal pure returns (uint256) {
-        return
-            _calcArbitrage(
-                networkTokenLiquidity,
-                baseTokenLiquidity,
-                basePoolTokenTotalSupply,
-                baseTokenOffsetAmount,
-                withdrawalFeePPM,
-                baseTokenShare,
-                _negArbitrage(baseTokenLiquidity, baseTokenOffsetAmount, tradeFeePPM)
-            );
-    }
-
-    /**
-     * @dev returns a pair of quotients
-     *
-     * let the following denote the input:
-     * b = base token hypothetical trading liquidity
-     * f = base token redundant amount
-     * m = trade fee in ppm units
-     *
-     * output, assuming `m` is normalized:
-     * 1. `(f + bm - 2fm) / (b - fm)`
-     * 2. `(2b - bm - f) / (b - fm)`
-     */
-    function _posArbitrage(
-        uint256 baseTokenLiquidity,
-        uint256 baseTokenOffsetAmount,
-        uint32 tradeFeePPM
-    ) internal pure returns (Quotient[2] memory) {
-        uint256 bm = baseTokenLiquidity * tradeFeePPM;
-        uint256 fm = baseTokenOffsetAmount * tradeFeePPM;
-        uint256 bM = baseTokenLiquidity * PPM_RESOLUTION;
-        uint256 fM = baseTokenOffsetAmount * PPM_RESOLUTION;
-        uint32 remainingPPM;
-        unchecked {
-            remainingPPM = 2 * PPM_RESOLUTION - tradeFeePPM;
-        }
-        return [
-            Quotient({ n1: fM + bm, n2: 2 * fm, d1: bM, d2: fm }),
-            Quotient({ n1: baseTokenLiquidity * remainingPPM, n2: fM, d1: bM, d2: fm })
-        ];
-    }
-
-    /**
-     * @dev returns a pair of quotients
-     *
-     * let the following denote the input:
-     * b = base token hypothetical trading liquidity
-     * f = base token required amount
-     * m = trade fee in ppm units
-     *
-     * output, assuming `m` is normalized:
-     * 1. `(f - bm - 2fm) / (b + fm)`
-     * 2. `(2b - bm + f) / (b + fm)`
-     */
-    function _negArbitrage(
-        uint256 baseTokenLiquidity,
-        uint256 baseTokenOffsetAmount,
-        uint32 tradeFeePPM
-    ) internal pure returns (Quotient[2] memory) {
-        uint256 bm = baseTokenLiquidity * tradeFeePPM;
-        uint256 fm = baseTokenOffsetAmount * tradeFeePPM;
-        uint256 bM = baseTokenLiquidity * PPM_RESOLUTION;
-        uint256 fM = baseTokenOffsetAmount * PPM_RESOLUTION;
-        uint32 remainingPPM;
-        unchecked {
-            remainingPPM = 2 * PPM_RESOLUTION - tradeFeePPM;
-        }
-        return [
-            Quotient({ n1: fM, n2: bm + 2 * fm, d1: bM + fm, d2: 0 }),
-            Quotient({ n1: baseTokenLiquidity * remainingPPM + fM, n2: 0, d1: bM + fm, d2: 0 })
-        ];
-    }
-
-    /**
-     * @dev returns the arbitrage if it is smaller than the fee paid, and 0 otherwise
-     */
-    function _calcArbitrage(
-        uint256 networkTokenLiquidity,
-        uint256 baseTokenLiquidity,
-        uint256 basePoolTokenTotalSupply,
-        uint256 baseTokenOffsetAmount,
-        uint256 withdrawalFeePPM,
-        uint256 baseTokenShare,
-        Quotient[2] memory quotients
-    ) internal pure returns (uint256) {
-        Fraction memory y = _subMax0(quotients[0]);
-
-        if (
-            MathEx.mulDivF(baseTokenOffsetAmount, y.n, y.d) <
-            MathEx.mulDivF(baseTokenShare, withdrawalFeePPM, basePoolTokenTotalSupply * PPM_RESOLUTION)
-        ) {
-            Fraction memory z = _subMax0(quotients[1]);
-            return MathEx.mulDivF(networkTokenLiquidity * baseTokenOffsetAmount, z.n, baseTokenLiquidity * z.d);
-        }
-        return 0;
-    }
-
-    /**
-     * @dev returns the maximum of `(q.n1 - q.n2) / (q.d1 - q.d2)` and 0
-     */
-    function _subMax0(Quotient memory q) internal pure returns (Fraction memory) {
-        unchecked {
-            if (q.n1 > q.n2 && q.d1 > q.d2) {
-                // the quotient is finite and positive
-                return Fraction({ n: q.n1 - q.n2, d: q.d1 - q.d2 });
-            }
-
-            if (q.n2 > q.n1 && q.d2 > q.d1) {
-                // the quotient is finite and positive
-                return Fraction({ n: q.n2 - q.n1, d: q.d2 - q.d1 });
-            }
-
-            if (q.n2 == q.n1 && q.d2 == q.d1) {
-                // the quotient is 1
-                return Fraction({ n: 1, d: 1 });
-            }
-
-            // the quotient is not finite or not positive
-            return Fraction({ n: 0, d: q.d1 == q.d2 ? 0 : 1 });
-        }
-    }
-
-    /**
->>>>>>> 84f6e163
      * @dev sets the default trading fee (in units of PPM)
      */
     function _setDefaultTradingFeePPM(uint32 newDefaultTradingFeePPM) private {
