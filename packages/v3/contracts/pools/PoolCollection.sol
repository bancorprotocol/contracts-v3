--- conflicted
+++ resolved
@@ -500,17 +500,10 @@
         // overflows
         uint256 baseTokenCurrTradingLiquidity = pool.liquidity.baseTokenTradingLiquidity;
         uint256 networkTokenCurrTradingLiquidity = pool.liquidity.networkTokenTradingLiquidity;
-<<<<<<< HEAD
-        uint256 baseTokenNextTradingLiquidity = baseTokenCurrTradingLiquidity.sub(baseTokenTradingLiquidityDelta);
-        uint256 networkTokenNextTradingLiquidity = networkTokenTradingLiquidityDelta > 0
+        uint256 baseTokenNewTradingLiquidity = baseTokenCurrTradingLiquidity.sub(baseTokenTradingLiquidityDelta);
+        uint256 networkTokenNewTradingLiquidity = networkTokenTradingLiquidityDelta > 0
             ? networkTokenCurrTradingLiquidity.sub(uint256(networkTokenTradingLiquidityDelta))
             : networkTokenCurrTradingLiquidity.add(uint256(-networkTokenTradingLiquidityDelta));
-=======
-        uint256 baseTokenNewTradingLiquidity = baseTokenCurrTradingLiquidity.sub(baseTokenTradingLiquidityDelta);
-        uint256 networkTokenNewTradingLiquidity = networkTokenCurrTradingLiquidity.sub(
-            networkTokenTradingLiquidityDelta
-        );
->>>>>>> 25464997
 
         pool.poolToken.burnFrom(address(_network), basePoolTokenAmount);
         pool.liquidity.stakedBalance = MathEx.mulDivF(
@@ -604,13 +597,8 @@
             );
 
             uint256 networkTokenArbitrageAmount = _posArbitrage(
-<<<<<<< HEAD
-                MathEx.max0(networkTokenLiquidity, uint256(amounts.networkTokenDeltaAmount)),
-                MathEx.max0(baseTokenLiquidity, amounts.baseTokenAmountToDeductFromLiquidity),
-=======
-                MathEx.subMax0(networkTokenLiquidity, amounts.networkTokenAmountToDeductFromLiquidity),
+                MathEx.subMax0(networkTokenLiquidity, uint256(amounts.networkTokenDeltaAmount)),
                 MathEx.subMax0(baseTokenLiquidity, amounts.baseTokenAmountToDeductFromLiquidity),
->>>>>>> 25464997
                 basePoolTokenTotalSupply,
                 baseTokenOffsetAmount,
                 tradeFeePPM,
@@ -634,13 +622,8 @@
                 );
 
                 amounts.networkTokenArbitrageAmount = _negArbitrage(
-<<<<<<< HEAD
-                    MathEx.max0(networkTokenLiquidity, uint256(amounts.networkTokenDeltaAmount)),
-                    MathEx.max0(baseTokenLiquidity, amounts.baseTokenAmountToDeductFromLiquidity),
-=======
-                    MathEx.subMax0(networkTokenLiquidity, amounts.networkTokenAmountToDeductFromLiquidity),
+                    MathEx.subMax0(networkTokenLiquidity, uint256(amounts.networkTokenDeltaAmount)),
                     MathEx.subMax0(baseTokenLiquidity, amounts.baseTokenAmountToDeductFromLiquidity),
->>>>>>> 25464997
                     basePoolTokenTotalSupply,
                     baseTokenOffsetAmount,
                     tradeFeePPM,
