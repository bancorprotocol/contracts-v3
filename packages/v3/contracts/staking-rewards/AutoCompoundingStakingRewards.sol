--- conflicted
+++ resolved
@@ -248,22 +248,7 @@
             revert InvalidParam();
         }
 
-<<<<<<< HEAD
         ProgramData memory p = ProgramData({
-=======
-        IPoolToken poolToken;
-
-        if (isNetworkToken) {
-            poolToken = _masterPoolToken;
-            _verifyFunds(_masterPool.underlyingToPoolToken(totalRewards), poolToken, rewardsVault);
-        } else {
-            IPoolCollection poolCollection = _network.collectionByPool(pool);
-            poolToken = poolCollection.poolToken(pool);
-            _verifyFunds(poolCollection.underlyingToPoolToken(pool, totalRewards), poolToken, rewardsVault);
-        }
-
-        _programs[pool] = ProgramData({
->>>>>>> 71984860
             startTime: startTime,
             endTime: endTime,
             prevDistributionTimestamp: 0,
@@ -277,7 +262,7 @@
 
         _verifyFunds(_poolTokenAmountToBurn(pool, p, totalRewards), poolToken, rewardsVault);
 
-        _programs[ReserveToken.unwrap(pool)] = p;
+        _programs[pool] = p;
 
         assert(_programByPool.add(ReserveToken.unwrap(pool)));
 
