import { ethers } from 'hardhat';
import { Contract as OldContract, ContractFactory, Overrides as OldOverrides } from '@ethersproject/contracts';
import { Signer } from '@ethersproject/abstract-signer';

import {
    ERC20,
    ERC20__factory,
    Owned,
    Owned__factory,
    PoolToken,
    PoolToken__factory,
    TestERC20Burnable,
    TestERC20Burnable__factory,
    TestMathEx,
    TestMathEx__factory,
    TestReserveToken,
    TestReserveToken__factory,
    TestSafeERC20Ex,
    TestSafeERC20Ex__factory,
    TestStandardToken,
<<<<<<< HEAD
=======
    TestStandardToken__factory,
>>>>>>> 1c0a50bd
    TokenHolder,
    TokenHolder__factory
} from 'typechain';

// Replace the type of the last param of a function
type LastIndex<T extends readonly any[]> = ((...t: T) => void) extends (x: any, ...r: infer R) => void
    ? Exclude<keyof T, keyof R>
    : never;
type ReplaceLastParam<TParams extends readonly any[], TReplace> = {
    [K in keyof TParams]: K extends LastIndex<TParams> ? TReplace : TParams[K];
};
type ReplaceLast<F, TReplace> = F extends (...args: infer T) => infer R
    ? (...args: ReplaceLastParam<T, TReplace>) => R
    : never;

type AsyncReturnType<T extends (...args: any) => any> = T extends (...args: any) => Promise<infer U>
    ? U
    : T extends (...args: any) => infer U
    ? U
    : any;

export type Overrides = OldOverrides & { from?: Signer };

export type ContractName = { __contractName__: string };
export type Contract = OldContract & ContractName;

const deployOrAttach = <F extends ContractFactory>(contractName: string, passedSigner?: Signer) => {
    type ParamsTypes = ReplaceLast<F['deploy'], Overrides>;

    return {
        deploy: async (...args: Parameters<ParamsTypes>): Promise<AsyncReturnType<F['deploy']> & ContractName> => {
            let defaultSigner = passedSigner ? passedSigner : (await ethers.getSigners())[0];

            const deployParamLength = (await ethers.getContractFactory(contractName)).deploy.length;

            // If similar length, override the last param
            if (args.length != 0 && args.length === deployParamLength) {
                const overrides = args.pop() as Overrides;

                const contractFactory = await ethers.getContractFactory(
                    contractName,
                    overrides.from ? overrides.from : defaultSigner
                );
                delete overrides.from;

                const contract = (await contractFactory.deploy(...args, overrides)) as AsyncReturnType<F['deploy']> &
                    ContractName;
                contract.__contractName__ = contractName;
                return contract;
            }
            const contract = (await (
                await ethers.getContractFactory(contractName, defaultSigner)
            ).deploy(...args)) as AsyncReturnType<F['deploy']> & ContractName;
            contract.__contractName__ = contractName;
            return contract;
        },
        attach: attachOnly<F>(contractName, passedSigner).attach
    };
};

const attachOnly = <F extends ContractFactory>(contractName: string, passedSigner?: Signer) => {
    return {
        attach: async (address: string, signer?: Signer): Promise<AsyncReturnType<F['deploy']> & ContractName> => {
            let defaultSigner = passedSigner ? passedSigner : (await ethers.getSigners())[0];
            const contract = (await ethers.getContractAt(
                contractName,
                address,
                signer ? signer : defaultSigner
            )) as AsyncReturnType<F['deploy']> & ContractName;
            contract.__contractName__ = contractName;
            return contract;
        }
    };
};

const getContracts = (signer?: Signer) => {
    return {
        // Link every contract to a default signer
        connect: (signer: Signer) => getContracts(signer),

<<<<<<< HEAD
        ERC20: getDeployOrAttach<ERC20 & ContractName>('ERC20', signer),
        Owned: getDeployOrAttach<Owned & ContractName>('Owned', signer),
        PoolToken: getDeployOrAttach<PoolToken & ContractName>('PoolToken', signer),
        TestERC20Burnable: getDeployOrAttach<TestERC20Burnable & ContractName>('TestERC20Burnable', signer),
        TestMathEx: getDeployOrAttach<TestMathEx & ContractName>('TestMathEx', signer),
        TestReserveToken: getDeployOrAttach<TestReserveToken & ContractName>('TestReserveToken', signer),
        TestSafeERC20Ex: getDeployOrAttach<TestSafeERC20Ex & ContractName>('TestSafeERC20Ex', signer),
        TestStandardToken: getDeployOrAttach<TestStandardToken & ContractName>('TestStandardToken', signer),
        TokenHolder: deployOrAttach<TokenHolder & ContractName, TokenHolder__factory>('TokenHolder', signer)
=======
        ERC20: deployOrAttach<ERC20__factory>('ERC20', signer),
        Owned: deployOrAttach<Owned__factory>('Owned', signer),
        PoolToken: deployOrAttach<PoolToken__factory>('PoolToken', signer),
        TestERC20Burnable: deployOrAttach<TestERC20Burnable__factory>('TestERC20Burnable', signer),
        TestMathEx: deployOrAttach<TestMathEx__factory>('TestMathEx', signer),
        TestReserveToken: deployOrAttach<TestReserveToken__factory>('TestReserveToken', signer),
        TestSafeERC20Ex: deployOrAttach<TestSafeERC20Ex__factory>('TestSafeERC20Ex', signer),
        TestStandardToken: deployOrAttach<TestStandardToken__factory>('TestStandardToken', signer),
        TokenHolder: deployOrAttach<TokenHolder__factory>('TokenHolder', signer)
>>>>>>> 1c0a50bd
    };
};

export default getContracts();<|MERGE_RESOLUTION|>--- conflicted
+++ resolved
@@ -18,10 +18,7 @@
     TestSafeERC20Ex,
     TestSafeERC20Ex__factory,
     TestStandardToken,
-<<<<<<< HEAD
-=======
     TestStandardToken__factory,
->>>>>>> 1c0a50bd
     TokenHolder,
     TokenHolder__factory
 } from 'typechain';
@@ -37,7 +34,7 @@
     ? (...args: ReplaceLastParam<T, TReplace>) => R
     : never;
 
-type AsyncReturnType<T extends (...args: any) => any> = T extends (...args: any) => Promise<infer U>
+export type AsyncReturnType<T extends (...args: any) => any> = T extends (...args: any) => Promise<infer U>
     ? U
     : T extends (...args: any) => infer U
     ? U
@@ -102,17 +99,6 @@
         // Link every contract to a default signer
         connect: (signer: Signer) => getContracts(signer),
 
-<<<<<<< HEAD
-        ERC20: getDeployOrAttach<ERC20 & ContractName>('ERC20', signer),
-        Owned: getDeployOrAttach<Owned & ContractName>('Owned', signer),
-        PoolToken: getDeployOrAttach<PoolToken & ContractName>('PoolToken', signer),
-        TestERC20Burnable: getDeployOrAttach<TestERC20Burnable & ContractName>('TestERC20Burnable', signer),
-        TestMathEx: getDeployOrAttach<TestMathEx & ContractName>('TestMathEx', signer),
-        TestReserveToken: getDeployOrAttach<TestReserveToken & ContractName>('TestReserveToken', signer),
-        TestSafeERC20Ex: getDeployOrAttach<TestSafeERC20Ex & ContractName>('TestSafeERC20Ex', signer),
-        TestStandardToken: getDeployOrAttach<TestStandardToken & ContractName>('TestStandardToken', signer),
-        TokenHolder: deployOrAttach<TokenHolder & ContractName, TokenHolder__factory>('TokenHolder', signer)
-=======
         ERC20: deployOrAttach<ERC20__factory>('ERC20', signer),
         Owned: deployOrAttach<Owned__factory>('Owned', signer),
         PoolToken: deployOrAttach<PoolToken__factory>('PoolToken', signer),
@@ -122,7 +108,6 @@
         TestSafeERC20Ex: deployOrAttach<TestSafeERC20Ex__factory>('TestSafeERC20Ex', signer),
         TestStandardToken: deployOrAttach<TestStandardToken__factory>('TestStandardToken', signer),
         TokenHolder: deployOrAttach<TokenHolder__factory>('TokenHolder', signer)
->>>>>>> 1c0a50bd
     };
 };
 
