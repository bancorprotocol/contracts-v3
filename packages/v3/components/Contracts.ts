--- conflicted
+++ resolved
@@ -2,11 +2,7 @@
 import {
     BancorNetwork__factory,
     BancorNetworkInformation__factory,
-<<<<<<< HEAD
-=======
     BancorV1Migration__factory,
-    BancorVault__factory,
->>>>>>> 975291d0
     ERC20__factory,
     ExternalProtectionVault__factory,
     ExternalRewardsVault__factory,
@@ -47,11 +43,7 @@
 
     BancorNetwork: deployOrAttach('BancorNetwork', BancorNetwork__factory, signer),
     BancorNetworkInformation: deployOrAttach('BancorNetworkInformation', BancorNetworkInformation__factory, signer),
-<<<<<<< HEAD
-=======
     BancorV1Migration: deployOrAttach('BancorV1Migration', BancorV1Migration__factory, signer),
-    BancorVault: deployOrAttach('BancorVault', BancorVault__factory, signer),
->>>>>>> 975291d0
     ERC20: deployOrAttach('ERC20', ERC20__factory, signer),
     ExternalProtectionVault: deployOrAttach('ExternalProtectionVault', ExternalProtectionVault__factory, signer),
     ExternalRewardsVault: deployOrAttach('ExternalRewardsVault', ExternalRewardsVault__factory, signer),
