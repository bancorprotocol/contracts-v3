--- conflicted
+++ resolved
@@ -30,14 +30,8 @@
     TestSafeERC20Ex__factory,
     TestTokenGovernance__factory,
     TestUpgradeable__factory,
-<<<<<<< HEAD
     TestVault__factory,
-    TokenHolder__factory,
     TransparentUpgradeableProxy__factory
-=======
-    TransparentUpgradeableProxy__factory,
-    TestVault__factory
->>>>>>> 84f6e163
 } from '../typechain';
 import { deployOrAttach } from './ContractBuilder';
 
