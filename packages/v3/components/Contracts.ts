/* eslint-disable camelcase */
import {
    BancorNetwork__factory,
<<<<<<< HEAD
    BancorNetworkInformation__factory,
=======
    BancorV1Migration__factory,
>>>>>>> fcbcda43
    BancorVault__factory,
    ERC20__factory,
    ExternalProtectionVault__factory,
    ExternalRewardsVault__factory,
    MasterPool__factory,
    NetworkFeeVault__factory,
    NetworkSettings__factory,
    PendingWithdrawals__factory,
    PoolCollection__factory,
    PoolCollectionUpgrader__factory,
    PoolToken__factory,
    PoolTokenFactory__factory,
    ProxyAdmin__factory,
    TestBancorNetwork__factory,
    TestERC20Burnable__factory,
    TestERC20Token__factory,
    TestFlashLoanRecipient__factory,
    TestGovernedToken__factory,
    TestMasterPool__factory,
    TestMathEx__factory,
    TestOwned__factory,
    TestPendingWithdrawals__factory,
    TestPoolAverageRate__factory,
    TestPoolCollection__factory,
    TestPoolCollectionUpgrader__factory,
    TestReserveToken__factory,
    TestSafeERC20Ex__factory,
    TestTokenGovernance__factory,
    TestUpgradeable__factory,
    TestVault__factory,
    TransparentUpgradeableProxy__factory
} from '../typechain-types';
import { deployOrAttach } from './ContractBuilder';

/* eslint-enable camelcase */
import { Signer } from 'ethers';

const getContracts = (signer?: Signer) => ({
    connect: (signer: Signer) => getContracts(signer),

    BancorNetwork: deployOrAttach('BancorNetwork', BancorNetwork__factory, signer),
<<<<<<< HEAD
    BancorNetworkInformation: deployOrAttach('BancorNetworkInformation', BancorNetworkInformation__factory, signer),
=======
    BancorV1Migration: deployOrAttach('BancorV1Migration', BancorV1Migration__factory, signer),
>>>>>>> fcbcda43
    BancorVault: deployOrAttach('BancorVault', BancorVault__factory, signer),
    ERC20: deployOrAttach('ERC20', ERC20__factory, signer),
    ExternalProtectionVault: deployOrAttach('ExternalProtectionVault', ExternalProtectionVault__factory, signer),
    ExternalRewardsVault: deployOrAttach('ExternalRewardsVault', ExternalRewardsVault__factory, signer),
    NetworkFeeVault: deployOrAttach('NetworkFeeVault', NetworkFeeVault__factory, signer),
    NetworkSettings: deployOrAttach('NetworkSettings', NetworkSettings__factory, signer),
    MasterPool: deployOrAttach('MasterPool', MasterPool__factory, signer),
    PendingWithdrawals: deployOrAttach('PendingWithdrawals', PendingWithdrawals__factory, signer),
    PoolCollection: deployOrAttach('PoolCollection', PoolCollection__factory, signer),
    PoolCollectionUpgrader: deployOrAttach('PoolCollectionUpgrader', PoolCollectionUpgrader__factory, signer),
    PoolToken: deployOrAttach('PoolToken', PoolToken__factory, signer),
    PoolTokenFactory: deployOrAttach('PoolTokenFactory', PoolTokenFactory__factory, signer),
    ProxyAdmin: deployOrAttach('ProxyAdmin', ProxyAdmin__factory, signer),
    TestBancorNetwork: deployOrAttach('TestBancorNetwork', TestBancorNetwork__factory, signer),
    TestERC20Burnable: deployOrAttach('TestERC20Burnable', TestERC20Burnable__factory, signer),
    TestERC20Token: deployOrAttach('TestERC20Token', TestERC20Token__factory, signer),
    TestFlashLoanRecipient: deployOrAttach('TestFlashLoanRecipient', TestFlashLoanRecipient__factory, signer),
    TestGovernedToken: deployOrAttach('TestGovernedToken', TestGovernedToken__factory, signer),
    TestMathEx: deployOrAttach('TestMathEx', TestMathEx__factory, signer),
    TestMasterPool: deployOrAttach('TestMasterPool', TestMasterPool__factory, signer),
    TestOwned: deployOrAttach('TestOwned', TestOwned__factory, signer),
    TestPendingWithdrawals: deployOrAttach('TestPendingWithdrawals', TestPendingWithdrawals__factory, signer),
    TestPoolAverageRate: deployOrAttach('TestPoolAverageRate', TestPoolAverageRate__factory, signer),
    TestPoolCollection: deployOrAttach('TestPoolCollection', TestPoolCollection__factory, signer),
    TestPoolCollectionUpgrader: deployOrAttach(
        'TestPoolCollectionUpgrader',
        TestPoolCollectionUpgrader__factory,
        signer
    ),
    TestReserveToken: deployOrAttach('TestReserveToken', TestReserveToken__factory, signer),
    TestSafeERC20Ex: deployOrAttach('TestSafeERC20Ex', TestSafeERC20Ex__factory, signer),
    TestTokenGovernance: deployOrAttach('TestTokenGovernance', TestTokenGovernance__factory, signer),
    TestUpgradeable: deployOrAttach('TestUpgradeable', TestUpgradeable__factory, signer),
    TestVault: deployOrAttach('TestVault', TestVault__factory, signer),
    TransparentUpgradeableProxy: deployOrAttach(
        'TransparentUpgradeableProxy',
        TransparentUpgradeableProxy__factory,
        signer
    )
});

export type ContractsType = ReturnType<typeof getContracts>;

export default getContracts();<|MERGE_RESOLUTION|>--- conflicted
+++ resolved
@@ -1,11 +1,8 @@
 /* eslint-disable camelcase */
 import {
     BancorNetwork__factory,
-<<<<<<< HEAD
     BancorNetworkInformation__factory,
-=======
     BancorV1Migration__factory,
->>>>>>> fcbcda43
     BancorVault__factory,
     ERC20__factory,
     ExternalProtectionVault__factory,
@@ -39,19 +36,14 @@
     TransparentUpgradeableProxy__factory
 } from '../typechain-types';
 import { deployOrAttach } from './ContractBuilder';
-
-/* eslint-enable camelcase */
 import { Signer } from 'ethers';
 
 const getContracts = (signer?: Signer) => ({
     connect: (signer: Signer) => getContracts(signer),
 
     BancorNetwork: deployOrAttach('BancorNetwork', BancorNetwork__factory, signer),
-<<<<<<< HEAD
     BancorNetworkInformation: deployOrAttach('BancorNetworkInformation', BancorNetworkInformation__factory, signer),
-=======
     BancorV1Migration: deployOrAttach('BancorV1Migration', BancorV1Migration__factory, signer),
->>>>>>> fcbcda43
     BancorVault: deployOrAttach('BancorVault', BancorVault__factory, signer),
     ERC20: deployOrAttach('ERC20', ERC20__factory, signer),
     ExternalProtectionVault: deployOrAttach('ExternalProtectionVault', ExternalProtectionVault__factory, signer),
