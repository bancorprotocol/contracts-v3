--- conflicted
+++ resolved
@@ -45,11 +45,6 @@
 
 /* eslint-enable camelcase */
 
-<<<<<<< HEAD
-=======
-export { NetworkToken, GovToken, TokenGovernance };
-
->>>>>>> a5f80c5a
 export {
     NetworkToken,
     GovToken,
@@ -67,7 +62,8 @@
     TestCheckpointStore,
     TestLiquidityProtection,
     TestStandardPoolConverter,
-    TestStandardPoolConverterFactory
+    TestStandardPoolConverterFactory,
+    TokenGovernance
 };
 
 const getContracts = (signer?: Signer) => ({
