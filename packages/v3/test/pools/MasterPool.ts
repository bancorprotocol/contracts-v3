--- conflicted
+++ resolved
@@ -52,11 +52,7 @@
         let networkSettings: NetworkSettings;
         let networkTokenGovernance: TokenGovernance;
         let govTokenGovernance: TokenGovernance;
-<<<<<<< HEAD
-        let mainVault: MasterVault;
-=======
-        let masterVault: BancorVault;
->>>>>>> 2c63dca4
+        let masterVault: MasterVault;
         let masterPool: TestMasterPool;
         let masterPoolToken: PoolToken;
 
@@ -225,11 +221,7 @@
         let network: TestBancorNetwork;
         let networkToken: IERC20;
         let masterPool: TestMasterPool;
-<<<<<<< HEAD
-        let mainVault: MasterVault;
-=======
-        let masterVault: BancorVault;
->>>>>>> 2c63dca4
+        let masterVault: MasterVault;
 
         const amount = toWei(BigNumber.from(12345));
 
@@ -393,11 +385,7 @@
         let networkToken: IERC20;
         let masterPool: TestMasterPool;
         let masterPoolToken: PoolToken;
-<<<<<<< HEAD
-        let mainVault: MasterVault;
-=======
-        let masterVault: BancorVault;
->>>>>>> 2c63dca4
+        let masterVault: MasterVault;
         let poolCollection: TestPoolCollection;
         let reserveToken: TestERC20Token;
 
@@ -575,11 +563,7 @@
         let networkToken: IERC20;
         let masterPool: TestMasterPool;
         let masterPoolToken: PoolToken;
-<<<<<<< HEAD
-        let mainVault: MasterVault;
-=======
-        let masterVault: BancorVault;
->>>>>>> 2c63dca4
+        let masterVault: MasterVault;
         let poolCollection: TestPoolCollection;
         let reserveToken: TestERC20Token;
 
