import Contracts from '../../components/Contracts';
import { TestPoolCollection, TestERC20Token, TestBancorNetwork, NetworkSettings } from '../../typechain';
import { MAX_UINT256, ZERO_ADDRESS, PPM_RESOLUTION } from '../helpers/Constants';
import { createSystem } from '../helpers/Factory';
import { SignerWithAddress } from '@nomiclabs/hardhat-ethers/signers';
import { expect } from 'chai';
import Decimal from 'decimal.js';
import { BigNumber } from 'ethers';
import fs from 'fs';
import { ethers } from 'hardhat';
<<<<<<< HEAD
import os from 'os';
import path from 'path';
import { MAX_UINT256, ZERO_ADDRESS, PPM_RESOLUTION } from 'test/helpers/Constants';
import { createSystem } from 'test/helpers/Factory';
import { TestPoolCollection, TestERC20Token, TestBancorNetwork, NetworkSettings } from 'typechain';
=======
>>>>>>> 383cfb9b

const expectAlmostEqual = (actual: BigNumber, expected: string, maxAbsoluteError: string, maxRelativeError: string) => {
    const x = new Decimal(actual.toString());
    const y = new Decimal(expected);
    if (!x.eq(y)) {
        const absoluteError = x.sub(y).abs();
        const relativeError = x.div(y).sub(1).abs();
        expect(absoluteError.lte(maxAbsoluteError) || relativeError.lte(maxRelativeError)).to.equal(
            true,
            os.EOL +
                [
                    `expected value = ${expected}`,
                    `actual value   = ${actual.toString()}`,
                    `absolute error = ${absoluteError.toFixed()}`,
                    `relative error = ${relativeError.toFixed(25)}`
                ].join(os.EOL)
        );
    }
};

interface WithdrawalAmountData {
    a: string;
    b: string;
    c: string;
    d: string;
    e: string;
    w: string;
    m: string;
    n: string;
    x: string;
    B: string;
    C: string;
    D: string;
    E: string;
    F: string;
    G: string;
    H: string;
}

const ACTIONS: Record<string, number> = {
    'no arbitrage': 0,
    'burn tokens': 1,
    'mint tokens': 2
};

const withdrawalAmountsTest = (
    fileName: string,
    maxAbsoluteError: string,
    maxRelativeError: string,
    maxNumberOfTests?: number
) => {
    let poolCollection: TestPoolCollection;

    const table: WithdrawalAmountData[] = JSON.parse(
        fs.readFileSync(path.join(__dirname, '../data', fileName + '.json'), { encoding: 'utf8' })
    ).slice(0, maxNumberOfTests ? maxNumberOfTests : Number.MAX_SAFE_INTEGER);

    before(async () => {
        const { network } = await createSystem();
        poolCollection = await Contracts.TestPoolCollection.deploy(network.address);
    });

    for (const { a, b, c, d, e, w, m, n, x, B, C, D, E, F, G, H } of table) {
        it(`withdrawalAmountsTest(${[a, b, c, d, e, w, m, n, x]})`, async () => {
            const actual = await poolCollection.withdrawalAmountsTest(a, b, c, d, e, w, m, n, x);
            expectAlmostEqual(actual.B, B, maxAbsoluteError, maxRelativeError);
            expectAlmostEqual(actual.C, C, maxAbsoluteError, maxRelativeError);
            expectAlmostEqual(actual.D, D, maxAbsoluteError, maxRelativeError);
            expectAlmostEqual(actual.E, E, maxAbsoluteError, maxRelativeError);
            expectAlmostEqual(actual.F, F, maxAbsoluteError, maxRelativeError);
            expectAlmostEqual(actual.G, G, maxAbsoluteError, maxRelativeError);
            expect(actual.H).to.equal(ACTIONS[H]);
        });
    }
};

describe('PoolCollection', () => {
    const POOL_DATA_VERSION = BigNumber.from(1);
    const DEFAULT_TRADING_FEE_PPM = BigNumber.from(2000);
    const POOL_TYPE = BigNumber.from(1);
    const SYMBOL = 'TKN';
    const EMPTY_STRING = '';

    let nonOwner: SignerWithAddress;

    let reserveToken: TestERC20Token;

    before(async () => {
        [, nonOwner] = await ethers.getSigners();
    });

    beforeEach(async () => {
        reserveToken = await Contracts.TestERC20Token.deploy(SYMBOL, SYMBOL, BigNumber.from(1_000_000));
    });

    describe('construction', () => {
        it('should be properly initialized', async () => {
            const { poolCollection, network } = await createSystem();

            expect(await poolCollection.version()).to.equal(1);

            expect(await poolCollection.poolType()).to.equal(POOL_TYPE);
            expect(await poolCollection.network()).to.equal(network.address);
            expect(await poolCollection.defaultTradingFeePPM()).to.equal(DEFAULT_TRADING_FEE_PPM);
        });
    });

    describe('token symbol overrides', async () => {
        const newSymbol = 'TKN2';
        let poolCollection: TestPoolCollection;

        beforeEach(async () => {
            ({ poolCollection } = await createSystem());
        });

        it('should revert when a non-owner attempts to set a token symbol override', async () => {
            await expect(
                poolCollection.connect(nonOwner).setTokenSymbolOverride(reserveToken.address, newSymbol)
            ).to.be.revertedWith('ERR_ACCESS_DENIED');
        });

        it('should be to able to set and update a token symbol override', async () => {
            expect(await poolCollection.tokenSymbolOverride(reserveToken.address)).to.equal(EMPTY_STRING);

            await poolCollection.setTokenSymbolOverride(reserveToken.address, newSymbol);
            expect(await poolCollection.tokenSymbolOverride(reserveToken.address)).to.equal(newSymbol);

            await poolCollection.setTokenSymbolOverride(reserveToken.address, SYMBOL);
            expect(await poolCollection.tokenSymbolOverride(reserveToken.address)).to.equal(SYMBOL);

            await poolCollection.setTokenSymbolOverride(reserveToken.address, EMPTY_STRING);
            expect(await poolCollection.tokenSymbolOverride(reserveToken.address)).to.equal(EMPTY_STRING);
        });
    });

    describe('default trading fee', () => {
        const newDefaultTradingFree = BigNumber.from(100000);
        let poolCollection: TestPoolCollection;

        beforeEach(async () => {
            ({ poolCollection } = await createSystem());

            expect(await poolCollection.defaultTradingFeePPM()).to.equal(DEFAULT_TRADING_FEE_PPM);
        });

        it('should revert when a non-owner attempts to set the default trading fee', async () => {
            await expect(
                poolCollection.connect(nonOwner).setDefaultTradingFeePPM(newDefaultTradingFree)
            ).to.be.revertedWith('ERR_ACCESS_DENIED');
        });

        it('should revert when setting the default trading fee to an invalid value', async () => {
            await expect(
                poolCollection.setDefaultTradingFeePPM(PPM_RESOLUTION.add(BigNumber.from(1)))
            ).to.be.revertedWith('ERR_INVALID_FEE');
        });

        it('should ignore updating to the same default trading fee', async () => {
            await poolCollection.setDefaultTradingFeePPM(newDefaultTradingFree);

            const res = await poolCollection.setDefaultTradingFeePPM(newDefaultTradingFree);
            await expect(res).not.to.emit(poolCollection, 'DefaultTradingFeePPMUpdated');
        });

        it('should be to able to set and update the default trading fee', async () => {
            const res = await poolCollection.setDefaultTradingFeePPM(newDefaultTradingFree);
            await expect(res)
                .to.emit(poolCollection, 'DefaultTradingFeePPMUpdated')
                .withArgs(DEFAULT_TRADING_FEE_PPM, newDefaultTradingFree);

            expect(await poolCollection.defaultTradingFeePPM()).to.equal(newDefaultTradingFree);

            const res2 = await poolCollection.setDefaultTradingFeePPM(DEFAULT_TRADING_FEE_PPM);
            await expect(res2)
                .to.emit(poolCollection, 'DefaultTradingFeePPMUpdated')
                .withArgs(newDefaultTradingFree, DEFAULT_TRADING_FEE_PPM);

            expect(await poolCollection.defaultTradingFeePPM()).to.equal(DEFAULT_TRADING_FEE_PPM);
        });
    });

    describe('create pool', () => {
        let networkSettings: NetworkSettings;
        let network: TestBancorNetwork;
        let poolCollection: TestPoolCollection;

        const poolTokenSymbol = (symbol: string) => `bn${symbol}`;
        const poolTokenName = (symbol: string) => `Bancor ${symbol} Pool Token`;

        beforeEach(async () => {
            ({ network, networkSettings, poolCollection } = await createSystem());
        });

        it('should revert when attempting to create a pool from a non-network', async () => {
            let nonNetwork = nonOwner;
            await expect(poolCollection.connect(nonNetwork).createPool(reserveToken.address)).to.be.revertedWith(
                'ERR_ACCESS_DENIED'
            );
        });

        it('should revert when attempting to create a pool for a non-whitelisted token', async () => {
            await expect(network.createPoolT(poolCollection.address, reserveToken.address)).to.be.revertedWith(
                'ERR_POOL_NOT_WHITELISTED'
            );
        });

        context('with a whitelisted token', () => {
            beforeEach(async () => {
                await networkSettings.addTokenToWhitelist(reserveToken.address);
            });

            it('should not allow to create the same pool twice', async () => {
                await network.createPoolT(poolCollection.address, reserveToken.address);

                await expect(network.createPoolT(poolCollection.address, reserveToken.address)).to.be.revertedWith(
                    'ERR_POOL_ALREADY_EXISTS'
                );
            });

            it('should create a pool', async () => {
                expect(await poolCollection.isPoolValid(reserveToken.address)).to.be.false;

                const res = await network.createPoolT(poolCollection.address, reserveToken.address);
                const pool = await poolCollection.poolData(reserveToken.address);

                await expect(res).to.emit(poolCollection, 'PoolCreated').withArgs(pool.poolToken, reserveToken.address);

                expect(await poolCollection.isPoolValid(reserveToken.address)).to.be.true;
                const poolToken = await Contracts.PoolToken.attach(pool.poolToken);
                expect(poolToken).not.to.equal(ZERO_ADDRESS);
                const reserveTokenSymbol = await reserveToken.symbol();
                expect(await poolToken.reserveToken()).to.equal(reserveToken.address);
                expect(await poolToken.symbol()).to.equal(poolTokenSymbol(reserveTokenSymbol));
                expect(await poolToken.name()).to.equal(poolTokenName(reserveTokenSymbol));

                expect(pool.version).to.equal(POOL_DATA_VERSION);
                expect(pool.tradingFeePPM).to.equal(DEFAULT_TRADING_FEE_PPM);
                expect(pool.tradingEnabled).to.be.true;
                expect(pool.depositingEnabled).to.be.true;
                expect(pool.baseTokenTradingLiquidity).to.equal(BigNumber.from(0));
                expect(pool.networkTokenTradingLiquidity).to.equal(BigNumber.from(0));
                expect(pool.stakedBalance).to.equal(BigNumber.from(0));
                expect(pool.initialRate).to.equal({
                    n: BigNumber.from(0),
                    d: BigNumber.from(1)
                });
                expect(pool.depositLimit).to.equal(BigNumber.from(0));
            });

            context('with a token symbol override', () => {
                const newSymbol = 'TKN2';

                beforeEach(async () => {
                    await poolCollection.setTokenSymbolOverride(reserveToken.address, newSymbol);
                });

                it('should create a pool', async () => {
                    await network.createPoolT(poolCollection.address, reserveToken.address);

                    const pool = await poolCollection.poolData(reserveToken.address);

                    const poolToken = await Contracts.PoolToken.attach(pool.poolToken);
                    expect(await poolToken.reserveToken()).to.equal(reserveToken.address);
                    expect(await poolToken.symbol()).to.equal(poolTokenSymbol(newSymbol));
                    expect(await poolToken.name()).to.equal(poolTokenName(newSymbol));
                });
            });
        });
    });

    describe('pool settings', () => {
        let networkSettings: NetworkSettings;
        let network: TestBancorNetwork;
        let poolCollection: TestPoolCollection;
        let newReserveToken: TestERC20Token;

        beforeEach(async () => {
            ({ network, networkSettings, poolCollection } = await createSystem());

            await networkSettings.addTokenToWhitelist(reserveToken.address);

            await network.createPoolT(poolCollection.address, reserveToken.address);

            newReserveToken = await Contracts.TestERC20Token.deploy(SYMBOL, SYMBOL, BigNumber.from(1_000_000));
        });

        describe('initial rate', () => {
            const newInitialRate = { n: BigNumber.from(1000), d: BigNumber.from(5000) };

            it('should revert when a non-owner attempts to set the initial rate', async () => {
                await expect(
                    poolCollection.connect(nonOwner).setInitialRate(reserveToken.address, newInitialRate)
                ).to.be.revertedWith('ERR_ACCESS_DENIED');
            });

            it('should revert when setting an invalid rate', async () => {
                await expect(
                    poolCollection.setInitialRate(reserveToken.address, {
                        n: BigNumber.from(1000),
                        d: BigNumber.from(0)
                    })
                ).to.be.revertedWith('ERR_INVALID_RATE');
            });

            it('should revert when setting the initial rate of a non-existing pool', async () => {
                await expect(poolCollection.setInitialRate(newReserveToken.address, newInitialRate)).to.be.revertedWith(
                    'ERR_POOL_DOES_NOT_EXIST'
                );
            });

            it('should ignore updating to the same initial rate', async () => {
                await poolCollection.setInitialRate(reserveToken.address, newInitialRate);

                const res = await poolCollection.setInitialRate(reserveToken.address, newInitialRate);
                await expect(res).not.to.emit(poolCollection, 'InitialRateUpdated');
            });

            it('should allow setting and updating the initial rate', async () => {
                let pool = await poolCollection.poolData(reserveToken.address);
                let { initialRate } = pool;
                expect(initialRate).to.equal({ n: BigNumber.from(0), d: BigNumber.from(1) });

                const res = await poolCollection.setInitialRate(reserveToken.address, newInitialRate);
                await expect(res)
                    .to.emit(poolCollection, 'InitialRateUpdated')
                    .withArgs(reserveToken.address, initialRate, newInitialRate);

                pool = await poolCollection.poolData(reserveToken.address);
                ({ initialRate } = pool);
                expect(initialRate).to.equal(newInitialRate);

                const newInitialRate2 = { n: BigNumber.from(100000), d: BigNumber.from(50) };
                const res2 = await poolCollection.setInitialRate(reserveToken.address, newInitialRate2);
                await expect(res2)
                    .to.emit(poolCollection, 'InitialRateUpdated')
                    .withArgs(reserveToken.address, initialRate, newInitialRate2);

                pool = await poolCollection.poolData(reserveToken.address);
                ({ initialRate } = pool);
                expect(initialRate).to.equal(newInitialRate2);
            });
        });

        describe('trading fee', () => {
            const newTradingFee = BigNumber.from(50555);

            it('should revert when a non-owner attempts to set the trading fee', async () => {
                await expect(
                    poolCollection.connect(nonOwner).setTradingFeePPM(reserveToken.address, newTradingFee)
                ).to.be.revertedWith('ERR_ACCESS_DENIED');
            });

            it('should revert when setting an invalid trading fee', async () => {
                await expect(
                    poolCollection.setTradingFeePPM(reserveToken.address, PPM_RESOLUTION.add(BigNumber.from(1)))
                ).to.be.revertedWith('ERR_INVALID_FEE');
            });

            it('should revert when setting the trading fee of a non-existing pool', async () => {
                await expect(
                    poolCollection.setTradingFeePPM(newReserveToken.address, newTradingFee)
                ).to.be.revertedWith('ERR_POOL_DOES_NOT_EXIST');
            });

            it('should ignore updating to the same trading fee', async () => {
                await poolCollection.setTradingFeePPM(reserveToken.address, newTradingFee);

                const res = await poolCollection.setTradingFeePPM(reserveToken.address, newTradingFee);
                await expect(res).not.to.emit(poolCollection, 'TradingFeePPMUpdated');
            });

            it('should allow setting and updating the trading fee', async () => {
                let pool = await poolCollection.poolData(reserveToken.address);
                let { tradingFeePPM } = pool;
                expect(tradingFeePPM).to.equal(DEFAULT_TRADING_FEE_PPM);

                const res = await poolCollection.setTradingFeePPM(reserveToken.address, newTradingFee);
                await expect(res)
                    .to.emit(poolCollection, 'TradingFeePPMUpdated')
                    .withArgs(reserveToken.address, tradingFeePPM, newTradingFee);

                pool = await poolCollection.poolData(reserveToken.address);
                ({ tradingFeePPM } = pool);
                expect(tradingFeePPM).to.equal(newTradingFee);

                const newTradingFee2 = BigNumber.from(0);
                const res2 = await poolCollection.setTradingFeePPM(reserveToken.address, newTradingFee2);
                await expect(res2)
                    .to.emit(poolCollection, 'TradingFeePPMUpdated')
                    .withArgs(reserveToken.address, tradingFeePPM, newTradingFee2);

                pool = await poolCollection.poolData(reserveToken.address);
                ({ tradingFeePPM } = pool);
                expect(tradingFeePPM).to.equal(newTradingFee2);
            });
        });

        describe('enable trading', () => {
            it('should revert when a non-owner attempts to enable trading', async () => {
                await expect(
                    poolCollection.connect(nonOwner).enableTrading(reserveToken.address, true)
                ).to.be.revertedWith('ERR_ACCESS_DENIED');
            });

            it('should revert when enabling trading for a non-existing pool', async () => {
                await expect(poolCollection.enableTrading(newReserveToken.address, true)).to.be.revertedWith(
                    'ERR_POOL_DOES_NOT_EXIST'
                );
            });

            it('should ignore updating to the same status', async () => {
                await poolCollection.enableTrading(reserveToken.address, false);

                const res = await poolCollection.enableTrading(reserveToken.address, false);
                await expect(res).not.to.emit(poolCollection, 'TradingEnabled');
            });

            it('should allow enabling and disabling trading', async () => {
                let pool = await poolCollection.poolData(reserveToken.address);
                let { tradingEnabled } = pool;
                expect(tradingEnabled).to.be.true;

                const res = await poolCollection.enableTrading(reserveToken.address, false);
                await expect(res).to.emit(poolCollection, 'TradingEnabled').withArgs(reserveToken.address, false);

                pool = await poolCollection.poolData(reserveToken.address);
                ({ tradingEnabled } = pool);
                expect(tradingEnabled).to.be.false;

                const res2 = await poolCollection.enableTrading(reserveToken.address, true);
                await expect(res2).to.emit(poolCollection, 'TradingEnabled').withArgs(reserveToken.address, true);

                pool = await poolCollection.poolData(reserveToken.address);
                ({ tradingEnabled } = pool);
                expect(tradingEnabled).to.be.true;
            });
        });

        describe('enable depositing', () => {
            it('should revert when a non-owner attempts to enable depositing', async () => {
                await expect(
                    poolCollection.connect(nonOwner).enableDepositing(reserveToken.address, true)
                ).to.be.revertedWith('ERR_ACCESS_DENIED');
            });

            it('should revert when enabling depositing for a non-existing pool', async () => {
                await expect(poolCollection.enableDepositing(newReserveToken.address, true)).to.be.revertedWith(
                    'ERR_POOL_DOES_NOT_EXIST'
                );
            });

            it('should ignore updating to the same status', async () => {
                await poolCollection.enableDepositing(reserveToken.address, false);

                const res = await poolCollection.enableDepositing(reserveToken.address, false);
                await expect(res).not.to.emit(poolCollection, 'DepositingEnabled');
            });

            it('should allow enabling and disabling depositing', async () => {
                let pool = await poolCollection.poolData(reserveToken.address);
                let { depositingEnabled } = pool;
                expect(depositingEnabled).to.be.true;

                const res = await poolCollection.enableDepositing(reserveToken.address, false);
                await expect(res).to.emit(poolCollection, 'DepositingEnabled').withArgs(reserveToken.address, false);

                pool = await poolCollection.poolData(reserveToken.address);
                ({ depositingEnabled } = pool);
                expect(depositingEnabled).to.be.false;

                const res2 = await poolCollection.enableDepositing(reserveToken.address, true);
                await expect(res2).to.emit(poolCollection, 'DepositingEnabled').withArgs(reserveToken.address, true);

                pool = await poolCollection.poolData(reserveToken.address);
                ({ depositingEnabled } = pool);
                expect(depositingEnabled).to.be.true;
            });
        });

        describe('deposit limit', () => {
            const newDepositLimit = BigNumber.from(99999);

            it('should revert when a non-owner attempts to set the deposit limit', async () => {
                await expect(
                    poolCollection.connect(nonOwner).setDepositLimit(reserveToken.address, newDepositLimit)
                ).to.be.revertedWith('ERR_ACCESS_DENIED');
            });

            it('should revert when setting the deposit limit of a non-existing pool', async () => {
                await expect(
                    poolCollection.setDepositLimit(newReserveToken.address, newDepositLimit)
                ).to.be.revertedWith('ERR_POOL_DOES_NOT_EXIST');
            });

            it('should ignore updating to the same deposit limit', async () => {
                await poolCollection.setDepositLimit(reserveToken.address, newDepositLimit);

                const res = await poolCollection.setDepositLimit(reserveToken.address, newDepositLimit);
                await expect(res).not.to.emit(poolCollection, 'DepositLimitUpdated');
            });

            it('should allow setting and updating the deposit limit', async () => {
                let pool = await poolCollection.poolData(reserveToken.address);
                let { depositLimit } = pool;
                expect(depositLimit).to.equal(BigNumber.from(0));

                const res = await poolCollection.setDepositLimit(reserveToken.address, newDepositLimit);
                await expect(res)
                    .to.emit(poolCollection, 'DepositLimitUpdated')
                    .withArgs(reserveToken.address, depositLimit, newDepositLimit);

                pool = await poolCollection.poolData(reserveToken.address);
                ({ depositLimit } = pool);
                expect(depositLimit).to.equal(newDepositLimit);

                const newDepositLimit2 = BigNumber.from(1);
                const res2 = await poolCollection.setDepositLimit(reserveToken.address, newDepositLimit2);
                await expect(res2)
                    .to.emit(poolCollection, 'DepositLimitUpdated')
                    .withArgs(reserveToken.address, depositLimit, newDepositLimit2);

                pool = await poolCollection.poolData(reserveToken.address);
                ({ depositLimit } = pool);
                expect(depositLimit).to.equal(newDepositLimit2);
            });
        });
    });

    describe('withdrawal regular tests', () => {
        withdrawalAmountsTest('WithdrawalAmounts', '1', '0.0000000000000001', 10);
    });

    describe('withdrawal edge-case tests', () => {
        withdrawalAmountsTest('WithdrawalAmountsEdgeCases', '1', '0.00000001', 10);
    });
});

describe('@stress PoolCollection', () => {
    describe('withdrawal regular tests', () => {
        withdrawalAmountsTest('WithdrawalAmounts', '1', '0.0000000000000001');
    });

    describe('withdrawal edge-case tests', () => {
        withdrawalAmountsTest('WithdrawalAmountsEdgeCases', '1', '0.00000001');
    });
});<|MERGE_RESOLUTION|>--- conflicted
+++ resolved
@@ -1,21 +1,15 @@
 import Contracts from '../../components/Contracts';
 import { TestPoolCollection, TestERC20Token, TestBancorNetwork, NetworkSettings } from '../../typechain';
-import { MAX_UINT256, ZERO_ADDRESS, PPM_RESOLUTION } from '../helpers/Constants';
+import { ZERO_ADDRESS, PPM_RESOLUTION } from '../helpers/Constants';
 import { createSystem } from '../helpers/Factory';
 import { SignerWithAddress } from '@nomiclabs/hardhat-ethers/signers';
 import { expect } from 'chai';
 import Decimal from 'decimal.js';
 import { BigNumber } from 'ethers';
+import { ethers } from 'hardhat';
 import fs from 'fs';
-import { ethers } from 'hardhat';
-<<<<<<< HEAD
 import os from 'os';
 import path from 'path';
-import { MAX_UINT256, ZERO_ADDRESS, PPM_RESOLUTION } from 'test/helpers/Constants';
-import { createSystem } from 'test/helpers/Factory';
-import { TestPoolCollection, TestERC20Token, TestBancorNetwork, NetworkSettings } from 'typechain';
-=======
->>>>>>> 383cfb9b
 
 const expectAlmostEqual = (actual: BigNumber, expected: string, maxAbsoluteError: string, maxRelativeError: string) => {
     const x = new Decimal(actual.toString());
