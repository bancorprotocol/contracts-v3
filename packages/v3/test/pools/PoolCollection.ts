--- conflicted
+++ resolved
@@ -27,12 +27,12 @@
     LIQUIDITY_GROWTH_FACTOR,
     BOOTSTRAPPING_LIQUIDITY_BUFFER_FACTOR,
     DEFAULT_TRADING_FEE_PPM,
-    AVERAGE_RATE_MAX_DEVIATION_PPM_PPM,
+    AVERAGE_RATE_MAX_DEVIATION_PPM,
     PoolType
 } from '../../utils/Constants';
 import { Roles } from '../../utils/Roles';
 import { TokenData, TokenSymbol } from '../../utils/TokenData';
-import { toWei, toPPT, toPPM } from '../../utils/Types';
+import { toWei, toPPM } from '../../utils/Types';
 import { latest } from '..//helpers/Time';
 import { transfer, getBalance } from '..//helpers/Utils';
 import {
@@ -1296,16 +1296,8 @@
                                     time: await poolCollection.currentTime(),
                                     rate: {
                                         n: SPOT_RATE.n.mul(PPM_RESOLUTION),
-<<<<<<< HEAD
-                                        d: SPOT_RATE.d.mul(
-                                            PPM_RESOLUTION + AVERAGE_RATE_MAX_DEVIATION_PPM_PPM + toPPM(0.5)
-                                        )
-                                    },
-                                    time: await poolCollection.currentTime()
-=======
-                                        d: SPOT_RATE.d.mul(PPM_RESOLUTION + MAX_DEVIATION + toPPM(0.5))
+                                        d: SPOT_RATE.d.mul(PPM_RESOLUTION + AVERAGE_RATE_MAX_DEVIATION_PPM + toPPM(0.5))
                                     }
->>>>>>> 89327b6e
                                 });
 
                                 expect(await poolCollection.isPoolRateStable(token.address)).to.be.false;
@@ -2337,7 +2329,14 @@
                                             d: poolData.liquidity.baseTokenTradingLiquidity
                                         };
                                         const newAverageRate = {
-                                            n: averageRate.n.mul(spotRate.d).mul(AVERAGE_RATE_WEIGHT_PPT).add(averageRate.d.mul(spotRate.n).mul(PPT_RESOLUTION - AVERAGE_RATE_WEIGHT_PPT)),
+                                            n: averageRate.n
+                                                .mul(spotRate.d)
+                                                .mul(AVERAGE_RATE_WEIGHT_PPT)
+                                                .add(
+                                                    averageRate.d
+                                                        .mul(spotRate.n)
+                                                        .mul(PPT_RESOLUTION - AVERAGE_RATE_WEIGHT_PPT)
+                                                ),
                                             d: averageRate.d.mul(spotRate.d).mul(PPT_RESOLUTION)
                                         };
                                         const scale = BigNumber.max(newAverageRate.n, newAverageRate.d)
