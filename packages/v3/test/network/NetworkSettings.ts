import Contracts from '../../components/Contracts';
import { NetworkSettings, NetworkFeeVault, TestERC20Token } from '../../typechain';
import { expectRole, roles } from '../helpers/AccessControl';
import { ZERO_ADDRESS, PPM_RESOLUTION, TKN } from '../helpers/Constants';
<<<<<<< HEAD
import { createSystem } from '../helpers/Factory';
import { prepareEach } from '../helpers/Fixture';
=======
import { createTokenHolder, createSystem } from '../helpers/Factory';
>>>>>>> a5f80c5a
import { shouldHaveGap } from '../helpers/Proxy';
import { SignerWithAddress } from '@nomiclabs/hardhat-ethers/signers';
import { expect } from 'chai';
import { BigNumber } from 'ethers';
import { ethers } from 'hardhat';

const { Upgradeable: UpgradeableRoles } = roles;

describe('NetworkSettings', () => {
    let networkFeeVault: NetworkFeeVault;
    let reserveToken: TestERC20Token;
    let networkSettings: NetworkSettings;

    let deployer: SignerWithAddress;
    let nonOwner: SignerWithAddress;

    const TOTAL_SUPPLY = BigNumber.from(1_000_000);

    shouldHaveGap('NetworkSettings', '_protectedTokenWhitelist');

    before(async () => {
        [deployer, nonOwner] = await ethers.getSigners();
    });

<<<<<<< HEAD
    prepareEach(async () => {
        ({ networkSettings, networkFeeVault } = await createSystem());
=======
    beforeEach(async () => {
        networkFeeWallet = await createTokenHolder();
>>>>>>> a5f80c5a

        reserveToken = await Contracts.TestERC20Token.deploy(TKN, TKN, TOTAL_SUPPLY);
    });

    describe('construction', async () => {
<<<<<<< HEAD
=======
        let networkSettings: NetworkSettings;

        beforeEach(async () => {
            ({ networkSettings } = await createSystem());
        });

>>>>>>> a5f80c5a
        it('should revert when attempting to reinitialize', async () => {
            await expect(networkSettings.initialize()).to.be.revertedWith(
                'Initializable: contract is already initialized'
            );
        });

        it('should be properly initialized', async () => {
            expect(await networkSettings.version()).to.equal(1);

            await expectRole(networkSettings, UpgradeableRoles.ROLE_ADMIN, UpgradeableRoles.ROLE_ADMIN, [
                deployer.address
            ]);

            expect(await networkSettings.protectedTokenWhitelist()).to.be.empty;
            const networkFeeParams = await networkSettings.networkFeeParams();
            expect(networkFeeParams[0]).to.equal(networkFeeVault.address);
            expect(networkFeeParams[1]).to.equal(BigNumber.from(0));
            expect(await networkSettings.networkFeeVault()).to.equal(networkFeeVault.address);
            expect(await networkSettings.networkFeePPM()).to.equal(BigNumber.from(0));
            expect(await networkSettings.withdrawalFeePPM()).to.equal(BigNumber.from(0));
            expect(await networkSettings.flashLoanFeePPM()).to.equal(BigNumber.from(0));
            expect(await networkSettings.averageRateMaxDeviationPPM()).to.equal(BigNumber.from(0));
        });
    });

    describe('protected tokens whitelist', async () => {
<<<<<<< HEAD
        prepareEach(async () => {
=======
        let networkSettings: NetworkSettings;

        beforeEach(async () => {
            ({ networkSettings } = await createSystem());

>>>>>>> a5f80c5a
            expect(await networkSettings.protectedTokenWhitelist()).to.be.empty;
        });

        describe('adding', () => {
            it('should revert when a non-owner attempts to add a token', async () => {
                await expect(
                    networkSettings.connect(nonOwner).addTokenToWhitelist(reserveToken.address)
                ).to.be.revertedWith('AccessDenied');
            });

            it('should revert when adding an invalid address', async () => {
                await expect(networkSettings.addTokenToWhitelist(ZERO_ADDRESS)).to.be.revertedWith(
                    'InvalidExternalAddress'
                );
            });

            it('should revert when adding an already whitelisted token', async () => {
                await networkSettings.addTokenToWhitelist(reserveToken.address);
                await expect(networkSettings.addTokenToWhitelist(reserveToken.address)).to.be.revertedWith(
                    'AlreadyExists'
                );
            });

            it('should whitelist a token', async () => {
                expect(await networkSettings.isTokenWhitelisted(reserveToken.address)).to.be.false;

                const res = await networkSettings.addTokenToWhitelist(reserveToken.address);
                await expect(res).to.emit(networkSettings, 'TokenAddedToWhitelist').withArgs(reserveToken.address);

                expect(await networkSettings.isTokenWhitelisted(reserveToken.address)).to.be.true;
            });
        });

        describe('removing', () => {
            beforeEach(async () => {
                await networkSettings.addTokenToWhitelist(reserveToken.address);
            });

            it('should revert when a non-owner attempts to remove a token', async () => {
                await expect(
                    networkSettings.connect(nonOwner).removeTokenFromWhitelist(reserveToken.address)
                ).to.be.revertedWith('AccessDenied');
            });

            it('should revert when removing a non-whitelisted token', async () => {
                await expect(networkSettings.removeTokenFromWhitelist(ZERO_ADDRESS)).to.be.revertedWith('DoesNotExist');

                const reserveToken2 = await Contracts.TestERC20Token.deploy(TKN, TKN, TOTAL_SUPPLY);
                await expect(networkSettings.removeTokenFromWhitelist(reserveToken2.address)).to.be.revertedWith(
                    'DoesNotExist'
                );
            });

            it('should remove a token', async () => {
                expect(await networkSettings.isTokenWhitelisted(reserveToken.address)).to.be.true;

                const res = await networkSettings.removeTokenFromWhitelist(reserveToken.address);
                await expect(res).to.emit(networkSettings, 'TokenRemovedFromWhitelist').withArgs(reserveToken.address);

                expect(await networkSettings.isTokenWhitelisted(reserveToken.address)).to.be.false;
            });
        });
    });

    describe('pool minting limits', () => {
        const poolMintingLimit = BigNumber.from(12345).mul(BigNumber.from(10).pow(18));
<<<<<<< HEAD
=======
        let networkSettings: NetworkSettings;

        beforeEach(async () => {
            ({ networkSettings } = await createSystem());
        });
>>>>>>> a5f80c5a

        it('should revert when a non-owner attempts to set a pool limit', async () => {
            await expect(
                networkSettings.connect(nonOwner).setPoolMintingLimit(reserveToken.address, poolMintingLimit)
            ).to.be.revertedWith('AccessDenied');
        });

        it('should revert when setting a pool limit of an invalid address token', async () => {
            await expect(networkSettings.setPoolMintingLimit(ZERO_ADDRESS, poolMintingLimit)).to.be.revertedWith(
                'InvalidAddress'
            );
        });

        it('should ignore setting to the same pool minting limit', async () => {
            await networkSettings.setPoolMintingLimit(reserveToken.address, poolMintingLimit);

            const res = await networkSettings.setPoolMintingLimit(reserveToken.address, poolMintingLimit);
            await expect(res).not.to.emit(networkSettings, 'PoolMintingLimitUpdated');
        });

        it('should be able to set and update pool minting limit of a token', async () => {
            expect(await networkSettings.poolMintingLimit(reserveToken.address)).to.equal(BigNumber.from(0));

            const res = await networkSettings.setPoolMintingLimit(reserveToken.address, poolMintingLimit);
            await expect(res)
                .to.emit(networkSettings, 'PoolMintingLimitUpdated')
                .withArgs(reserveToken.address, BigNumber.from(0), poolMintingLimit);

            expect(await networkSettings.poolMintingLimit(reserveToken.address)).to.equal(poolMintingLimit);

            const res2 = await networkSettings.setPoolMintingLimit(reserveToken.address, BigNumber.from(0));
            await expect(res2)
                .to.emit(networkSettings, 'PoolMintingLimitUpdated')
                .withArgs(reserveToken.address, poolMintingLimit, BigNumber.from(0));

            expect(await networkSettings.poolMintingLimit(reserveToken.address)).to.equal(BigNumber.from(0));
        });
    });

    describe('min liquidity for trading', () => {
        const minLiquidityForTrading = BigNumber.from(1000).mul(BigNumber.from(10).pow(18));
<<<<<<< HEAD
=======
        let networkSettings: NetworkSettings;

        beforeEach(async () => {
            ({ networkSettings } = await createSystem());
        });
>>>>>>> a5f80c5a

        it('should revert when a non-owner attempts to set the minimum liquidity for trading', async () => {
            await expect(
                networkSettings.connect(nonOwner).setMinLiquidityForTrading(minLiquidityForTrading)
            ).to.be.revertedWith('AccessDenied');
        });

        it('should ignore setting to the same minimum liquidity for trading', async () => {
            await networkSettings.setMinLiquidityForTrading(minLiquidityForTrading);

            const res = await networkSettings.setMinLiquidityForTrading(minLiquidityForTrading);
            await expect(res).not.to.emit(networkSettings, 'MinLiquidityForTradingUpdated');
        });

        it('should be able to set and update the minimum liquidity for trading', async () => {
            expect(await networkSettings.minLiquidityForTrading()).to.equal(BigNumber.from(0));

            const res = await networkSettings.setMinLiquidityForTrading(minLiquidityForTrading);
            await expect(res)
                .to.emit(networkSettings, 'MinLiquidityForTradingUpdated')
                .withArgs(BigNumber.from(0), minLiquidityForTrading);

            expect(await networkSettings.minLiquidityForTrading()).to.equal(minLiquidityForTrading);

            const newMinLiquidityForTrading = BigNumber.from(1);
            const res2 = await networkSettings.setMinLiquidityForTrading(newMinLiquidityForTrading);
            await expect(res2)
                .to.emit(networkSettings, 'MinLiquidityForTradingUpdated')
                .withArgs(minLiquidityForTrading, newMinLiquidityForTrading);

            expect(await networkSettings.minLiquidityForTrading()).to.equal(newMinLiquidityForTrading);
        });
    });

    describe('network fee params', () => {
        const newNetworkFee = BigNumber.from(100000);

        const expectNetworkFeeParams = async (vault: NetworkFeeVault | undefined, fee: BigNumber) => {
            const vaultAddress = vault?.address || ZERO_ADDRESS;
            const networkFeeParams = await networkSettings.networkFeeParams();
            expect(networkFeeParams[0]).to.equal(vaultAddress);
            expect(networkFeeParams[1]).to.equal(fee);
            expect(await networkSettings.networkFeeVault()).to.equal(vaultAddress);
            expect(await networkSettings.networkFeePPM()).to.equal(fee);
        };

<<<<<<< HEAD
        prepareEach(async () => {
            await expectNetworkFeeParams(networkFeeVault, BigNumber.from(0));
=======
        beforeEach(async () => {
            ({ networkSettings } = await createSystem());

            await expectNetworkFeeParams(undefined, BigNumber.from(0));

            newNetworkFeeWallet = await createTokenHolder();
        });

        it('should revert when a non-owner attempts to set the network fee params', async () => {
            await expect(
                networkSettings.connect(nonOwner).setNetworkFeeWallet(newNetworkFeeWallet.address)
            ).to.be.revertedWith('AccessDenied');
            await expect(networkSettings.connect(nonOwner).setNetworkFeePPM(newNetworkFee)).to.be.revertedWith(
                'AccessDenied'
            );
        });

        it('should revert when setting the network wallet to an invalid address', async () => {
            await expect(networkSettings.setNetworkFeeWallet(ZERO_ADDRESS)).to.be.revertedWith('InvalidAddress');
>>>>>>> a5f80c5a
        });

        it('should revert when setting the network fee to an invalid value', async () => {
            await expect(networkSettings.setNetworkFeePPM(PPM_RESOLUTION.add(BigNumber.from(1)))).to.be.revertedWith(
                'InvalidFee'
            );
        });

        it('should be able to set and update network vault params', async () => {
            const res = await networkSettings.setNetworkFeePPM(newNetworkFee);
            await expect(res)
                .to.emit(networkSettings, 'NetworkFeePPMUpdated')
                .withArgs(BigNumber.from(0), newNetworkFee);

            await expectNetworkFeeParams(networkFeeVault, newNetworkFee);
        });
    });

    describe('withdrawal fee', () => {
        const newWithdrawalFee = BigNumber.from(500000);

<<<<<<< HEAD
        prepareEach(async () => {
=======
        beforeEach(async () => {
            ({ networkSettings } = await createSystem());

>>>>>>> a5f80c5a
            expect(await networkSettings.withdrawalFeePPM()).to.equal(BigNumber.from(0));
        });

        it('should revert when a non-owner attempts to set the withdrawal fee', async () => {
            await expect(networkSettings.connect(nonOwner).setWithdrawalFeePPM(newWithdrawalFee)).to.be.revertedWith(
                'AccessDenied'
            );
        });

        it('should revert when setting the withdrawal fee to an invalid value', async () => {
            await expect(networkSettings.setWithdrawalFeePPM(PPM_RESOLUTION.add(BigNumber.from(1)))).to.be.revertedWith(
                'InvalidFee'
            );
        });

        it('should ignore updating to the same withdrawal fee', async () => {
            await networkSettings.setWithdrawalFeePPM(newWithdrawalFee);

            const res = await networkSettings.setWithdrawalFeePPM(newWithdrawalFee);
            await expect(res).not.to.emit(networkSettings, 'WithdrawalFeePPMUpdated');
        });

        it('should be able to set and update the withdrawal fee', async () => {
            const res = await networkSettings.setWithdrawalFeePPM(newWithdrawalFee);
            await expect(res)
                .to.emit(networkSettings, 'WithdrawalFeePPMUpdated')
                .withArgs(BigNumber.from(0), newWithdrawalFee);

            expect(await networkSettings.withdrawalFeePPM()).to.equal(newWithdrawalFee);

            const res2 = await networkSettings.setWithdrawalFeePPM(BigNumber.from(0));
            await expect(res2)
                .to.emit(networkSettings, 'WithdrawalFeePPMUpdated')
                .withArgs(newWithdrawalFee, BigNumber.from(0));

            expect(await networkSettings.withdrawalFeePPM()).to.equal(BigNumber.from(0));
        });
    });

    describe('flash-loan fee', () => {
        const newFlashLoanFee = BigNumber.from(500000);

<<<<<<< HEAD
        prepareEach(async () => {
=======
        beforeEach(async () => {
            ({ networkSettings } = await createSystem());

>>>>>>> a5f80c5a
            expect(await networkSettings.flashLoanFeePPM()).to.equal(BigNumber.from(0));
        });

        it('should revert when a non-owner attempts to set the flash-loan fee', async () => {
            await expect(networkSettings.connect(nonOwner).setFlashLoanFeePPM(newFlashLoanFee)).to.be.revertedWith(
                'AccessDenied'
            );
        });

        it('should revert when setting the flash-loan fee to an invalid value', async () => {
            await expect(networkSettings.setFlashLoanFeePPM(PPM_RESOLUTION.add(BigNumber.from(1)))).to.be.revertedWith(
                'InvalidFee'
            );
        });

        it('should ignore updating to the same flash-loan fee', async () => {
            await networkSettings.setFlashLoanFeePPM(newFlashLoanFee);

            const res = await networkSettings.setFlashLoanFeePPM(newFlashLoanFee);
            await expect(res).not.to.emit(networkSettings, 'FlashLoanFeePPMUpdated');
        });

        it('should be able to set and update the flash-loan fee', async () => {
            const res = await networkSettings.setFlashLoanFeePPM(newFlashLoanFee);
            await expect(res)
                .to.emit(networkSettings, 'FlashLoanFeePPMUpdated')
                .withArgs(BigNumber.from(0), newFlashLoanFee);

            expect(await networkSettings.flashLoanFeePPM()).to.equal(newFlashLoanFee);

            const res2 = await networkSettings.setFlashLoanFeePPM(BigNumber.from(0));
            await expect(res2)
                .to.emit(networkSettings, 'FlashLoanFeePPMUpdated')
                .withArgs(newFlashLoanFee, BigNumber.from(0));

            expect(await networkSettings.flashLoanFeePPM()).to.equal(BigNumber.from(0));
        });
    });

    describe('maximum deviation', () => {
        const newMaxDeviation = BigNumber.from(500000);

<<<<<<< HEAD
        prepareEach(async () => {
=======
        beforeEach(async () => {
            ({ networkSettings } = await createSystem());

>>>>>>> a5f80c5a
            expect(await networkSettings.averageRateMaxDeviationPPM()).to.equal(BigNumber.from(0));
        });

        it('should revert when a non-owner attempts to set the maximum deviation', async () => {
            await expect(
                networkSettings.connect(nonOwner).setAverageRateMaxDeviationPPM(newMaxDeviation)
            ).to.be.revertedWith('AccessDenied');
        });

        it('should revert when setting the maximum deviation to an invalid value', async () => {
            await expect(networkSettings.setAverageRateMaxDeviationPPM(BigNumber.from(0))).to.be.revertedWith(
                'InvalidPortion'
            );

            await expect(
                networkSettings.setAverageRateMaxDeviationPPM(PPM_RESOLUTION.add(BigNumber.from(1)))
            ).to.be.revertedWith('InvalidPortion');
        });

        it('should ignore updating to the same maximum deviation', async () => {
            await networkSettings.setAverageRateMaxDeviationPPM(newMaxDeviation);

            const res = await networkSettings.setAverageRateMaxDeviationPPM(newMaxDeviation);
            await expect(res).not.to.emit(networkSettings, 'AverageRateMaxDeviationPPMUpdated');
        });

        it('should be able to set and update the maximum deviation', async () => {
            const res = await networkSettings.setAverageRateMaxDeviationPPM(newMaxDeviation);
            await expect(res)
                .to.emit(networkSettings, 'AverageRateMaxDeviationPPMUpdated')
                .withArgs(BigNumber.from(0), newMaxDeviation);

            expect(await networkSettings.averageRateMaxDeviationPPM()).to.equal(newMaxDeviation);

            const newMaxDeviation2 = BigNumber.from(5000);
            const res2 = await networkSettings.setAverageRateMaxDeviationPPM(newMaxDeviation2);
            await expect(res2)
                .to.emit(networkSettings, 'AverageRateMaxDeviationPPMUpdated')
                .withArgs(newMaxDeviation, newMaxDeviation2);

            expect(await networkSettings.averageRateMaxDeviationPPM()).to.equal(newMaxDeviation2);
        });
    });
});<|MERGE_RESOLUTION|>--- conflicted
+++ resolved
@@ -2,12 +2,7 @@
 import { NetworkSettings, NetworkFeeVault, TestERC20Token } from '../../typechain';
 import { expectRole, roles } from '../helpers/AccessControl';
 import { ZERO_ADDRESS, PPM_RESOLUTION, TKN } from '../helpers/Constants';
-<<<<<<< HEAD
 import { createSystem } from '../helpers/Factory';
-import { prepareEach } from '../helpers/Fixture';
-=======
-import { createTokenHolder, createSystem } from '../helpers/Factory';
->>>>>>> a5f80c5a
 import { shouldHaveGap } from '../helpers/Proxy';
 import { SignerWithAddress } from '@nomiclabs/hardhat-ethers/signers';
 import { expect } from 'chai';
@@ -32,27 +27,13 @@
         [deployer, nonOwner] = await ethers.getSigners();
     });
 
-<<<<<<< HEAD
-    prepareEach(async () => {
+    beforeEach(async () => {
         ({ networkSettings, networkFeeVault } = await createSystem());
-=======
-    beforeEach(async () => {
-        networkFeeWallet = await createTokenHolder();
->>>>>>> a5f80c5a
 
         reserveToken = await Contracts.TestERC20Token.deploy(TKN, TKN, TOTAL_SUPPLY);
     });
 
     describe('construction', async () => {
-<<<<<<< HEAD
-=======
-        let networkSettings: NetworkSettings;
-
-        beforeEach(async () => {
-            ({ networkSettings } = await createSystem());
-        });
-
->>>>>>> a5f80c5a
         it('should revert when attempting to reinitialize', async () => {
             await expect(networkSettings.initialize()).to.be.revertedWith(
                 'Initializable: contract is already initialized'
@@ -79,15 +60,7 @@
     });
 
     describe('protected tokens whitelist', async () => {
-<<<<<<< HEAD
-        prepareEach(async () => {
-=======
-        let networkSettings: NetworkSettings;
-
-        beforeEach(async () => {
-            ({ networkSettings } = await createSystem());
-
->>>>>>> a5f80c5a
+        beforeEach(async () => {
             expect(await networkSettings.protectedTokenWhitelist()).to.be.empty;
         });
 
@@ -154,14 +127,6 @@
 
     describe('pool minting limits', () => {
         const poolMintingLimit = BigNumber.from(12345).mul(BigNumber.from(10).pow(18));
-<<<<<<< HEAD
-=======
-        let networkSettings: NetworkSettings;
-
-        beforeEach(async () => {
-            ({ networkSettings } = await createSystem());
-        });
->>>>>>> a5f80c5a
 
         it('should revert when a non-owner attempts to set a pool limit', async () => {
             await expect(
@@ -203,14 +168,6 @@
 
     describe('min liquidity for trading', () => {
         const minLiquidityForTrading = BigNumber.from(1000).mul(BigNumber.from(10).pow(18));
-<<<<<<< HEAD
-=======
-        let networkSettings: NetworkSettings;
-
-        beforeEach(async () => {
-            ({ networkSettings } = await createSystem());
-        });
->>>>>>> a5f80c5a
 
         it('should revert when a non-owner attempts to set the minimum liquidity for trading', async () => {
             await expect(
@@ -257,30 +214,8 @@
             expect(await networkSettings.networkFeePPM()).to.equal(fee);
         };
 
-<<<<<<< HEAD
-        prepareEach(async () => {
+        beforeEach(async () => {
             await expectNetworkFeeParams(networkFeeVault, BigNumber.from(0));
-=======
-        beforeEach(async () => {
-            ({ networkSettings } = await createSystem());
-
-            await expectNetworkFeeParams(undefined, BigNumber.from(0));
-
-            newNetworkFeeWallet = await createTokenHolder();
-        });
-
-        it('should revert when a non-owner attempts to set the network fee params', async () => {
-            await expect(
-                networkSettings.connect(nonOwner).setNetworkFeeWallet(newNetworkFeeWallet.address)
-            ).to.be.revertedWith('AccessDenied');
-            await expect(networkSettings.connect(nonOwner).setNetworkFeePPM(newNetworkFee)).to.be.revertedWith(
-                'AccessDenied'
-            );
-        });
-
-        it('should revert when setting the network wallet to an invalid address', async () => {
-            await expect(networkSettings.setNetworkFeeWallet(ZERO_ADDRESS)).to.be.revertedWith('InvalidAddress');
->>>>>>> a5f80c5a
         });
 
         it('should revert when setting the network fee to an invalid value', async () => {
@@ -302,13 +237,7 @@
     describe('withdrawal fee', () => {
         const newWithdrawalFee = BigNumber.from(500000);
 
-<<<<<<< HEAD
-        prepareEach(async () => {
-=======
-        beforeEach(async () => {
-            ({ networkSettings } = await createSystem());
-
->>>>>>> a5f80c5a
+        beforeEach(async () => {
             expect(await networkSettings.withdrawalFeePPM()).to.equal(BigNumber.from(0));
         });
 
@@ -351,13 +280,7 @@
     describe('flash-loan fee', () => {
         const newFlashLoanFee = BigNumber.from(500000);
 
-<<<<<<< HEAD
-        prepareEach(async () => {
-=======
-        beforeEach(async () => {
-            ({ networkSettings } = await createSystem());
-
->>>>>>> a5f80c5a
+        beforeEach(async () => {
             expect(await networkSettings.flashLoanFeePPM()).to.equal(BigNumber.from(0));
         });
 
@@ -400,13 +323,7 @@
     describe('maximum deviation', () => {
         const newMaxDeviation = BigNumber.from(500000);
 
-<<<<<<< HEAD
-        prepareEach(async () => {
-=======
-        beforeEach(async () => {
-            ({ networkSettings } = await createSystem());
-
->>>>>>> a5f80c5a
+        beforeEach(async () => {
             expect(await networkSettings.averageRateMaxDeviationPPM()).to.equal(BigNumber.from(0));
         });
 
