import { AsyncReturnType } from '../../components/ContractBuilder';
import Contracts from '../../components/Contracts';
import {
    DSToken,
    TokenHolder,
    LiquidityProtectionSettings,
    LiquidityProtectionStats,
    LiquidityProtectionStore,
    LiquidityProtectionSystemStore,
    TestCheckpointStore,
    TestLiquidityProtection,
    TestStandardPoolConverter,
    TokenGovernance
} from '../../components/LegacyContracts';
import {
    IERC20,
    BancorVault,
    NetworkSettings,
    PoolToken,
    PoolTokenFactory,
    TestBancorNetwork,
    TestFlashLoanRecipient,
    TestMasterPool,
    TestPendingWithdrawals,
    TestPoolCollection,
    TestPoolCollectionUpgrader,
    ExternalProtectionVault
} from '../../typechain-types';
import { expectRole, roles } from '../helpers/AccessControl';
import {
    DEFAULT_DECIMALS,
    FeeTypes,
    MAX_UINT256,
    NATIVE_TOKEN_ADDRESS,
    PPM_RESOLUTION,
    ZERO_ADDRESS
} from '../helpers/Constants';
import { BNT, ETH, TKN } from '../helpers/Constants';
import {
    createPool,
    createPoolCollection,
    createSystem,
    depositToPool,
    setupSimplePool,
    PoolSpec
} from '../helpers/Factory';
import { createLegacySystem } from '../helpers/LegacyFactory';
import { permitSignature } from '../helpers/Permit';
import { shouldHaveGap } from '../helpers/Proxy';
import { latest, duration } from '../helpers/Time';
import { toDecimal, toWei } from '../helpers/Types';
import {
    createTokenBySymbol,
    createWallet,
    errorMessageTokenExceedsAllowance,
    getBalance,
    getTransactionCost,
    transfer,
    TokenWithAddress
} from '../helpers/Utils';
import { SignerWithAddress } from '@nomiclabs/hardhat-ethers/signers';
import { expect } from 'chai';
import Decimal from 'decimal.js';
import { BigNumber, ContractTransaction, Signer, utils, Wallet } from 'ethers';
import { ethers, waffle } from 'hardhat';
import { camelCase } from 'lodash';

const {
    Upgradeable: UpgradeableRoles,
    BancorNetwork: BancorNetworkRoles,
    ExternalProtectionVault: ExternalProtectionVaultRoles
} = roles;
const { solidityKeccak256, formatBytes32String } = utils;

describe('BancorNetwork', () => {
    let deployer: SignerWithAddress;
    let nonOwner: SignerWithAddress;
    let newOwner: SignerWithAddress;

    const INITIAL_RATE = { n: BigNumber.from(1), d: BigNumber.from(2) };

    shouldHaveGap('BancorNetwork', '_masterPool');

    before(async () => {
        [deployer, nonOwner, newOwner] = await ethers.getSigners();
    });

    const networkPermitSignature = async (
        sender: Wallet,
        tokenAddress: string,
        network: TestBancorNetwork,
        amount: BigNumber,
        deadline: BigNumber
    ) => {
        if (
            tokenAddress === NATIVE_TOKEN_ADDRESS ||
            tokenAddress === ZERO_ADDRESS ||
            tokenAddress === (await network.networkToken())
        ) {
            return {
                v: BigNumber.from(0),
                r: formatBytes32String(''),
                s: formatBytes32String('')
            };
        }

        const reserveToken = await Contracts.TestERC20Token.attach(tokenAddress);
        const senderAddress = await sender.getAddress();

        const nonce = await reserveToken.nonces(senderAddress);

        return permitSignature(
            sender,
            await reserveToken.name(),
            reserveToken.address,
            network.address,
            amount,
            nonce,
            deadline
        );
    };

    const specToString = (spec: PoolSpec) => {
        if (spec.tradingFeePPM !== undefined) {
            return `${spec.symbol} (balance=${spec.balance}, fee=${feeToString(spec.tradingFeePPM)})`;
        }

        return `${spec.symbol} (balance=${spec.balance})`;
    };

    const initWithdraw = async (
        provider: SignerWithAddress,
        pendingWithdrawals: TestPendingWithdrawals,
        poolToken: PoolToken,
        amount: BigNumber
    ) => {
        await poolToken.connect(provider).approve(pendingWithdrawals.address, amount);
        await pendingWithdrawals.connect(provider).initWithdrawal(poolToken.address, amount);

        const withdrawalRequestIds = await pendingWithdrawals.withdrawalRequestIds(provider.address);
        const id = withdrawalRequestIds[withdrawalRequestIds.length - 1];
        const withdrawalRequest = await pendingWithdrawals.withdrawalRequest(id);
        const creationTime = withdrawalRequest.createdAt;

        return { id, creationTime };
    };

    const trade = async (
        trader: SignerWithAddress,
        sourceToken: TokenWithAddress,
        targetToken: TokenWithAddress,
        amount: BigNumber,
        minReturnAmount: BigNumber,
        deadline: BigNumber,
        beneficiary: string,
        network: TestBancorNetwork
    ) => {
        let value = BigNumber.from(0);
        if (sourceToken.address === NATIVE_TOKEN_ADDRESS) {
            value = amount;
        } else {
            const reserveToken = await Contracts.TestERC20Token.attach(sourceToken.address);

            await reserveToken.transfer(await trader.getAddress(), amount);
            await reserveToken.connect(trader).approve(network.address, amount);
        }

        return network
            .connect(trader)
            .trade(sourceToken.address, targetToken.address, amount, minReturnAmount, deadline, beneficiary, {
                value
            });
    };

    const feeToString = (feePPM: number) => `${toDecimal(feePPM).mul(100).div(toDecimal(PPM_RESOLUTION))}%`;

    describe('construction', () => {
        let network: TestBancorNetwork;
        let networkSettings: NetworkSettings;
        let networkToken: IERC20;
        let govToken: IERC20;
        let networkTokenGovernance: TokenGovernance;
        let govTokenGovernance: TokenGovernance;
        let masterPool: TestMasterPool;
        let poolCollectionUpgrader: TestPoolCollectionUpgrader;
        let bancorVault: BancorVault;
        let externalProtectionVault: ExternalProtectionVault;
        let pendingWithdrawals: TestPendingWithdrawals;
        let masterPoolToken: PoolToken;

        beforeEach(async () => {
            ({
                network,
                networkSettings,
                networkToken,
                govToken,
                networkTokenGovernance,
                govTokenGovernance,
                masterPool,
                poolCollectionUpgrader,
                bancorVault,
                externalProtectionVault,
                pendingWithdrawals,
                masterPoolToken
            } = await createSystem());
        });

        it('should revert when attempting to reinitialize', async () => {
            await expect(
                network.initialize(masterPool.address, pendingWithdrawals.address, poolCollectionUpgrader.address)
            ).to.be.revertedWith('Initializable: contract is already initialized');
        });

        it('should revert when attempting to initialize with an invalid master pool contract', async () => {
            const network = await Contracts.BancorNetwork.deploy(
                networkTokenGovernance.address,
                govTokenGovernance.address,
                networkSettings.address,
                bancorVault.address,
                masterPoolToken.address,
                externalProtectionVault.address
            );

            await expect(
                network.initialize(ZERO_ADDRESS, pendingWithdrawals.address, poolCollectionUpgrader.address)
            ).to.be.revertedWith('InvalidAddress');
        });

        it('should revert when attempting to initialize with an invalid pending withdrawals contract', async () => {
            const network = await Contracts.BancorNetwork.deploy(
                networkTokenGovernance.address,
                govTokenGovernance.address,
                networkSettings.address,
                bancorVault.address,
                masterPoolToken.address,
                externalProtectionVault.address
            );

            await expect(
                network.initialize(masterPool.address, ZERO_ADDRESS, poolCollectionUpgrader.address)
            ).to.be.revertedWith('InvalidAddress');
        });

        it('should revert when attempting to initialize with an invalid pool collection upgrader contract', async () => {
            const network = await Contracts.BancorNetwork.deploy(
                networkTokenGovernance.address,
                govTokenGovernance.address,
                networkSettings.address,
                bancorVault.address,
                masterPoolToken.address,
                externalProtectionVault.address
            );

            await expect(
                network.initialize(masterPool.address, pendingWithdrawals.address, ZERO_ADDRESS)
            ).to.be.revertedWith('InvalidAddress');
        });

        it('should revert when initialized with an invalid network token governance contract', async () => {
            await expect(
                Contracts.BancorNetwork.deploy(
                    ZERO_ADDRESS,
                    govTokenGovernance.address,
                    networkSettings.address,
                    bancorVault.address,
                    masterPoolToken.address,
                    externalProtectionVault.address
                )
            ).to.be.revertedWith('InvalidAddress');
        });

        it('should revert when initialized with an invalid governance token governance contract', async () => {
            await expect(
                Contracts.BancorNetwork.deploy(
                    networkTokenGovernance.address,
                    ZERO_ADDRESS,
                    networkSettings.address,
                    bancorVault.address,
                    masterPoolToken.address,
                    externalProtectionVault.address
                )
            ).to.be.revertedWith('InvalidAddress');
        });

        it('should revert when initialized with an invalid network settings contract', async () => {
            await expect(
                Contracts.BancorNetwork.deploy(
                    networkTokenGovernance.address,
                    govTokenGovernance.address,
                    ZERO_ADDRESS,
                    bancorVault.address,
                    masterPoolToken.address,
                    externalProtectionVault.address
                )
            ).to.be.revertedWith('InvalidAddress');
        });

        it('should revert when initialized with an invalid vault contract', async () => {
            await expect(
                Contracts.BancorNetwork.deploy(
                    networkTokenGovernance.address,
                    govTokenGovernance.address,
                    networkSettings.address,
                    ZERO_ADDRESS,
                    masterPoolToken.address,
                    externalProtectionVault.address
                )
            ).to.be.revertedWith('InvalidAddress');
        });

        it('should revert when initialized with an invalid master pool token contract', async () => {
            await expect(
                Contracts.BancorNetwork.deploy(
                    networkTokenGovernance.address,
                    govTokenGovernance.address,
                    networkSettings.address,
                    bancorVault.address,
                    ZERO_ADDRESS,
                    externalProtectionVault.address
                )
            ).to.be.revertedWith('InvalidAddress');
        });

        it('should revert when initialized with an invalid external protection vault contract', async () => {
            const { networkTokenGovernance, govTokenGovernance, networkSettings, bancorVault, masterPoolToken } =
                await createSystem();

            await expect(
                Contracts.BancorNetwork.deploy(
                    networkTokenGovernance.address,
                    govTokenGovernance.address,
                    networkSettings.address,
                    bancorVault.address,
                    masterPoolToken.address,
                    ZERO_ADDRESS
                )
            ).to.be.revertedWith('InvalidAddress');
        });

        it('should be properly initialized', async () => {
            expect(await network.version()).to.equal(1);

            await expectRole(network, UpgradeableRoles.ROLE_ADMIN, UpgradeableRoles.ROLE_ADMIN, [deployer.address]);

            expect(await network.networkToken()).to.equal(networkToken.address);
            expect(await network.networkTokenGovernance()).to.equal(networkTokenGovernance.address);
            expect(await network.govToken()).to.equal(govToken.address);
            expect(await network.govTokenGovernance()).to.equal(govTokenGovernance.address);
            expect(await network.settings()).to.equal(networkSettings.address);
            expect(await network.vault()).to.equal(bancorVault.address);
            expect(await network.masterPoolToken()).to.equal(masterPoolToken.address);
            expect(await network.masterPool()).to.equal(masterPool.address);
            expect(await network.pendingWithdrawals()).to.equal(pendingWithdrawals.address);
            expect(await network.poolCollectionUpgrader()).to.equal(poolCollectionUpgrader.address);
            expect(await network.externalProtectionVault()).to.equal(externalProtectionVault.address);
            expect(await network.poolCollections()).to.be.empty;
            expect(await network.liquidityPools()).to.be.empty;
            expect(await network.isPoolValid(networkToken.address)).to.be.true;
        });
    });

    describe('pool collections', () => {
        let networkSettings: NetworkSettings;
        let network: TestBancorNetwork;
        let poolTokenFactory: PoolTokenFactory;
        let poolCollection: TestPoolCollection;
        let poolCollectionUpgrader: TestPoolCollectionUpgrader;
        let poolType: number;

        beforeEach(async () => {
            ({ network, networkSettings, poolTokenFactory, poolCollection, poolCollectionUpgrader } =
                await createSystem());

            poolType = await poolCollection.poolType();
        });

        describe('adding new pool collection', () => {
            it('should revert when a non-owner attempts to add a new pool collection', async () => {
                await expect(network.connect(nonOwner).addPoolCollection(poolCollection.address)).to.be.revertedWith(
                    'AccessDenied'
                );
            });

            it('should revert when attempting to add an invalid pool collection', async () => {
                await expect(network.connect(nonOwner).addPoolCollection(ZERO_ADDRESS)).to.be.revertedWith(
                    'InvalidAddress'
                );
            });

            it('should add a new pool collections', async () => {
                expect(await network.poolCollections()).to.be.empty;
                expect(await network.latestPoolCollection(poolType)).to.equal(ZERO_ADDRESS);

                const res = await network.addPoolCollection(poolCollection.address);
                await expect(res).to.emit(network, 'PoolCollectionAdded').withArgs(poolType, poolCollection.address);
                await expect(res)
                    .to.emit(network, 'LatestPoolCollectionReplaced')
                    .withArgs(poolType, ZERO_ADDRESS, poolCollection.address);

                expect(await network.poolCollections()).to.have.members([poolCollection.address]);
                expect(await network.latestPoolCollection(poolType)).to.equal(poolCollection.address);
            });

            context('with an existing pool collection', () => {
                beforeEach(async () => {
                    await network.addPoolCollection(poolCollection.address);
                });

                it('should revert when attempting to add the same pool collection', async () => {
                    await expect(network.addPoolCollection(poolCollection.address)).to.be.revertedWith('AlreadyExists');
                });

                it('should revert when attempting to add a pool collection with the same version', async () => {
                    const newPoolCollection = await createPoolCollection(
                        network,
                        poolTokenFactory,
                        poolCollectionUpgrader,
                        await poolCollection.version()
                    );

                    await expect(network.addPoolCollection(newPoolCollection.address)).to.be.revertedWith(
                        'AlreadyExists'
                    );
                });

                it('should add a new pool collection with the same type', async () => {
                    expect(await network.poolCollections()).to.have.members([poolCollection.address]);

                    const newPoolCollection = await createPoolCollection(
                        network,
                        poolTokenFactory,
                        poolCollectionUpgrader,
                        (await poolCollection.version()) + 1
                    );
                    const poolType = await newPoolCollection.poolType();

                    const res = await network.addPoolCollection(newPoolCollection.address);
                    await expect(res)
                        .to.emit(network, 'PoolCollectionAdded')
                        .withArgs(poolType, newPoolCollection.address);
                    await expect(res)
                        .to.emit(network, 'LatestPoolCollectionReplaced')
                        .withArgs(poolType, poolCollection.address, newPoolCollection.address);

                    expect(await network.poolCollections()).to.have.members([
                        poolCollection.address,
                        newPoolCollection.address
                    ]);
                });
            });
        });

        describe('removing existing pool collections', () => {
            beforeEach(async () => {
                await network.addPoolCollection(poolCollection.address);
            });

            it('should add another new pool collection with the same type', async () => {
                expect(await network.poolCollections()).to.have.members([poolCollection.address]);

                const newPoolCollection = await createPoolCollection(
                    network,
                    poolTokenFactory,
                    poolCollectionUpgrader,
                    (await poolCollection.version()) + 1
                );
                const poolType = await newPoolCollection.poolType();

                const res = await network.addPoolCollection(newPoolCollection.address);
                await expect(res).to.emit(network, 'PoolCollectionAdded').withArgs(poolType, newPoolCollection.address);
                await expect(res)
                    .to.emit(network, 'LatestPoolCollectionReplaced')
                    .withArgs(poolType, poolCollection.address, newPoolCollection.address);

                expect(await network.poolCollections()).to.have.members([
                    poolCollection.address,
                    newPoolCollection.address
                ]);
            });

            it('should revert when a attempting to remove a pool with a non-existing alternative pool collection', async () => {
                const newPoolCollection = await createPoolCollection(
                    network,
                    poolTokenFactory,
                    poolCollectionUpgrader,
                    (await poolCollection.version()) + 1
                );
                await expect(
                    network.removePoolCollection(poolCollection.address, newPoolCollection.address)
                ).to.be.revertedWith('DoesNotExist');
            });

            context('with an exiting alternative pool collection', () => {
                let newPoolCollection: TestPoolCollection;
                let lastCollection: TestPoolCollection;

                beforeEach(async () => {
                    newPoolCollection = await createPoolCollection(
                        network,
                        poolTokenFactory,
                        poolCollectionUpgrader,
                        (await poolCollection.version()) + 1
                    );
                    lastCollection = await createPoolCollection(
                        network,
                        poolTokenFactory,
                        poolCollectionUpgrader,
                        (await newPoolCollection.version()) + 1
                    );

                    await network.addPoolCollection(newPoolCollection.address);
                    await network.addPoolCollection(lastCollection.address);
                });

                it('should revert when a non-owner attempts to remove an existing pool collection', async () => {
                    await expect(
                        network
                            .connect(nonOwner)
                            .removePoolCollection(poolCollection.address, newPoolCollection.address)
                    ).to.be.revertedWith('AccessDenied');
                });

                it('should revert when attempting to remove a non-existing pool collection', async () => {
                    await expect(
                        network.removePoolCollection(ZERO_ADDRESS, newPoolCollection.address)
                    ).to.be.revertedWith('InvalidAddress');

                    const otherCollection = await createPoolCollection(
                        network,
                        poolTokenFactory,
                        poolCollectionUpgrader
                    );
                    await expect(
                        network.removePoolCollection(otherCollection.address, newPoolCollection.address)
                    ).to.be.revertedWith('DoesNotExist');
                });

                it('should remove an existing pool collection', async () => {
                    expect(await network.poolCollections()).to.have.members([
                        poolCollection.address,
                        newPoolCollection.address,
                        lastCollection.address
                    ]);
                    expect(await network.latestPoolCollection(poolType)).to.equal(lastCollection.address);

                    const res = await network.removePoolCollection(poolCollection.address, newPoolCollection.address);
                    await expect(res)
                        .to.emit(network, 'PoolCollectionRemoved')
                        .withArgs(poolType, poolCollection.address);
                    await expect(res)
                        .to.emit(network, 'LatestPoolCollectionReplaced')
                        .withArgs(poolType, lastCollection.address, newPoolCollection.address);

                    expect(await network.poolCollections()).to.have.members([
                        newPoolCollection.address,
                        lastCollection.address
                    ]);
                    expect(await network.latestPoolCollection(poolType)).to.equal(newPoolCollection.address);

                    const res2 = await network.removePoolCollection(newPoolCollection.address, lastCollection.address);
                    await expect(res2)
                        .to.emit(network, 'PoolCollectionRemoved')
                        .withArgs(poolType, newPoolCollection.address);
                    await expect(res2)
                        .to.emit(network, 'LatestPoolCollectionReplaced')
                        .withArgs(poolType, newPoolCollection.address, lastCollection.address);

                    expect(await network.poolCollections()).to.have.members([lastCollection.address]);
                    expect(await network.latestPoolCollection(poolType)).to.equal(lastCollection.address);

                    const res3 = await network.removePoolCollection(lastCollection.address, ZERO_ADDRESS);
                    await expect(res3)
                        .to.emit(network, 'PoolCollectionRemoved')
                        .withArgs(poolType, lastCollection.address);
                    await expect(res3)
                        .to.emit(network, 'LatestPoolCollectionReplaced')
                        .withArgs(poolType, lastCollection.address, ZERO_ADDRESS);

                    expect(await network.poolCollections()).to.be.empty;
                    expect(await network.latestPoolCollection(poolType)).to.equal(ZERO_ADDRESS);
                });

                it('should revert when attempting to remove a pool collection with associated pools', async () => {
                    const reserveToken = await Contracts.TestERC20Token.deploy(TKN, TKN, BigNumber.from(1_000_000));
                    await createPool(reserveToken, network, networkSettings, lastCollection);

                    await expect(
                        network.removePoolCollection(lastCollection.address, newPoolCollection.address)
                    ).to.be.revertedWith('NotEmpty');
                });

                it.skip('should revert when attempting to remove a pool collection with an alternative with a different type', async () => {});
            });
        });

        describe('setting the latest pool collections', () => {
            let newPoolCollection: TestPoolCollection;

            beforeEach(async () => {
                newPoolCollection = await createPoolCollection(
                    network,
                    poolTokenFactory,
                    poolCollectionUpgrader,
                    (await poolCollection.version()) + 1
                );

                await network.addPoolCollection(newPoolCollection.address);
                await network.addPoolCollection(poolCollection.address);
            });

            it('should revert when a non-owner attempts to set the latest pool collection', async () => {
                await expect(
                    network.connect(nonOwner).setLatestPoolCollection(poolCollection.address)
                ).to.be.revertedWith('AccessDenied');
            });

            it('should revert when attempting to set the latest pool collection to an invalid pool collection', async () => {
                await expect(network.connect(nonOwner).setLatestPoolCollection(ZERO_ADDRESS)).to.be.revertedWith(
                    'InvalidAddress'
                );

                const newPoolCollection2 = await createPoolCollection(
                    network,
                    poolTokenFactory,
                    poolCollectionUpgrader
                );
                await expect(network.setLatestPoolCollection(newPoolCollection2.address)).to.be.revertedWith(
                    'DoesNotExist'
                );
            });

            it('should ignore setting to the same latest pool collection', async () => {
                await network.setLatestPoolCollection(newPoolCollection.address);

                const res = await network.setLatestPoolCollection(newPoolCollection.address);
                await expect(res).not.to.emit(network, 'LatestPoolCollectionReplaced');
            });

            it('should set the latest pool collection', async () => {
                expect(await network.latestPoolCollection(poolType)).to.equal(poolCollection.address);

                const res = await network.setLatestPoolCollection(newPoolCollection.address);
                await expect(res)
                    .to.emit(network, 'LatestPoolCollectionReplaced')
                    .withArgs(poolType, poolCollection.address, newPoolCollection.address);

                expect(await network.latestPoolCollection(poolType)).to.equal(newPoolCollection.address);

                const res2 = await network.setLatestPoolCollection(poolCollection.address);
                await expect(res2)
                    .to.emit(network, 'LatestPoolCollectionReplaced')
                    .withArgs(poolType, newPoolCollection.address, poolCollection.address);

                expect(await network.latestPoolCollection(poolType)).to.equal(poolCollection.address);
            });
        });
    });

    describe('create pool', () => {
        let reserveToken: TokenWithAddress;
        let network: TestBancorNetwork;
        let networkSettings: NetworkSettings;
        let networkToken: IERC20;
        let poolCollection: TestPoolCollection;
        let poolType: number;

        const testCreatePool = async (symbol: string) => {
            beforeEach(async () => {
                ({ network, networkSettings, networkToken, poolCollection } = await createSystem());

                if (symbol === BNT) {
                    reserveToken = networkToken;
                } else {
                    reserveToken = await createTokenBySymbol(symbol);
                }

                poolType = await poolCollection.poolType();
            });

            it('should revert when attempting to create a pool for an invalid reserve token', async () => {
                await expect(network.createPool(poolType, ZERO_ADDRESS)).to.be.revertedWith('InvalidAddress');
            });

            it('should revert when attempting to create a pool for an unsupported type', async () => {
                await expect(network.createPool(BigNumber.from(12345), reserveToken.address)).to.be.revertedWith(
                    'InvalidType'
                );
            });

            context('with an associated pool collection', () => {
                beforeEach(async () => {
                    await network.addPoolCollection(poolCollection.address);
                });

                context('with a whitelisted token', () => {
                    beforeEach(async () => {
                        await networkSettings.addTokenToWhitelist(reserveToken.address);
                    });

                    it('should create a pool', async () => {
                        expect(await network.isPoolValid(reserveToken.address)).to.be.false;
                        expect(await network.collectionByPool(reserveToken.address)).to.equal(ZERO_ADDRESS);
                        expect(await network.liquidityPools()).to.be.empty;
                        expect(await poolCollection.isPoolValid(reserveToken.address)).to.be.false;

                        const res = await network.createPool(poolType, reserveToken.address);
                        await expect(res)
                            .to.emit(network, 'PoolAdded')
                            .withArgs(poolType, reserveToken.address, poolCollection.address);

                        expect(await network.isPoolValid(reserveToken.address)).to.be.true;
                        expect(await network.collectionByPool(reserveToken.address)).to.equal(poolCollection.address);
                        expect(await network.liquidityPools()).to.have.members([reserveToken.address]);
                        expect(await poolCollection.isPoolValid(reserveToken.address)).to.be.true;
                    });

                    it('should revert when attempting to create a pool for the same reserve token twice', async () => {
                        await network.createPool(poolType, reserveToken.address);
                        await expect(network.createPool(poolType, reserveToken.address)).to.be.revertedWith(
                            'AlreadyExists'
                        );
                    });
                });
            });
        };

        for (const symbol of [ETH, TKN]) {
            context(symbol, () => {
                testCreatePool(symbol);
            });
        }

        context(BNT, () => {
            beforeEach(async () => {
                ({ network, networkToken } = await createSystem());
            });

            it('should revert when attempting to create a pool', async () => {
                await expect(network.createPool(BigNumber.from(1), networkToken.address)).to.be.revertedWith(
                    'InvalidToken'
                );
            });
        });
    });

    describe('upgrade pool', () => {
        let network: TestBancorNetwork;
        let networkSettings: NetworkSettings;
        let networkToken: IERC20;
        let pendingWithdrawals: TestPendingWithdrawals;
        let poolTokenFactory: PoolTokenFactory;
        let poolCollection: TestPoolCollection;
        let poolCollectionUpgrader: TestPoolCollectionUpgrader;
        let targetPoolCollection: TestPoolCollection;

        const MIN_RETURN_AMOUNT = BigNumber.from(1);
        const MIN_LIQUIDITY_FOR_TRADING = toWei(BigNumber.from(100_000));

        const reserveTokenSymbols = [TKN, ETH, TKN];
        let reserveTokenAddresses: string[];

        const setTime = async (time: number) => {
            await network.setTime(time);
            await pendingWithdrawals.setTime(time);
        };

        const setup = async () => {
            ({
                network,
                networkSettings,
                networkToken,
                pendingWithdrawals,
                poolCollection,
                poolCollectionUpgrader,
                poolTokenFactory
            } = await createSystem());

            await networkSettings.setMinLiquidityForTrading(MIN_LIQUIDITY_FOR_TRADING);

            reserveTokenAddresses = [];

            for (const symbol of reserveTokenSymbols) {
                const { token } = await setupSimplePool(
                    {
                        symbol,
                        balance: toWei(BigNumber.from(50_000_000)),
                        initialRate: INITIAL_RATE
                    },
                    deployer,
                    network,
                    networkSettings,
                    poolCollection
                );

                reserveTokenAddresses.push(token.address);
            }

            targetPoolCollection = await createPoolCollection(
                network,
                poolTokenFactory,
                poolCollectionUpgrader,
                (await poolCollection.version()) + 1
            );

            await network.addPoolCollection(targetPoolCollection.address);
            await network.setLatestPoolCollection(targetPoolCollection.address);

            await depositToPool(deployer, networkToken, toWei(BigNumber.from(100_000)), network);

            await network.setTime(await latest());
        };

        beforeEach(async () => {
            await waffle.loadFixture(setup);
        });

        it('should revert when attempting to upgrade already upgraded pools', async () => {
            await network.upgradePools(reserveTokenAddresses);

            await expect(network.upgradePools(reserveTokenAddresses)).to.be.revertedWith('InvalidPoolCollection');
        });

        it('should revert when attempting to upgrade invalid pools', async () => {
            const reserveTokenAddresses2 = [ZERO_ADDRESS, ZERO_ADDRESS, ...reserveTokenAddresses, ZERO_ADDRESS];
            await expect(network.upgradePools(reserveTokenAddresses2)).to.be.revertedWith('InvalidPool');
        });

        it('should upgrade pools', async () => {
            expect(await poolCollection.poolCount()).to.equal(reserveTokenAddresses.length);
            expect(await targetPoolCollection.poolCount()).to.equal(BigNumber.from(0));

            for (const reserveTokenAddress of reserveTokenAddresses) {
                expect(await network.collectionByPool(reserveTokenAddress)).to.equal(poolCollection.address);
            }

            await network.upgradePools(reserveTokenAddresses);

            expect(await poolCollection.poolCount()).to.equal(BigNumber.from(0));
            expect(await targetPoolCollection.poolCount()).to.equal(reserveTokenAddresses.length);

            for (const reserveTokenAddress of reserveTokenAddresses) {
                const isETH = reserveTokenAddress === NATIVE_TOKEN_ADDRESS;

                expect(await network.collectionByPool(reserveTokenAddress)).to.equal(targetPoolCollection.address);

                // perform deposit, withdraw, and trade sanity checks
                const token = { address: reserveTokenAddress };
                const pool = await targetPoolCollection.poolData(reserveTokenAddress);
                const poolToken = await Contracts.PoolToken.attach(pool.poolToken);

                const prevPoolTokenBalance = await poolToken.balanceOf(deployer.address);
                await depositToPool(deployer, token, toWei(BigNumber.from(1_000_000)), network);
                expect(await poolToken.balanceOf(deployer.address)).to.be.gte(prevPoolTokenBalance);

                const poolTokenAmount = await toWei(BigNumber.from(1));
                const { id, creationTime } = await initWithdraw(
                    deployer,
                    pendingWithdrawals,
                    poolToken,
                    poolTokenAmount
                );
                expect(await poolToken.balanceOf(deployer.address)).to.be.gte(
                    prevPoolTokenBalance.sub(poolTokenAmount)
                );

                let prevTokenBalance = await getBalance(token, deployer);
                const withdrawalDuration =
                    (await pendingWithdrawals.lockDuration()) + (await pendingWithdrawals.withdrawalWindowDuration());
                await setTime(creationTime + withdrawalDuration - 1);

                await network.withdraw(id);
                await expect(await getBalance(token, deployer)).to.be.gte(prevTokenBalance);

                const tradeAmount = toWei(BigNumber.from(1));

                let prevNetworkTokenBalance = await networkToken.balanceOf(deployer.address);
                prevTokenBalance = await getBalance(token, deployer);

                let transactionCost = BigNumber.from(0);
                const res = await trade(
                    deployer,
                    token,
                    networkToken,
                    tradeAmount,
                    MIN_RETURN_AMOUNT,
                    MAX_UINT256,
                    ZERO_ADDRESS,
                    network
                );

                if (isETH) {
                    transactionCost = await getTransactionCost(res);
                }

                expect(await networkToken.balanceOf(deployer.address)).to.be.gte(prevNetworkTokenBalance);
                expect(await getBalance(token, deployer)).to.equal(
                    prevTokenBalance.sub(tradeAmount.add(transactionCost))
                );

                prevNetworkTokenBalance = await networkToken.balanceOf(deployer.address);
                prevTokenBalance = await getBalance(token, deployer);

                transactionCost = BigNumber.from(0);
                const res2 = await trade(
                    deployer,
                    networkToken,
                    token,
                    tradeAmount,
                    MIN_RETURN_AMOUNT,
                    MAX_UINT256,
                    ZERO_ADDRESS,
                    network
                );

                if (isETH) {
                    transactionCost = await getTransactionCost(res2);
                }

                expect(await getBalance(token, deployer)).to.be.gte(prevTokenBalance.sub(transactionCost));
                expect(await networkToken.balanceOf(deployer.address)).to.equal(
                    prevNetworkTokenBalance.sub(tradeAmount)
                );
            }
        });
    });

    describe('deposit', () => {
        let networkTokenGovernance: TokenGovernance;
        let govTokenGovernance: TokenGovernance;
        let network: TestBancorNetwork;
        let networkSettings: NetworkSettings;
        let networkToken: IERC20;
        let govToken: IERC20;
        let masterPool: TestMasterPool;
        let poolCollection: TestPoolCollection;
        let bancorVault: BancorVault;
        let pendingWithdrawals: TestPendingWithdrawals;
<<<<<<< HEAD
        let networkPoolToken: PoolToken;
=======
        let masterPoolToken: PoolToken;
        let externalProtectionVault: ExternalProtectionVault;
>>>>>>> dc04a611

        const MAX_DEVIATION = BigNumber.from(10_000); // %1
        const MINTING_LIMIT = toWei(BigNumber.from(10_000_000));
        const WITHDRAWAL_FEE = BigNumber.from(50_000); // 5%
        const MIN_LIQUIDITY_FOR_TRADING = toWei(BigNumber.from(100_000));
        const DEPOSIT_LIMIT = toWei(BigNumber.from(100_000_000));

        const setup = async () => {
            ({
                networkTokenGovernance,
                govTokenGovernance,
                network,
                networkSettings,
                networkToken,
                govToken,
                masterPool,
                poolCollection,
                bancorVault,
                pendingWithdrawals,
<<<<<<< HEAD
                networkPoolToken
=======
                masterPoolToken,
                externalProtectionVault
>>>>>>> dc04a611
            } = await createSystem());

            await networkSettings.setAverageRateMaxDeviationPPM(MAX_DEVIATION);
            await networkSettings.setWithdrawalFeePPM(WITHDRAWAL_FEE);
            await networkSettings.setMinLiquidityForTrading(MIN_LIQUIDITY_FOR_TRADING);
        };

        beforeEach(async () => {
            await waffle.loadFixture(setup);
        });

        const testDeposits = (symbol: string) => {
            const isNetworkToken = symbol === BNT;
            const isETH = symbol === ETH;

            let poolToken: PoolToken;
            let token: TokenWithAddress;

            beforeEach(async () => {
                if (isNetworkToken) {
                    token = networkToken;
                } else {
                    token = await createTokenBySymbol(symbol);
                }

                if (isNetworkToken) {
                    poolToken = masterPoolToken;
                } else {
                    poolToken = await createPool(token, network, networkSettings, poolCollection);

                    await networkSettings.setPoolMintingLimit(token.address, MINTING_LIMIT);

                    await poolCollection.setDepositLimit(token.address, DEPOSIT_LIMIT);
                    await poolCollection.setInitialRate(token.address, INITIAL_RATE);
                }

                await setTime((await latest()).toNumber());
            });

            const setTime = async (time: number) => {
                await network.setTime(time);
                await pendingWithdrawals.setTime(time);
            };

            const verifyDeposit = async (
                provider: Signer | Wallet,
                sender: Signer | Wallet,
                amount: BigNumber,
                deposit: (amount: BigNumber) => Promise<ContractTransaction>
            ) => {
                const providerAddress = await provider.getAddress();
                const senderAddress = await sender.getAddress();

                const contextId = solidityKeccak256(
                    ['address', 'uint32', 'address', 'address', 'uint256'],
                    [senderAddress, await network.currentTime(), providerAddress, token.address, amount]
                );

                const prevPoolTokenTotalSupply = await poolToken.totalSupply();
                const prevProviderPoolTokenBalance = await poolToken.balanceOf(providerAddress);

                const prevProviderTokenBalance = await getBalance(token, providerAddress);
                const prevSenderTokenBalance = await getBalance(token, senderAddress);
                const prevVaultTokenBalance = await getBalance(token, bancorVault.address);

                const prevNetworkTokenTotalSupply = await networkToken.totalSupply();
                const prevVaultNetworkTokenBalance = await networkToken.balanceOf(bancorVault.address);

                const prevGovTotalSupply = await govToken.totalSupply();
                const prevProviderGovTokenBalance = await govToken.balanceOf(providerAddress);
                const prevSenderGovTokenBalance = await govToken.balanceOf(senderAddress);

                let expectedPoolTokenAmount;
                let transactionCost = BigNumber.from(0);

                if (isNetworkToken) {
                    expectedPoolTokenAmount = amount
                        .mul(await poolToken.totalSupply())
                        .div(await masterPool.stakedBalance());

                    const res = await deposit(amount);

                    await expect(res)
                        .to.emit(network, 'NetworkTokenDeposited')
                        .withArgs(contextId, providerAddress, amount, expectedPoolTokenAmount, expectedPoolTokenAmount);

                    await expect(res)
                        .to.emit(network, 'TotalLiquidityUpdated')
                        .withArgs(
                            contextId,
                            token.address,
                            await poolToken.totalSupply(),
                            await masterPool.stakedBalance(),
                            await getBalance(token, bancorVault.address)
                        );

                    expect(await poolToken.totalSupply()).to.equal(prevPoolTokenTotalSupply);

                    expect(await getBalance(token, bancorVault.address)).to.equal(prevVaultTokenBalance);

                    expect(await networkToken.totalSupply()).to.equal(prevNetworkTokenTotalSupply.sub(amount));

                    expect(await govToken.totalSupply()).to.equal(prevGovTotalSupply.add(expectedPoolTokenAmount));
                    expect(await govToken.balanceOf(providerAddress)).to.equal(
                        prevProviderGovTokenBalance.add(expectedPoolTokenAmount)
                    );
                } else {
                    const prevPoolLiquidity = await poolCollection.poolLiquidity(token.address);

                    if (prevPoolTokenTotalSupply.isZero()) {
                        expectedPoolTokenAmount = amount;
                    } else {
                        expectedPoolTokenAmount = amount
                            .mul(prevPoolTokenTotalSupply)
                            .div(prevPoolLiquidity.stakedBalance);
                    }

                    const res = await deposit(amount);

                    if (isETH) {
                        transactionCost = await getTransactionCost(res);
                    }

                    await expect(res)
                        .to.emit(network, 'BaseTokenDeposited')
                        .withArgs(
                            contextId,
                            token.address,
                            providerAddress,
                            poolCollection.address,
                            amount,
                            expectedPoolTokenAmount
                        );

                    const poolLiquidity = await poolCollection.poolLiquidity(token.address);

                    await expect(res)
                        .to.emit(network, 'TotalLiquidityUpdated')
                        .withArgs(
                            contextId,
                            token.address,
                            await poolToken.totalSupply(),
                            poolLiquidity.stakedBalance,
                            await getBalance(token, bancorVault.address)
                        );

                    await expect(res)
                        .to.emit(network, 'TotalLiquidityUpdated')
                        .withArgs(
                            contextId,
                            networkToken.address,
                            await masterPoolToken.totalSupply(),
                            await masterPool.stakedBalance(),
                            await networkToken.balanceOf(bancorVault.address)
                        );

                    await expect(res)
                        .to.emit(network, 'TradingLiquidityUpdated')
                        .withArgs(contextId, token.address, token.address, poolLiquidity.baseTokenTradingLiquidity);

                    await expect(res)
                        .to.emit(network, 'TradingLiquidityUpdated')
                        .withArgs(
                            contextId,
                            token.address,
                            networkToken.address,
                            poolLiquidity.networkTokenTradingLiquidity
                        );

                    expect(await poolToken.totalSupply()).to.equal(
                        prevPoolTokenTotalSupply.add(expectedPoolTokenAmount)
                    );

                    expect(await getBalance(token, bancorVault.address)).to.equal(prevVaultTokenBalance.add(amount));

                    // expect a few network tokens to be minted to the vault
                    expect(await networkToken.totalSupply()).to.be.gte(prevNetworkTokenTotalSupply);
                    expect(await networkToken.balanceOf(bancorVault.address)).to.be.gte(prevVaultNetworkTokenBalance);

                    expect(await govToken.totalSupply()).to.equal(prevGovTotalSupply);
                    expect(await govToken.balanceOf(providerAddress)).to.equal(prevProviderGovTokenBalance);
                }

                expect(await poolToken.balanceOf(providerAddress)).to.equal(
                    prevProviderPoolTokenBalance.add(expectedPoolTokenAmount)
                );

                if (provider !== sender) {
                    expect(await getBalance(token, providerAddress)).to.equal(prevProviderTokenBalance);

                    expect(await govToken.balanceOf(senderAddress)).to.equal(prevSenderGovTokenBalance);
                }

                expect(await getBalance(token, senderAddress)).to.equal(
                    prevSenderTokenBalance.sub(amount).sub(transactionCost)
                );
            };

            const testDeposit = () => {
                context('regular deposit', () => {
                    enum Method {
                        Deposit,
                        DepositFor
                    }

                    let provider: SignerWithAddress;

                    before(async () => {
                        [, provider] = await ethers.getSigners();
                    });

                    it('should revert when attempting to deposit for an invalid provider', async () => {
                        await expect(
                            network.depositFor(ZERO_ADDRESS, token.address, BigNumber.from(1))
                        ).to.be.revertedWith('InvalidAddress');
                    });

                    for (const method of [Method.Deposit, Method.DepositFor]) {
                        context(`using ${camelCase(Method[method])} method`, () => {
                            let sender: SignerWithAddress;

                            before(async () => {
                                switch (method) {
                                    case Method.Deposit:
                                        sender = provider;

                                        break;

                                    case Method.DepositFor:
                                        sender = deployer;

                                        break;
                                }
                            });

                            interface Overrides {
                                value?: BigNumber;
                                poolAddress?: string;
                            }

                            const deposit = async (amount: BigNumber, overrides: Overrides = {}) => {
                                let { value, poolAddress = token.address } = overrides;

                                if (!value) {
                                    value = BigNumber.from(0);
                                    if (isETH) {
                                        value = amount;
                                    }
                                }

                                switch (method) {
                                    case Method.Deposit:
                                        return network.connect(sender).deposit(poolAddress, amount, { value });

                                    case Method.DepositFor:
                                        return network
                                            .connect(sender)
                                            .depositFor(provider.address, poolAddress, amount, { value });
                                }
                            };

                            it('should revert when attempting to deposit an invalid amount', async () => {
                                await expect(deposit(BigNumber.from(0))).to.be.revertedWith('ZeroValue');
                            });

                            it('should revert when attempting to deposit to an invalid pool', async () => {
                                await expect(
                                    deposit(BigNumber.from(1), { poolAddress: ZERO_ADDRESS })
                                ).to.be.revertedWith('InvalidAddress');
                            });

                            it('should revert when attempting to deposit into a pool that does not exist', async () => {
                                token = await createTokenBySymbol(TKN);

                                await expect(deposit(BigNumber.from(1))).to.be.revertedWith('InvalidToken');
                            });

                            const testDepositAmount = async (amount: BigNumber) => {
                                const test = async () => verifyDeposit(provider, sender, amount, deposit);

                                context(`${amount} tokens`, () => {
                                    if (!isETH) {
                                        beforeEach(async () => {
                                            const reserveToken = await Contracts.TestERC20Token.attach(token.address);
                                            await reserveToken.transfer(sender.address, amount);
                                        });

                                        it('should revert when attempting to deposit without approving the network', async () => {
                                            await expect(deposit(amount)).to.be.revertedWith(
                                                errorMessageTokenExceedsAllowance(symbol)
                                            );
                                        });
                                    }

                                    context('with an approval', () => {
                                        if (!isETH) {
                                            beforeEach(async () => {
                                                const reserveToken = await Contracts.TestERC20Token.attach(
                                                    token.address
                                                );
                                                await reserveToken.connect(sender).approve(network.address, amount);
                                            });
                                        }

                                        if (isNetworkToken) {
                                            context('with requested liquidity', () => {
                                                beforeEach(async () => {
                                                    const contextId = formatBytes32String('CTX');

                                                    const reserveToken = await createTokenBySymbol(TKN);

                                                    await createPool(
                                                        reserveToken,
                                                        network,
                                                        networkSettings,
                                                        poolCollection
                                                    );
                                                    await networkSettings.setPoolMintingLimit(
                                                        reserveToken.address,
                                                        MINTING_LIMIT
                                                    );

                                                    await network.requestLiquidityT(
                                                        contextId,
                                                        reserveToken.address,
                                                        amount
                                                    );
                                                });

                                                it('should complete a deposit', async () => {
                                                    await test();
                                                });
                                            });
                                        } else {
                                            context('when there is no unallocated network token liquidity', () => {
                                                beforeEach(async () => {
                                                    await networkSettings.setPoolMintingLimit(
                                                        token.address,
                                                        BigNumber.from(0)
                                                    );
                                                });

                                                context('with a whitelisted token', async () => {
                                                    it('should complete a deposit', async () => {
                                                        await test();
                                                    });
                                                });

                                                context('with non-whitelisted token', async () => {
                                                    beforeEach(async () => {
                                                        await networkSettings.removeTokenFromWhitelist(token.address);
                                                    });

                                                    it('should revert when attempting to deposit', async () => {
                                                        const amount = BigNumber.from(1000);

                                                        await expect(deposit(amount)).to.be.revertedWith(
                                                            'NotWhitelisted'
                                                        );
                                                    });
                                                });
                                            });

                                            context('when there is enough unallocated network token liquidity', () => {
                                                beforeEach(async () => {
                                                    await networkSettings.setPoolMintingLimit(
                                                        token.address,
                                                        MAX_UINT256
                                                    );
                                                });

                                                context('with non-whitelisted token', async () => {
                                                    beforeEach(async () => {
                                                        await networkSettings.removeTokenFromWhitelist(token.address);
                                                    });

                                                    it('should revert when attempting to deposit', async () => {
                                                        const amount = BigNumber.from(1000);

                                                        await expect(deposit(amount)).to.be.revertedWith(
                                                            'NetworkLiquidityDisabled'
                                                        );
                                                    });
                                                });

                                                context('when spot rate is unstable', () => {
                                                    beforeEach(async () => {
                                                        const spotRate = {
                                                            n: toWei(BigNumber.from(1_000_000)),
                                                            d: toWei(BigNumber.from(10_000_000))
                                                        };

                                                        const { stakedBalance } = await poolCollection.poolLiquidity(
                                                            token.address
                                                        );
                                                        await poolCollection.setTradingLiquidityT(token.address, {
                                                            networkTokenTradingLiquidity: spotRate.n,
                                                            baseTokenTradingLiquidity: spotRate.d,
                                                            tradingLiquidityProduct: spotRate.n.mul(spotRate.d),
                                                            stakedBalance
                                                        });
                                                        await poolCollection.setAverageRateT(token.address, {
                                                            rate: {
                                                                n: spotRate.n.mul(PPM_RESOLUTION),
                                                                d: spotRate.d.mul(
                                                                    PPM_RESOLUTION.add(
                                                                        MAX_DEVIATION.add(BigNumber.from(5000))
                                                                    )
                                                                )
                                                            },
                                                            time: BigNumber.from(0)
                                                        });

                                                        it('should revert when attempting to deposit', async () => {
                                                            const amount = BigNumber.from(1000);

                                                            await expect(deposit(amount)).to.be.revertedWith(
                                                                'NetworkLiquidityDisabled'
                                                            );
                                                        });
                                                    });
                                                });

                                                context('when spot rate is stable', () => {
                                                    if (isETH) {
                                                        // eslint-disable-next-line max-len
                                                        it('should revert when attempting to deposit a different amount than what was actually sent', async () => {
                                                            await expect(
                                                                deposit(amount, {
                                                                    value: amount.add(BigNumber.from(1))
                                                                })
                                                            ).to.be.revertedWith('EthAmountMismatch');

                                                            await expect(
                                                                deposit(amount, {
                                                                    value: amount.sub(BigNumber.from(1))
                                                                })
                                                            ).to.be.revertedWith('EthAmountMismatch');

                                                            await expect(
                                                                deposit(amount, { value: BigNumber.from(0) })
                                                            ).to.be.revertedWith('InvalidPool');
                                                        });
                                                    } else {
                                                        it('should revert when attempting to deposit ETH into a non ETH pool', async () => {
                                                            await expect(
                                                                deposit(amount, { value: BigNumber.from(1) })
                                                            ).to.be.revertedWith('InvalidPool');
                                                        });
                                                    }

                                                    it('should complete a deposit', async () => {
                                                        await test();
                                                    });

                                                    context(
                                                        'when close to the limit of the unallocated network token liquidity',
                                                        () => {
                                                            beforeEach(async () => {
                                                                await networkSettings.setPoolMintingLimit(
                                                                    token.address,
                                                                    BigNumber.from(1000)
                                                                );
                                                            });

                                                            it('should complete a deposit', async () => {
                                                                await test();
                                                            });
                                                        }
                                                    );
                                                });
                                            });
                                        }
                                    });
                                });
                            };

                            for (const amount of [
                                BigNumber.from(10),
                                BigNumber.from(10_000),
                                toWei(BigNumber.from(1_000_000))
                            ]) {
                                testDepositAmount(amount);
                            }
                        });
                    }
                });
            };

            const testDepositPermitted = () => {
                context('permitted deposit', () => {
                    enum Method {
                        DepositPermitted,
                        DepositForPermitted
                    }

                    const DEADLINE = MAX_UINT256;

                    let provider: Wallet;
                    let providerAddress: string;

                    beforeEach(async () => {
                        provider = await createWallet();
                        providerAddress = await provider.getAddress();
                    });

                    it('should revert when attempting to deposit for an invalid provider', async () => {
                        const amount = BigNumber.from(1);
                        const { v, r, s } = await networkPermitSignature(
                            provider,
                            token.address,
                            network,
                            amount,
                            DEADLINE
                        );

                        await expect(
                            network.depositForPermitted(ZERO_ADDRESS, token.address, amount, DEADLINE, v, r, s)
                        ).to.be.revertedWith('InvalidAddress');
                    });

                    for (const method of [Method.DepositPermitted, Method.DepositForPermitted]) {
                        context(`using ${camelCase(Method[method])} method`, () => {
                            let sender: Wallet;
                            let senderAddress: string;

                            beforeEach(async () => {
                                switch (method) {
                                    case Method.DepositPermitted:
                                        sender = provider;

                                        break;

                                    case Method.DepositForPermitted:
                                        sender = await createWallet();

                                        break;
                                }

                                senderAddress = await sender.getAddress();
                            });

                            interface Overrides {
                                poolAddress?: string;
                            }

                            const deposit = async (amount: BigNumber, overrides: Overrides = {}) => {
                                const { poolAddress = token.address } = overrides;

                                const { v, r, s } = await networkPermitSignature(
                                    sender,
                                    poolAddress,
                                    network,
                                    amount,
                                    DEADLINE
                                );

                                switch (method) {
                                    case Method.DepositPermitted:
                                        return network
                                            .connect(sender)
                                            .depositPermitted(poolAddress, amount, DEADLINE, v, r, s);

                                    case Method.DepositForPermitted:
                                        return network
                                            .connect(sender)
                                            .depositForPermitted(
                                                providerAddress,
                                                poolAddress,
                                                amount,
                                                DEADLINE,
                                                v,
                                                r,
                                                s
                                            );
                                }
                            };

                            it('should revert when attempting to deposit an invalid amount', async () => {
                                await expect(deposit(BigNumber.from(0))).to.be.revertedWith('ZeroValue');
                            });

                            it('should revert when attempting to deposit to an invalid pool', async () => {
                                await expect(
                                    deposit(BigNumber.from(1), { poolAddress: ZERO_ADDRESS })
                                ).to.be.revertedWith('InvalidAddress');
                            });

                            it('should revert when attempting to deposit into a pool that does not exist', async () => {
                                const token2 = await createTokenBySymbol(TKN);

                                await expect(
                                    deposit(BigNumber.from(1), {
                                        poolAddress: token2.address
                                    })
                                ).to.be.revertedWith('InvalidToken');
                            });

                            const testDepositAmount = async (amount: BigNumber) => {
                                const test = async () => verifyDeposit(provider, sender, amount, deposit);

                                context(`${amount} tokens`, () => {
                                    if (isNetworkToken || isETH) {
                                        it('should revert when attempting to deposit', async () => {
                                            await expect(deposit(amount)).to.be.revertedWith('PermitUnsupported');
                                        });

                                        return;
                                    }

                                    beforeEach(async () => {
                                        const reserveToken = await Contracts.TestERC20Token.attach(token.address);
                                        await reserveToken.transfer(senderAddress, amount);
                                    });

                                    context('when there is no unallocated network token liquidity', () => {
                                        beforeEach(async () => {
                                            await networkSettings.setPoolMintingLimit(token.address, BigNumber.from(0));
                                        });

                                        context('with a whitelisted token', async () => {
                                            it('should complete a deposit', async () => {
                                                await test();
                                            });
                                        });

                                        context('with non-whitelisted token', async () => {
                                            beforeEach(async () => {
                                                await networkSettings.removeTokenFromWhitelist(token.address);
                                            });

                                            it('should revert when attempting to deposit', async () => {
                                                const amount = BigNumber.from(1000);

                                                await expect(deposit(amount)).to.be.revertedWith('NotWhitelisted');
                                            });
                                        });
                                    });

                                    context('when there is enough unallocated network token liquidity', () => {
                                        beforeEach(async () => {
                                            await networkSettings.setPoolMintingLimit(token.address, MAX_UINT256);
                                        });

                                        context('with non-whitelisted token', async () => {
                                            beforeEach(async () => {
                                                await networkSettings.removeTokenFromWhitelist(token.address);
                                            });

                                            it('should revert when attempting to deposit', async () => {
                                                const amount = BigNumber.from(1000);

                                                await expect(deposit(amount)).to.be.revertedWith(
                                                    'NetworkLiquidityDisabled'
                                                );
                                            });
                                        });

                                        context('when spot rate is unstable', () => {
                                            beforeEach(async () => {
                                                const spotRate = {
                                                    n: toWei(BigNumber.from(1_000_000)),
                                                    d: toWei(BigNumber.from(10_000_000))
                                                };

                                                const { stakedBalance } = await poolCollection.poolLiquidity(
                                                    token.address
                                                );
                                                await poolCollection.setTradingLiquidityT(token.address, {
                                                    networkTokenTradingLiquidity: spotRate.n,
                                                    baseTokenTradingLiquidity: spotRate.d,
                                                    tradingLiquidityProduct: spotRate.n.mul(spotRate.d),
                                                    stakedBalance
                                                });
                                                await poolCollection.setAverageRateT(token.address, {
                                                    rate: {
                                                        n: spotRate.n.mul(PPM_RESOLUTION),
                                                        d: spotRate.d.mul(
                                                            PPM_RESOLUTION.add(MAX_DEVIATION.add(BigNumber.from(5000)))
                                                        )
                                                    },
                                                    time: BigNumber.from(0)
                                                });

                                                it('should revert when attempting to deposit', async () => {
                                                    const amount = BigNumber.from(1000);

                                                    await expect(deposit(amount)).to.be.revertedWith(
                                                        'NetworkLiquidityDisabled'
                                                    );
                                                });
                                            });
                                        });

                                        context('when spot rate is stable', () => {
                                            it('should complete a deposit', async () => {
                                                await test();
                                            });

                                            context(
                                                'when close to the limit of the unallocated network token liquidity',
                                                () => {
                                                    beforeEach(async () => {
                                                        await networkSettings.setPoolMintingLimit(
                                                            token.address,
                                                            BigNumber.from(1000)
                                                        );
                                                    });

                                                    it('should complete a deposit', async () => {
                                                        await test();
                                                    });
                                                }
                                            );
                                        });
                                    });
                                });
                            };

                            for (const amount of [
                                BigNumber.from(10),
                                BigNumber.from(10_000),
                                toWei(BigNumber.from(1_000_000))
                            ]) {
                                testDepositAmount(amount);
                            }
                        });
                    }
                });
            };

            testDeposit();
            testDepositPermitted();
        };

        for (const symbol of [BNT, ETH, TKN]) {
            context(symbol, () => {
                testDeposits(symbol);
            });
        }

        describe('migrate liquidity', () => {
            const TOTAL_SUPPLY = BigNumber.from(10_000_000);
            const RESERVE1_AMOUNT = BigNumber.from(1_000_000);
            const RESERVE2_AMOUNT = BigNumber.from(2_500_000);

            let now: BigNumber;
            let checkpointStore: TestCheckpointStore;
            let liquidityProtectionSettings: LiquidityProtectionSettings;
            let liquidityProtectionStore: LiquidityProtectionStore;
            let liquidityProtectionStats: LiquidityProtectionStats;
            let liquidityProtectionSystemStore: LiquidityProtectionSystemStore;
            let liquidityProtectionWallet: TokenHolder;
            let liquidityProtection: TestLiquidityProtection;
            let converter: TestStandardPoolConverter;
            let poolToken: DSToken;
            let baseToken: any;
            let owner: SignerWithAddress;
            let provider: SignerWithAddress;

            const addProtectedLiquidity = async (
                poolTokenAddress: string,
                token: any,
                tokenAddress: string,
                amount: BigNumber,
                isETH: boolean,
                from: SignerWithAddress
            ) => {
                let value = BigNumber.from(0);
                if (isETH) {
                    value = amount;
                } else {
                    await token.connect(from).approve(liquidityProtection.address, amount);
                }

                return liquidityProtection
                    .connect(from)
                    .addLiquidity(poolTokenAddress, tokenAddress, amount, { value });
            };

            const getProtection = (protection: any) => {
                return {
                    provider: protection[0],
                    poolToken: protection[1],
                    reserveToken: protection[2],
                    poolAmount: protection[3],
                    reserveAmount: protection[4],
                    reserveRateN: protection[5],
                    reserveRateD: protection[6],
                    timestamp: protection[7]
                };
            };

            const getPoolStats = async (
                poolToken: TokenWithAddress,
                reserveToken: TokenWithAddress,
                isETH: boolean
            ) => {
                const poolTokenAddress = poolToken.address;
                const reserveTokenAddress = isETH ? NATIVE_TOKEN_ADDRESS : reserveToken.address;
                return {
                    totalPoolAmount: await liquidityProtectionStats.totalPoolAmount(poolTokenAddress),
                    totalReserveAmount: await liquidityProtectionStats.totalReserveAmount(
                        poolTokenAddress,
                        reserveTokenAddress
                    )
                };
            };

            const getProviderStats = async (
                provider: SignerWithAddress,
                poolToken: TokenWithAddress,
                reserveToken: TokenWithAddress,
                isETH: boolean
            ) => {
                const poolTokenAddress = poolToken.address;
                const reserveTokenAddress = isETH ? NATIVE_TOKEN_ADDRESS : reserveToken.address;
                return {
                    totalProviderAmount: await liquidityProtectionStats.totalProviderAmount(
                        provider.address,
                        poolTokenAddress,
                        reserveTokenAddress
                    ),
                    providerPools: await liquidityProtectionStats.providerPools(provider.address)
                };
            };

            const setTime = async (time: BigNumber) => {
                now = time;

                for (const t of [converter, checkpointStore, liquidityProtection]) {
                    if (t) {
                        await t.setTime(now);
                    }
                }
            };

            const initLegacySystem = async (isETH: boolean) => {
                [owner, provider] = await ethers.getSigners();

                baseToken = await createTokenBySymbol(isETH ? ETH : TKN);

                ({
                    checkpointStore,
                    liquidityProtectionStore,
                    liquidityProtectionStats,
                    liquidityProtectionSystemStore,
                    liquidityProtectionWallet,
                    liquidityProtectionSettings,
                    liquidityProtection,
                    poolToken,
                    converter
                } = await createLegacySystem(
                    owner,
                    network,
                    bancorVault,
                    networkToken,
                    networkTokenGovernance,
                    govTokenGovernance,
                    baseToken
                ));

                await networkTokenGovernance.mint(
                    owner.address,
                    TOTAL_SUPPLY.mul(BigNumber.from(10).pow(DEFAULT_DECIMALS))
                );

                await liquidityProtectionSettings.setMinNetworkTokenLiquidityForMinting(BigNumber.from(100));
                await liquidityProtectionSettings.setMinNetworkCompensation(BigNumber.from(3));

                await network.grantRole(BancorNetworkRoles.ROLE_MIGRATION_MANAGER, liquidityProtection.address);
                await networkTokenGovernance.grantRole(roles.TokenGovernance.ROLE_MINTER, liquidityProtection.address);
                await govTokenGovernance.grantRole(roles.TokenGovernance.ROLE_MINTER, liquidityProtection.address);

                await createPool(baseToken, network, networkSettings, poolCollection);
                await networkSettings.setPoolMintingLimit(baseToken.address, MINTING_LIMIT);
                await poolCollection.setDepositLimit(baseToken.address, DEPOSIT_LIMIT);
                await poolCollection.setInitialRate(baseToken.address, INITIAL_RATE);

                await networkToken.approve(converter.address, RESERVE2_AMOUNT);

                let value = BigNumber.from(0);
                if (isETH) {
                    value = RESERVE1_AMOUNT;
                } else {
                    await baseToken.approve(converter.address, RESERVE1_AMOUNT);
                }

                await converter.addLiquidity(
                    [baseToken.address, networkToken.address],
                    [RESERVE1_AMOUNT, RESERVE2_AMOUNT],
                    1,
                    {
                        value: value
                    }
                );

                await liquidityProtectionSettings.addPoolToWhitelist(poolToken.address);

                await setTime(await latest());
            };

            for (const isETH of [false, true]) {
                describe(`base token (${isETH ? 'ETH' : 'ERC20'})`, () => {
                    beforeEach(async () => {
                        await initLegacySystem(isETH);
                        await addProtectedLiquidity(
                            poolToken.address,
                            baseToken,
                            baseToken.address,
                            BigNumber.from(1000),
                            isETH,
                            owner
                        );
                    });

                    it('verifies that the caller cannot migrate a position more than once in the same transaction', async () => {
                        let protectionIds = await liquidityProtectionStore.protectedLiquidityIds(owner.address);
                        const protectionId = protectionIds[0];

                        await liquidityProtection.setTime(now.add(duration.seconds(1)));
                        await expect(
                            liquidityProtection.migratePositions([protectionId, protectionId])
                        ).to.be.revertedWith('ERR_ACCESS_DENIED');
                    });

                    it('verifies that the caller cannot migrate a position more than once in different transactions', async () => {
                        let protectionIds = await liquidityProtectionStore.protectedLiquidityIds(owner.address);
                        const protectionId = protectionIds[0];

                        await liquidityProtection.setTime(now.add(duration.seconds(1)));
                        await liquidityProtection.migratePositions([protectionId]);
                        await expect(liquidityProtection.migratePositions([protectionId])).to.be.revertedWith(
                            'ERR_ACCESS_DENIED'
                        );
                    });

                    it('verifies that the caller can migrate positions', async () => {
                        let protectionIds = await liquidityProtectionStore.protectedLiquidityIds(owner.address);
                        const protectionId = protectionIds[0];
                        const protectedLiquidity = await liquidityProtectionStore.protectedLiquidity(protectionId);
                        const protection = getProtection(protectedLiquidity);

                        const prevPoolStats = await getPoolStats(poolToken, baseToken, isETH);
                        const prevProviderStats = await getProviderStats(owner, poolToken, baseToken, isETH);

                        const prevSystemBalance = await liquidityProtectionSystemStore.systemBalance(poolToken.address);

                        const prevVaultBaseBalance = await getBalance(baseToken, bancorVault.address);
                        const prevVaultNetworkBalance = await getBalance(networkToken, bancorVault.address);

                        await liquidityProtection.setTime(now.add(duration.seconds(1)));

                        const prevWalletBalance = await poolToken.balanceOf(liquidityProtectionWallet.address);
                        const prevBalance = await getBalance(baseToken, owner.address);
                        const prevGovBalance = await govToken.balanceOf(owner.address);

                        const res = await liquidityProtection.migratePositions([protectionId]);
                        protectionIds = await liquidityProtectionStore.protectedLiquidityIds(owner.address);
                        expect(protectionIds.length).to.equal(0);

                        let transactionCost = BigNumber.from(0);
                        if (isETH) {
                            transactionCost = transactionCost.add(await getTransactionCost(res));
                        }

                        // verify stats
                        const poolStats = await getPoolStats(poolToken, baseToken, isETH);
                        expect(poolStats.totalPoolAmount).to.equal(
                            prevPoolStats.totalPoolAmount.sub(protection.poolAmount)
                        );
                        expect(poolStats.totalReserveAmount).to.equal(
                            prevPoolStats.totalReserveAmount.sub(protection.reserveAmount)
                        );

                        const providerStats = await getProviderStats(owner, poolToken, baseToken, isETH);
                        expect(providerStats.totalProviderAmount).to.equal(
                            prevProviderStats.totalProviderAmount.sub(protection.reserveAmount)
                        );
                        expect(providerStats.providerPools).to.deep.equal([poolToken.address]);

                        // verify balances
                        const systemBalance = await liquidityProtectionSystemStore.systemBalance(poolToken.address);
                        expect(systemBalance).to.equal(prevSystemBalance.sub(protection.poolAmount));

                        const vaultBaseBalance = await getBalance(baseToken, bancorVault.address);
                        const vaultNetworkBalance = await getBalance(networkToken, bancorVault.address);
                        expect(vaultBaseBalance).to.equal(prevVaultBaseBalance.add(protection.reserveAmount));
                        expect(vaultNetworkBalance).to.equal(
                            prevVaultNetworkBalance.add(protection.reserveAmount.div(2))
                        );

                        const walletBalance = await poolToken.balanceOf(liquidityProtectionWallet.address);

                        // double since system balance was also liquidated
                        const delta = protection.poolAmount.mul(BigNumber.from(2));
                        expect(walletBalance).to.equal(prevWalletBalance.sub(delta));

                        const balance = await getBalance(baseToken, owner.address);
                        expect(balance).to.equal(prevBalance.sub(transactionCost));

                        const govBalance = await govToken.balanceOf(owner.address);
                        expect(govBalance).to.equal(prevGovBalance);

                        const protectionPoolBalance = await poolToken.balanceOf(liquidityProtection.address);
                        expect(protectionPoolBalance).to.equal(BigNumber.from(0));

                        const protectionBaseBalance = await getBalance(baseToken, liquidityProtection.address);
                        expect(protectionBaseBalance).to.equal(BigNumber.from(0));

                        const protectionNetworkBalance = await networkToken.balanceOf(liquidityProtection.address);
                        expect(protectionNetworkBalance).to.equal(BigNumber.from(0));
                    });

                    it('verifies that the owner can migrate system pool tokens', async () => {
                        let protectionIds = await liquidityProtectionStore.protectedLiquidityIds(owner.address);
                        const protectionId = protectionIds[0];
                        const protectedLiquidity = await liquidityProtectionStore.protectedLiquidity(protectionId);
                        const protection = getProtection(protectedLiquidity);

                        const prevSystemBalance = await liquidityProtectionSystemStore.systemBalance(poolToken.address);

                        const prevVaultBaseBalance = await getBalance(baseToken, bancorVault.address);
                        const prevVaultNetworkBalance = await getBalance(networkToken, bancorVault.address);

                        await liquidityProtection.setTime(now.add(duration.seconds(1)));

                        const prevGovBalance = await govToken.balanceOf(owner.address);

                        await liquidityProtection.migrateSystemPoolTokens([poolToken.address]);

                        // verify balances
                        const systemBalance = await liquidityProtectionSystemStore.systemBalance(poolToken.address);
                        expect(systemBalance).to.equal(prevSystemBalance.sub(protection.poolAmount));

                        const vaultBaseBalance = await getBalance(baseToken, bancorVault.address);
                        const vaultNetworkBalance = await getBalance(networkToken, bancorVault.address);
                        expect(vaultBaseBalance).to.equal(prevVaultBaseBalance.add(protection.reserveAmount.div(2)));
                        expect(vaultNetworkBalance).to.equal(prevVaultNetworkBalance);

                        const govBalance = await govToken.balanceOf(owner.address);
                        expect(govBalance).to.equal(prevGovBalance);

                        const protectionPoolBalance = await poolToken.balanceOf(liquidityProtection.address);
                        expect(protectionPoolBalance).to.equal(BigNumber.from(0));

                        const protectionBaseBalance = await getBalance(baseToken, liquidityProtection.address);
                        expect(protectionBaseBalance).to.equal(BigNumber.from(0));

                        const protectionNetworkBalance = await networkToken.balanceOf(liquidityProtection.address);
                        expect(protectionNetworkBalance).to.equal(BigNumber.from(0));
                    });
                });
            }

            describe('network token', () => {
                beforeEach(async () => {
                    await initLegacySystem(false);
                    const amount = BigNumber.from(100_000);
                    await baseToken.transfer(provider.address, amount);
                    await baseToken.connect(provider).approve(network.address, amount);
                    await network.connect(provider).deposit(baseToken.address, amount);

                    const reserve1Amount = BigNumber.from(5000);
                    await baseToken.transfer(provider.address, reserve1Amount);
                    await addProtectedLiquidity(
                        poolToken.address,
                        baseToken,
                        baseToken.address,
                        reserve1Amount,
                        false,
                        provider
                    );

                    const reserve2Amount = BigNumber.from(1000);
                    await addProtectedLiquidity(
                        poolToken.address,
                        networkToken,
                        networkToken.address,
                        reserve2Amount,
                        false,
                        owner
                    );
                });

                it('verifies that the caller cannot migrate a position more than once in the same transaction', async () => {
                    let protectionIds = await liquidityProtectionStore.protectedLiquidityIds(owner.address);
                    const protectionId = protectionIds[0];

                    await liquidityProtection.setTime(now.add(duration.seconds(1)));
                    await expect(liquidityProtection.migratePositions([protectionId, protectionId])).to.be.revertedWith(
                        'ERR_ACCESS_DENIED'
                    );
                });

                it('verifies that the caller cannot migrate a position more than once in different transactions', async () => {
                    let protectionIds = await liquidityProtectionStore.protectedLiquidityIds(owner.address);
                    const protectionId = protectionIds[0];

                    await liquidityProtection.setTime(now.add(duration.seconds(1)));
                    await liquidityProtection.migratePositions([protectionId]);
                    await expect(liquidityProtection.migratePositions([protectionId])).to.be.revertedWith(
                        'ERR_ACCESS_DENIED'
                    );
                });

                it('verifies that the caller can migrate positions', async () => {
                    let protectionIds = await liquidityProtectionStore.protectedLiquidityIds(owner.address);
                    const protectionId = protectionIds[0];
                    const protectedLiquidity = await liquidityProtectionStore.protectedLiquidity(protectionId);
                    const protection = getProtection(protectedLiquidity);

                    const prevPoolStats = await getPoolStats(poolToken, networkToken, false);
                    const prevProviderStats = await getProviderStats(owner, poolToken, networkToken, false);
                    const prevSystemBalance = await liquidityProtectionSystemStore.systemBalance(poolToken.address);
                    const prevWalletBalance = await poolToken.balanceOf(liquidityProtectionWallet.address);
                    const prevBalance = await getBalance(networkToken, owner.address);
                    const prevGovBalance = await govToken.balanceOf(owner.address);

                    const prevVaultBaseBalance = await getBalance(baseToken, bancorVault.address);
                    const prevVaultNetworkBalance = await getBalance(networkToken, bancorVault.address);

                    await liquidityProtection.setTime(now.add(duration.seconds(1)));
                    await liquidityProtection.migratePositions([protectionId]);
                    protectionIds = await liquidityProtectionStore.protectedLiquidityIds(owner.address);
                    expect(protectionIds.length).to.equal(0);

                    // verify stats
                    const poolStats = await getPoolStats(poolToken, networkToken, false);
                    expect(poolStats.totalPoolAmount).to.equal(prevSystemBalance.add(protection.poolAmount));
                    expect(poolStats.totalReserveAmount).to.equal(
                        prevPoolStats.totalReserveAmount.sub(protection.reserveAmount)
                    );

                    const providerStats = await getProviderStats(owner, poolToken, networkToken, false);
                    expect(providerStats.totalProviderAmount).to.equal(
                        prevProviderStats.totalProviderAmount.sub(protection.reserveAmount)
                    );
                    expect(prevProviderStats.providerPools).to.deep.equal([poolToken.address]);

                    // verify balances
                    const systemBalance = await liquidityProtectionSystemStore.systemBalance(poolToken.address);
                    expect(systemBalance).to.equal(prevSystemBalance.add(protection.poolAmount));

                    const vaultBaseBalance = await getBalance(baseToken, bancorVault.address);
                    const vaultNetworkBalance = await getBalance(networkToken, bancorVault.address);
                    expect(vaultBaseBalance).to.equal(prevVaultBaseBalance);
                    expect(vaultNetworkBalance).to.equal(prevVaultNetworkBalance);

                    const walletBalance = await poolToken.balanceOf(liquidityProtectionWallet.address);
                    expect(walletBalance).to.equal(prevWalletBalance);

                    const balance = await getBalance(networkToken, owner.address);
                    expect(balance).to.almostEqual(new Decimal(prevBalance.add(protection.reserveAmount).toString()), {
                        maxRelativeError: new Decimal('0.000000000000000000000001')
                    });

                    const govBalance = await govToken.balanceOf(owner.address);
                    expect(govBalance).to.equal(prevGovBalance);

                    const protectionPoolBalance = await poolToken.balanceOf(liquidityProtection.address);
                    expect(protectionPoolBalance).to.equal(BigNumber.from(0));

                    const protectionBaseBalance = await getBalance(baseToken, liquidityProtection.address);
                    expect(protectionBaseBalance).to.equal(BigNumber.from(0));

                    const protectionNetworkBalance = await networkToken.balanceOf(liquidityProtection.address);
                    expect(protectionNetworkBalance).to.equal(BigNumber.from(0));
                });
            });
        });
    });

    describe('withdraw', () => {
        let network: TestBancorNetwork;
        let networkSettings: NetworkSettings;
        let networkToken: IERC20;
        let govToken: IERC20;
        let masterPool: TestMasterPool;
        let poolCollection: TestPoolCollection;
        let bancorVault: BancorVault;
        let pendingWithdrawals: TestPendingWithdrawals;
        let masterPoolToken: PoolToken;
        let externalProtectionVault: ExternalProtectionVault;

        const MAX_DEVIATION = BigNumber.from(10_000); // %1
        const MINTING_LIMIT = toWei(BigNumber.from(10_000_000));
        const WITHDRAWAL_FEE = BigNumber.from(50_000); // 5%
        const MIN_LIQUIDITY_FOR_TRADING = toWei(BigNumber.from(100_000));

        const setTime = async (time: number) => {
            await network.setTime(time);
            await pendingWithdrawals.setTime(time);
        };

        const setup = async () => {
            ({
                network,
                networkSettings,
                networkToken,
                govToken,
                masterPool,
                poolCollection,
                bancorVault,
                pendingWithdrawals,
                masterPoolToken,
                externalProtectionVault
            } = await createSystem());

            await networkSettings.setAverageRateMaxDeviationPPM(MAX_DEVIATION);
            await networkSettings.setWithdrawalFeePPM(WITHDRAWAL_FEE);
            await networkSettings.setMinLiquidityForTrading(MIN_LIQUIDITY_FOR_TRADING);

            await setTime((await latest()).toNumber());
        };

        beforeEach(async () => {
            await waffle.loadFixture(setup);
        });

        it('should revert when attempting to withdraw a non-existing withdrawal request', async () => {
            await expect(network.withdraw(BigNumber.from(12345))).to.be.revertedWith('AccessDenied');
        });

        const testWithdraw = async (symbol: string) => {
            const isNetworkToken = symbol === BNT;
            const isETH = symbol === ETH;

            context('with an initiated withdrawal request', () => {
                let provider: SignerWithAddress;
                let poolToken: PoolToken;
                let token: TokenWithAddress;
                let poolTokenAmount: BigNumber;
                let id: BigNumber;
                let creationTime: number;

                before(async () => {
                    [, provider] = await ethers.getSigners();
                });

                beforeEach(async () => {
                    if (isNetworkToken) {
                        token = networkToken;
                    } else {
                        token = await createTokenBySymbol(symbol);
                    }

                    // create a deposit
                    const amount = toWei(BigNumber.from(222_222_222));

                    if (isNetworkToken) {
                        poolToken = masterPoolToken;

                        const contextId = formatBytes32String('CTX');
                        const reserveToken = await createTokenBySymbol(TKN);
                        await networkSettings.setPoolMintingLimit(reserveToken.address, MAX_UINT256);

                        await network.requestLiquidityT(contextId, reserveToken.address, amount);
                    } else {
                        poolToken = await createPool(token, network, networkSettings, poolCollection);

                        await networkSettings.setPoolMintingLimit(token.address, MINTING_LIMIT);

                        await poolCollection.setDepositLimit(token.address, MAX_UINT256);
                        await poolCollection.setInitialRate(token.address, INITIAL_RATE);
                    }

                    await depositToPool(provider, token, amount, network);

                    poolTokenAmount = await poolToken.balanceOf(provider.address);

                    ({ id, creationTime } = await initWithdraw(
                        provider,
                        pendingWithdrawals,
                        poolToken,
                        await poolToken.balanceOf(provider.address)
                    ));
                });

                it('should revert when attempting to withdraw from a different provider', async () => {
                    await expect(network.connect(deployer).withdraw(id)).to.be.revertedWith('AccessDenied');
                });

                context('during the lock duration', () => {
                    beforeEach(async () => {
                        await setTime(creationTime + 1000);
                    });

                    it('should revert when attempting to withdraw', async () => {
                        await expect(network.connect(provider).withdraw(id)).to.be.revertedWith('WithdrawalNotAllowed');
                    });

                    context('after the withdrawal window duration', () => {
                        beforeEach(async () => {
                            const withdrawalDuration =
                                (await pendingWithdrawals.lockDuration()) +
                                (await pendingWithdrawals.withdrawalWindowDuration());
                            await setTime(creationTime + withdrawalDuration + 1);
                        });

                        it('should revert when attempting to withdraw', async () => {
                            await expect(network.connect(provider).withdraw(id)).to.be.revertedWith(
                                'WithdrawalNotAllowed'
                            );
                        });
                    });

                    context('during the withdrawal window duration', () => {
                        beforeEach(async () => {
                            const withdrawalDuration =
                                (await pendingWithdrawals.lockDuration()) +
                                (await pendingWithdrawals.withdrawalWindowDuration());
                            await setTime(creationTime + withdrawalDuration - 1);
                        });

                        if (isNetworkToken) {
                            it('should revert when attempting to withdraw without approving the governance token amount', async () => {
                                await expect(network.connect(provider).withdraw(id)).to.be.revertedWith(
                                    'ERR_UNDERFLOW'
                                );
                            });

                            it('should revert when attempting to withdraw with an insufficient governance token amount', async () => {
                                await govToken.connect(provider).transfer(deployer.address, BigNumber.from(1));
                                await govToken.connect(provider).approve(network.address, poolTokenAmount);

                                await expect(network.connect(provider).withdraw(id)).to.be.revertedWith(
                                    'ERR_UNDERFLOW'
                                );
                            });
                        }

                        context('with approvals', () => {
                            let contextId: string;

                            beforeEach(async () => {
                                contextId = solidityKeccak256(
                                    ['address', 'uint32', 'uint256'],
                                    [provider.address, await network.currentTime(), id]
                                );

                                if (isNetworkToken) {
                                    await govToken.connect(provider).approve(network.address, poolTokenAmount);
                                }
                            });

                            const test = async () => {
                                const prevPoolTokenTotalSupply = await poolToken.totalSupply();
                                const prevPoolPoolTokenBalance = await poolToken.balanceOf(masterPool.address);
                                const prevCollectionPoolTokenBalance = await poolToken.balanceOf(
                                    poolCollection.address
                                );
                                const prevProviderPoolTokenBalance = await poolToken.balanceOf(provider.address);

                                const prevProviderTokenBalance = await getBalance(token, provider.address);

                                const prevGovTotalSupply = await govToken.totalSupply();
                                const prevPoolGovTokenBalance = await govToken.balanceOf(masterPool.address);
                                const prevProviderGovTokenBalance = await govToken.balanceOf(provider.address);

                                let transactionCost = BigNumber.from(0);

                                if (isNetworkToken) {
                                    const withdrawalAmounts = await masterPool.withdrawalAmountsT(poolTokenAmount);

                                    const res = await network.connect(provider).withdraw(id);

                                    await expect(res)
                                        .to.emit(network, 'NetworkTokenWithdrawn')
                                        .withArgs(
                                            contextId,
                                            provider.address,
                                            withdrawalAmounts.networkTokenAmount,
                                            poolTokenAmount,
                                            poolTokenAmount,
                                            withdrawalAmounts.withdrawalFeeAmount
                                        );

                                    await expect(res)
                                        .to.emit(network, 'TotalLiquidityUpdated')
                                        .withArgs(
                                            contextId,
                                            token.address,
                                            await poolToken.totalSupply(),
                                            await masterPool.stakedBalance(),
                                            await getBalance(token, bancorVault.address)
                                        );

                                    expect(await poolToken.totalSupply()).to.equal(prevPoolTokenTotalSupply);
                                    expect(await poolToken.balanceOf(masterPool.address)).to.equal(
                                        prevPoolPoolTokenBalance.add(poolTokenAmount)
                                    );

                                    expect(await govToken.totalSupply()).to.equal(
                                        prevGovTotalSupply.sub(poolTokenAmount)
                                    );

                                    expect(await govToken.balanceOf(provider.address)).to.equal(
                                        prevProviderGovTokenBalance.sub(poolTokenAmount)
                                    );
                                } else {
                                    const withdrawalAmounts = await poolCollection.poolWithdrawalAmountsT(
                                        token.address,
                                        poolTokenAmount,
                                        await getBalance(token, bancorVault.address),
                                        await getBalance(token, externalProtectionVault.address)
                                    );

                                    const res = await network.connect(provider).withdraw(id);

                                    if (isETH) {
                                        transactionCost = await getTransactionCost(res);
                                    }

                                    await expect(res)
                                        .to.emit(network, 'BaseTokenWithdrawn')
                                        .withArgs(
                                            contextId,
                                            token.address,
                                            provider.address,
                                            poolCollection.address,
                                            withdrawalAmounts.baseTokenAmountToTransferFromVaultToProvider.add(
                                                withdrawalAmounts.baseTokenAmountToTransferFromExternalProtectionVaultToProvider
                                            ),
                                            poolTokenAmount,
                                            withdrawalAmounts.baseTokenAmountToTransferFromExternalProtectionVaultToProvider,
                                            withdrawalAmounts.networkTokenAmountToMintForProvider,
                                            withdrawalAmounts.baseTokenWithdrawalFeeAmount
                                        );

                                    const poolLiquidity = await poolCollection.poolLiquidity(token.address);

                                    await expect(res)
                                        .to.emit(network, 'TotalLiquidityUpdated')
                                        .withArgs(
                                            contextId,
                                            token.address,
                                            await poolToken.totalSupply(),
                                            poolLiquidity.stakedBalance,
                                            await getBalance(token, bancorVault.address)
                                        );

                                    await expect(res)
                                        .to.emit(network, 'TradingLiquidityUpdated')
                                        .withArgs(
                                            contextId,
                                            token.address,
                                            token.address,
                                            poolLiquidity.baseTokenTradingLiquidity
                                        );

                                    await expect(res)
                                        .to.emit(network, 'TradingLiquidityUpdated')
                                        .withArgs(
                                            contextId,
                                            token.address,
                                            networkToken.address,
                                            poolLiquidity.networkTokenTradingLiquidity
                                        );

                                    expect(await poolToken.totalSupply()).to.equal(
                                        prevPoolTokenTotalSupply.sub(poolTokenAmount)
                                    );
                                    expect(await poolToken.balanceOf(masterPool.address)).to.equal(
                                        prevPoolPoolTokenBalance
                                    );

                                    expect(await govToken.totalSupply()).to.equal(prevGovTotalSupply);
                                    expect(await govToken.balanceOf(provider.address)).to.equal(
                                        prevProviderGovTokenBalance
                                    );
                                }

                                expect(await poolToken.balanceOf(poolCollection.address)).to.equal(
                                    prevCollectionPoolTokenBalance
                                );
                                expect(await poolToken.balanceOf(provider.address)).to.equal(
                                    prevProviderPoolTokenBalance
                                );

                                expect(await govToken.balanceOf(masterPool.address)).to.equal(prevPoolGovTokenBalance);

                                // sanity test:
                                expect(await getBalance(token, provider.address)).to.be.gte(
                                    prevProviderTokenBalance.sub(transactionCost)
                                );

                                // TODO: test actual amounts
                                // TODO: test request/renounce liquidity
                                // TODO: test vault and external storage balances
                            };

                            if (isNetworkToken) {
                                it('should complete a withdraw', async () => {
                                    await test();
                                });
                            } else {
                                context('with non-whitelisted token', async () => {
                                    beforeEach(async () => {
                                        await networkSettings.removeTokenFromWhitelist(token.address);
                                    });

                                    it('should revert when attempting to withdraw', async () => {
                                        await expect(network.connect(provider).withdraw(id)).to.be.revertedWith(
                                            'NetworkLiquidityDisabled'
                                        );
                                    });
                                });

                                context('when spot rate is unstable', () => {
                                    beforeEach(async () => {
                                        const spotRate = {
                                            n: toWei(BigNumber.from(1_000_000)),
                                            d: toWei(BigNumber.from(10_000_000))
                                        };

                                        const { stakedBalance } = await poolCollection.poolLiquidity(token.address);
                                        await poolCollection.setTradingLiquidityT(token.address, {
                                            networkTokenTradingLiquidity: spotRate.n,
                                            baseTokenTradingLiquidity: spotRate.d,
                                            tradingLiquidityProduct: spotRate.n.mul(spotRate.d),
                                            stakedBalance
                                        });
                                        await poolCollection.setAverageRateT(token.address, {
                                            rate: {
                                                n: spotRate.n.mul(PPM_RESOLUTION),
                                                d: spotRate.d.mul(
                                                    PPM_RESOLUTION.add(MAX_DEVIATION.add(BigNumber.from(5000)))
                                                )
                                            },
                                            time: BigNumber.from(0)
                                        });
                                    });

                                    it('should revert when attempting to withdraw', async () => {
                                        await expect(network.connect(provider).withdraw(id)).to.be.revertedWith(
                                            'NetworkLiquidityDisabled'
                                        );
                                    });
                                });

                                context('when spot rate is stable', () => {
                                    it('should complete a withdraw', async () => {
                                        await test();
                                    });
                                });
                            }
                        });
                    });
                });
            });
        };

        for (const symbol of [BNT, ETH, TKN]) {
            context(symbol, () => {
                testWithdraw(symbol);
            });
        }
    });

    describe('trade', () => {
        let network: TestBancorNetwork;
        let networkSettings: NetworkSettings;
        let networkToken: IERC20;
        let masterPool: TestMasterPool;
        let poolCollection: TestPoolCollection;
        let bancorVault: BancorVault;

        const MIN_LIQUIDITY_FOR_TRADING = toWei(BigNumber.from(100_000));
        const NETWORK_TOKEN_LIQUIDITY = toWei(BigNumber.from(100_000));
        const MIN_RETURN_AMOUNT = BigNumber.from(1);

        let sourceToken: TokenWithAddress;
        let targetToken: TokenWithAddress;

        let trader: Wallet;

        beforeEach(async () => {
            ({ network, networkSettings, networkToken, masterPool, poolCollection, bancorVault } =
                await createSystem());

            await networkSettings.setMinLiquidityForTrading(MIN_LIQUIDITY_FOR_TRADING);
        });

        const setupPools = async (source: PoolSpec, target: PoolSpec) => {
            trader = await createWallet();

            ({ token: sourceToken } = await setupSimplePool(
                source,
                deployer,
                network,
                networkSettings,
                poolCollection
            ));

            ({ token: targetToken } = await setupSimplePool(
                target,
                deployer,
                network,
                networkSettings,
                poolCollection
            ));

            await depositToPool(deployer, networkToken, NETWORK_TOKEN_LIQUIDITY, network);

            await network.setTime(await latest());
        };

        interface TradeOverrides {
            value?: BigNumber;
            minReturnAmount?: BigNumber;
            deadline?: BigNumber;
            beneficiary?: string;
            sourceTokenAddress?: string;
            targetTokenAddress?: string;
        }

        const trade = async (amount: BigNumber, overrides: TradeOverrides = {}) => {
            let {
                value,
                minReturnAmount = MIN_RETURN_AMOUNT,
                deadline = MAX_UINT256,
                beneficiary = ZERO_ADDRESS,
                sourceTokenAddress = sourceToken.address,
                targetTokenAddress = targetToken.address
            } = overrides;

            if (!value) {
                value = BigNumber.from(0);
                if (sourceTokenAddress === NATIVE_TOKEN_ADDRESS) {
                    value = amount;
                }
            }

            return network
                .connect(trader)
                .trade(sourceTokenAddress, targetTokenAddress, amount, minReturnAmount, deadline, beneficiary, {
                    value
                });
        };

        interface TradePermittedOverrides {
            minReturnAmount?: BigNumber;
            deadline?: BigNumber;
            beneficiary?: string;
            sourceTokenAddress?: string;
            targetTokenAddress?: string;
            approvedAmount?: BigNumber;
        }

        const tradePermitted = async (amount: BigNumber, overrides: TradePermittedOverrides = {}) => {
            const {
                minReturnAmount = MIN_RETURN_AMOUNT,
                deadline = MAX_UINT256,
                beneficiary = ZERO_ADDRESS,
                sourceTokenAddress = sourceToken.address,
                targetTokenAddress = targetToken.address,
                approvedAmount = amount
            } = overrides;

            const { v, r, s } = await networkPermitSignature(
                trader,
                sourceTokenAddress,
                network,
                approvedAmount,
                deadline
            );

            return network
                .connect(trader)
                .tradePermitted(
                    sourceTokenAddress,
                    targetTokenAddress,
                    amount,
                    minReturnAmount,
                    deadline,
                    beneficiary,
                    v,
                    r,
                    s
                );
        };

        const verifyTrade = async (
            trader: Signer | Wallet,
            beneficiaryAddress: string,
            amount: BigNumber,
            trade: (
                amount: BigNumber,
                options: TradeOverrides | TradePermittedOverrides
            ) => Promise<ContractTransaction>
        ) => {
            const isSourceETH = sourceToken.address === NATIVE_TOKEN_ADDRESS;
            const isTargetETH = targetToken.address === NATIVE_TOKEN_ADDRESS;
            const isSourceNetworkToken = sourceToken.address === networkToken.address;
            const isTargetNetworkToken = targetToken.address === networkToken.address;

            const traderAddress = await trader.getAddress();
            const minReturnAmount = MIN_RETURN_AMOUNT;
            const deadline = MAX_UINT256;
            const beneficiary = beneficiaryAddress !== ZERO_ADDRESS ? beneficiaryAddress : traderAddress;

            const contextId = solidityKeccak256(
                ['address', 'uint32', 'address', 'address', 'uint256', 'uint256', 'uint256', 'address'],
                [
                    traderAddress,
                    await network.currentTime(),
                    sourceToken.address,
                    targetToken.address,
                    amount,
                    minReturnAmount,
                    deadline,
                    beneficiary
                ]
            );

            const prevTraderSourceTokenAmount = await getBalance(sourceToken, traderAddress);
            const prevVaultSourceTokenAmount = await getBalance(sourceToken, bancorVault.address);

            const prevBeneficiaryTargetTokenAmount = await getBalance(targetToken, beneficiary);
            const prevVaultTargetTokenAmount = await getBalance(targetToken, bancorVault.address);

            const prevTraderNetworkTokenAmount = await getBalance(networkToken, traderAddress);
            const prevBeneficiaryNetworkTokenAmount = await getBalance(networkToken, beneficiary);
            const prevVaultNetworkTokenAmount = await getBalance(networkToken, bancorVault.address);

            const prevMasterPoolStakedBalance = await masterPool.stakedBalance();

            let sourceTradeAmounts!: AsyncReturnType<TestBancorNetwork['callStatic']['tradePoolCollectionT']>;
            let tradeAmounts;
            if (isSourceNetworkToken || isTargetNetworkToken) {
                tradeAmounts = await network.callStatic.tradePoolCollectionT(
                    poolCollection.address,
                    sourceToken.address,
                    targetToken.address,
                    amount,
                    MIN_RETURN_AMOUNT
                );
            } else {
                sourceTradeAmounts = await network.callStatic.tradePoolCollectionT(
                    poolCollection.address,
                    sourceToken.address,
                    networkToken.address,
                    amount,
                    MIN_RETURN_AMOUNT
                );

                tradeAmounts = await network.callStatic.tradePoolCollectionT(
                    poolCollection.address,
                    networkToken.address,
                    targetToken.address,
                    sourceTradeAmounts.amount,
                    MIN_RETURN_AMOUNT
                );
            }

            const targetAmount = await tradeTargetAmount(amount);
            expect(targetAmount).to.equal(tradeAmounts.amount);

            const res = await trade(amount, { minReturnAmount, beneficiary: beneficiaryAddress, deadline });

            const transactionCost = await getTransactionCost(res);

            const masterPoolStakedBalance = await masterPool.stakedBalance();

            if (isSourceNetworkToken) {
                const poolLiquidity = await poolCollection.poolLiquidity(targetToken.address);

                await expect(res)
                    .to.emit(network, 'TokensTraded')
                    .withArgs(
                        contextId,
                        targetToken.address,
                        networkToken.address,
                        targetToken.address,
                        amount,
                        tradeAmounts.amount,
                        traderAddress
                    );

                await expect(res)
                    .to.emit(network, 'FeesCollected')
                    .withArgs(
                        contextId,
                        targetToken.address,
                        FeeTypes.Trading,
                        tradeAmounts.feeAmount,
                        poolLiquidity.stakedBalance
                    );

                await expect(res)
                    .to.emit(network, 'TradingLiquidityUpdated')
                    .withArgs(
                        contextId,
                        targetToken.address,
                        targetToken.address,
                        poolLiquidity.baseTokenTradingLiquidity
                    );

                await expect(res)
                    .to.emit(network, 'TradingLiquidityUpdated')
                    .withArgs(
                        contextId,
                        targetToken.address,
                        networkToken.address,
                        poolLiquidity.networkTokenTradingLiquidity
                    );
            } else if (isTargetNetworkToken) {
                const poolLiquidity = await poolCollection.poolLiquidity(sourceToken.address);

                await expect(res)
                    .to.emit(network, 'TokensTraded')
                    .withArgs(
                        contextId,
                        sourceToken.address,
                        sourceToken.address,
                        networkToken.address,
                        amount,
                        tradeAmounts.amount,
                        traderAddress
                    );

                await expect(res)
                    .to.emit(network, 'FeesCollected')
                    .withArgs(
                        contextId,
                        targetToken.address,
                        FeeTypes.Trading,
                        tradeAmounts.feeAmount,
                        masterPoolStakedBalance
                    );

                await expect(res)
                    .to.emit(network, 'TradingLiquidityUpdated')
                    .withArgs(
                        contextId,
                        sourceToken.address,
                        sourceToken.address,
                        poolLiquidity.baseTokenTradingLiquidity
                    );

                await expect(res)
                    .to.emit(network, 'TradingLiquidityUpdated')
                    .withArgs(
                        contextId,
                        sourceToken.address,
                        networkToken.address,
                        poolLiquidity.networkTokenTradingLiquidity
                    );

                expect(masterPoolStakedBalance).to.equal(prevMasterPoolStakedBalance.add(tradeAmounts.feeAmount));
            } else {
                const sourcePoolLiquidity = await poolCollection.poolLiquidity(sourceToken.address);
                const targetPoolLiquidity = await poolCollection.poolLiquidity(targetToken.address);

                await expect(res)
                    .to.emit(network, 'TokensTraded')
                    .withArgs(
                        contextId,
                        sourceToken.address,
                        sourceToken.address,
                        networkToken.address,
                        amount,
                        sourceTradeAmounts.amount,
                        traderAddress
                    );

                await expect(res)
                    .to.emit(network, 'FeesCollected')
                    .withArgs(
                        contextId,
                        networkToken.address,
                        FeeTypes.Trading,
                        sourceTradeAmounts.feeAmount,
                        masterPoolStakedBalance
                    );

                await expect(res)
                    .to.emit(network, 'TradingLiquidityUpdated')
                    .withArgs(
                        contextId,
                        sourceToken.address,
                        sourceToken.address,
                        sourcePoolLiquidity.baseTokenTradingLiquidity
                    );

                await expect(res)
                    .to.emit(network, 'TradingLiquidityUpdated')
                    .withArgs(
                        contextId,
                        sourceToken.address,
                        networkToken.address,
                        sourcePoolLiquidity.networkTokenTradingLiquidity
                    );

                expect(masterPoolStakedBalance).to.equal(prevMasterPoolStakedBalance.add(sourceTradeAmounts.feeAmount));

                await expect(res)
                    .to.emit(network, 'TokensTraded')
                    .withArgs(
                        contextId,
                        targetToken.address,
                        networkToken.address,
                        targetToken.address,
                        sourceTradeAmounts.amount,
                        tradeAmounts.amount,
                        traderAddress
                    );

                await expect(res)
                    .to.emit(network, 'FeesCollected')
                    .withArgs(
                        contextId,
                        targetToken.address,
                        FeeTypes.Trading,
                        tradeAmounts.feeAmount,
                        targetPoolLiquidity.stakedBalance
                    );

                await expect(res)
                    .to.emit(network, 'TradingLiquidityUpdated')
                    .withArgs(
                        contextId,
                        targetToken.address,
                        targetToken.address,
                        targetPoolLiquidity.baseTokenTradingLiquidity
                    );

                await expect(res)
                    .to.emit(network, 'TradingLiquidityUpdated')
                    .withArgs(
                        contextId,
                        targetToken.address,
                        networkToken.address,
                        targetPoolLiquidity.networkTokenTradingLiquidity
                    );
            }

            expect(await getBalance(sourceToken, traderAddress)).to.equal(
                prevTraderSourceTokenAmount.sub(amount.add(isSourceETH ? transactionCost : BigNumber.from(0)))
            );
            expect(await getBalance(sourceToken, bancorVault.address)).to.equal(prevVaultSourceTokenAmount.add(amount));

            expect(await getBalance(targetToken, beneficiary)).to.equal(
                prevBeneficiaryTargetTokenAmount.add(
                    targetAmount.sub(traderAddress === beneficiary && isTargetETH ? transactionCost : BigNumber.from(0))
                )
            );
            expect(await getBalance(targetToken, bancorVault.address)).to.equal(
                prevVaultTargetTokenAmount.sub(targetAmount)
            );

            // if neither the source or the target tokens are the network token - ensure that no network
            // token amount has left the system
            if (!isSourceNetworkToken && !isTargetNetworkToken) {
                expect(await getBalance(networkToken, traderAddress)).to.equal(prevTraderNetworkTokenAmount);
                expect(await getBalance(networkToken, beneficiary)).to.equal(prevBeneficiaryNetworkTokenAmount);
                expect(await getBalance(networkToken, bancorVault.address)).to.equal(prevVaultNetworkTokenAmount);
            }
        };

        interface TradeAmountsOverrides {
            sourceTokenAddress?: string;
            targetTokenAddress?: string;
        }
        const tradeTargetAmount = async (amount: BigNumber, overrides: TradeAmountsOverrides = {}) => {
            const { sourceTokenAddress = sourceToken.address, targetTokenAddress = targetToken.address } = overrides;

            return network.tradeTargetAmount(sourceTokenAddress, targetTokenAddress, amount);
        };

        const tradeSourceAmount = async (amount: BigNumber, overrides: TradeAmountsOverrides = {}) => {
            const { sourceTokenAddress = sourceToken.address, targetTokenAddress = targetToken.address } = overrides;

            return network.tradeSourceAmount(sourceTokenAddress, targetTokenAddress, amount);
        };

        const testTradesBasic = (source: PoolSpec, target: PoolSpec) => {
            const isSourceETH = source.symbol === ETH;
            const isSourceNetworkToken = source.symbol === BNT;

            context(`basic trades from ${source.symbol} to ${target.symbol}`, () => {
                const testAmount = BigNumber.from(1000);

                beforeEach(async () => {
                    await setupPools(source, target);

                    if (!isSourceETH) {
                        const reserveToken = await Contracts.TestERC20Token.attach(sourceToken.address);

                        await reserveToken.transfer(await trader.getAddress(), testAmount);
                        await reserveToken.connect(trader).approve(network.address, testAmount);
                    }
                });

                const options = !isSourceNetworkToken && !isSourceETH ? [false, true] : [false];
                for (const permitted of options) {
                    context(`${permitted ? 'regular' : 'permitted'} trade`, () => {
                        const tradeFunc = permitted ? tradePermitted : trade;

                        it('should revert when attempting to trade or query using an invalid source pool', async () => {
                            await expect(
                                tradeFunc(testAmount, { sourceTokenAddress: ZERO_ADDRESS })
                            ).to.be.revertedWith('InvalidAddress');
                            await expect(
                                tradePermitted(testAmount, { sourceTokenAddress: ZERO_ADDRESS })
                            ).to.be.revertedWith('InvalidAddress');

                            await expect(
                                tradeTargetAmount(testAmount, { sourceTokenAddress: ZERO_ADDRESS })
                            ).to.be.revertedWith('InvalidAddress');
                            await expect(
                                tradeSourceAmount(testAmount, { sourceTokenAddress: ZERO_ADDRESS })
                            ).to.be.revertedWith('InvalidAddress');
                        });

                        it('should revert when attempting to trade or query using an invalid target pool', async () => {
                            await expect(
                                tradeFunc(testAmount, { targetTokenAddress: ZERO_ADDRESS })
                            ).to.be.revertedWith('InvalidAddress');
                            await expect(
                                tradeTargetAmount(testAmount, { targetTokenAddress: ZERO_ADDRESS })
                            ).to.be.revertedWith('InvalidAddress');
                            await expect(
                                tradeSourceAmount(testAmount, { targetTokenAddress: ZERO_ADDRESS })
                            ).to.be.revertedWith('InvalidAddress');
                        });

                        it('should revert when attempting to trade or query using an invalid amount', async () => {
                            const amount = BigNumber.from(0);

                            await expect(tradeFunc(amount)).to.be.revertedWith('ZeroValue');
                            await expect(tradeTargetAmount(amount)).to.be.revertedWith('ZeroValue');
                            await expect(tradeSourceAmount(amount)).to.be.revertedWith('ZeroValue');
                        });

                        it('should revert when attempting to trade using an invalid minimum return amount', async () => {
                            const minReturnAmount = BigNumber.from(0);

                            await expect(tradeFunc(testAmount, { minReturnAmount })).to.be.revertedWith('ZeroValue');
                        });

                        it('should revert when attempting to trade using an expired deadline', async () => {
                            const deadline = (await latest()).sub(BigNumber.from(1000));

                            await expect(tradeFunc(testAmount, { deadline })).to.be.revertedWith(
                                permitted ? 'ERC20Permit: expired deadline' : 'DeadlineExpired'
                            );
                        });

                        it('should revert when attempting to trade or query using unsupported tokens', async () => {
                            const reserveToken2 = await Contracts.TestERC20Token.deploy(
                                TKN,
                                TKN,
                                BigNumber.from(1_000_000)
                            );

                            await reserveToken2.transfer(await trader.getAddress(), testAmount);
                            await reserveToken2.connect(trader).approve(network.address, testAmount);

                            // unknown source token
                            await expect(
                                trade(testAmount, { sourceTokenAddress: reserveToken2.address })
                            ).to.be.revertedWith('InvalidToken');
                            await expect(
                                tradeTargetAmount(testAmount, { sourceTokenAddress: reserveToken2.address })
                            ).to.be.revertedWith('InvalidToken');
                            await expect(
                                tradeSourceAmount(testAmount, { sourceTokenAddress: reserveToken2.address })
                            ).to.be.revertedWith('InvalidToken');

                            // unknown target token
                            await expect(
                                trade(testAmount, { targetTokenAddress: reserveToken2.address })
                            ).to.be.revertedWith('InvalidToken');
                            await expect(
                                tradeTargetAmount(testAmount, { targetTokenAddress: reserveToken2.address })
                            ).to.be.revertedWith('InvalidToken');
                            await expect(
                                tradeSourceAmount(testAmount, { targetTokenAddress: reserveToken2.address })
                            ).to.be.revertedWith('InvalidToken');
                        });

                        it('should revert when attempting to trade or query using same source and target tokens', async () => {
                            await expect(
                                trade(testAmount, { targetTokenAddress: sourceToken.address })
                            ).to.be.revertedWith('InvalidTokens');
                            await expect(
                                tradeTargetAmount(testAmount, { targetTokenAddress: sourceToken.address })
                            ).to.be.revertedWith('InvalidTokens');
                            await expect(
                                tradeSourceAmount(testAmount, { targetTokenAddress: sourceToken.address })
                            ).to.be.revertedWith('InvalidTokens');
                        });

                        it('should support a custom beneficiary', async () => {
                            const trader2 = (await ethers.getSigners())[9];
                            await verifyTrade(trader, trader2.address, testAmount, trade);
                        });
                    });
                }

                if (isSourceETH) {
                    it('should revert when attempting to trade a different amount than what was actually sent', async () => {
                        await expect(
                            trade(testAmount, {
                                value: testAmount.add(BigNumber.from(1))
                            })
                        ).to.be.revertedWith('EthAmountMismatch');

                        await expect(
                            trade(testAmount, {
                                value: testAmount.sub(BigNumber.from(1))
                            })
                        ).to.be.revertedWith('EthAmountMismatch');

                        await expect(trade(testAmount, { value: BigNumber.from(0) })).to.be.revertedWith('InvalidPool');
                    });
                } else {
                    it('should revert when passing ETH with a non ETH trade', async () => {
                        await expect(trade(testAmount, { value: BigNumber.from(1) })).to.be.revertedWith('InvalidPool');
                    });

                    context('with an insufficient approval', () => {
                        const extraAmount = BigNumber.from(10);
                        const testAmount2 = testAmount.add(extraAmount);

                        beforeEach(async () => {
                            const reserveToken = await Contracts.TestERC20Token.attach(sourceToken.address);
                            await reserveToken.transfer(await trader.getAddress(), extraAmount);
                        });

                        it('should revert when attempting to trade', async () => {
                            await expect(trade(testAmount2)).to.be.revertedWith(
                                errorMessageTokenExceedsAllowance(source.symbol)
                            );
                        });

                        if (!isSourceNetworkToken) {
                            it('should revert when attempting to trade permitted', async () => {
                                await expect(
                                    tradePermitted(testAmount2, { approvedAmount: testAmount })
                                ).to.be.revertedWith('ERC20Permit: invalid signature');
                            });
                        }
                    });
                }
            });

            // perform permitted trades suite over a fixed input
            testPermittedTrades(source, target, toWei(BigNumber.from(100_000)));
        };

        const testTrades = (source: PoolSpec, target: PoolSpec, amount: BigNumber) => {
            const isSourceETH = source.symbol === ETH;

            context(`trade ${amount} tokens from ${specToString(source)} to ${specToString(target)}`, () => {
                const TRADES_COUNT = 2;

                const test = async () => {
                    if (!isSourceETH) {
                        const reserveToken = await Contracts.TestERC20Token.attach(sourceToken.address);
                        await reserveToken.connect(trader).approve(network.address, amount);
                    }

                    await verifyTrade(trader, ZERO_ADDRESS, amount, trade);
                };

                beforeEach(async () => {
                    await setupPools(source, target);

                    if (!isSourceETH) {
                        const reserveToken = await Contracts.TestERC20Token.attach(sourceToken.address);
                        await reserveToken.transfer(trader.address, amount.mul(BigNumber.from(TRADES_COUNT)));
                    }
                });

                it('should complete multiple trades', async () => {
                    for (let i = 0; i < TRADES_COUNT; i++) {
                        await test();
                    }
                });
            });
        };

        const testPermittedTrades = (source: PoolSpec, target: PoolSpec, amount: BigNumber) => {
            const isSourceETH = source.symbol === ETH;
            const isSourceNetworkToken = source.symbol === BNT;

            context(`trade permitted ${amount} tokens from ${specToString(source)} to ${specToString(target)}`, () => {
                const test = async () => verifyTrade(trader, ZERO_ADDRESS, amount, tradePermitted);

                beforeEach(async () => {
                    await setupPools(source, target);

                    if (!isSourceETH) {
                        const reserveToken = await Contracts.TestERC20Token.attach(sourceToken.address);
                        await reserveToken.transfer(trader.address, amount);
                    }
                });

                if (isSourceNetworkToken || isSourceETH) {
                    it('should revert when attempting to trade', async () => {
                        await expect(tradePermitted(amount)).to.be.revertedWith('PermitUnsupported');
                    });

                    return;
                }

                it('should complete a trade', async () => {
                    await test();
                });
            });
        };

        for (const [sourceSymbol, targetSymbol] of [
            [TKN, BNT],
            [TKN, ETH],
            [`${TKN}1`, `${TKN}2`],
            [BNT, ETH],
            [BNT, TKN],
            [ETH, BNT],
            [ETH, TKN]
        ]) {
            // perform a basic/sanity suite over a fixed input
            testTradesBasic(
                {
                    symbol: sourceSymbol,
                    balance: toWei(BigNumber.from(1_000_000)),
                    initialRate: INITIAL_RATE
                },
                {
                    symbol: targetSymbol,
                    balance: toWei(BigNumber.from(5_000_000)),
                    initialRate: INITIAL_RATE
                }
            );

            for (const sourceBalance of [toWei(BigNumber.from(1_000_000)), toWei(BigNumber.from(50_000_000))]) {
                for (const targetBalance of [toWei(BigNumber.from(1_000_000)), toWei(BigNumber.from(50_000_000))]) {
                    for (const amount of [BigNumber.from(10_000), toWei(BigNumber.from(500_000))]) {
                        const TRADING_FEES = [0, 50_000];
                        for (const tradingFeePPM of TRADING_FEES) {
                            const isSourceNetworkToken = sourceSymbol === BNT;
                            const isTargetNetworkToken = targetSymbol === BNT;

                            // if either the source or the target token is the network token - only test fee in one of
                            // the directions
                            if (isSourceNetworkToken || isTargetNetworkToken) {
                                testTrades(
                                    {
                                        symbol: sourceSymbol,
                                        balance: sourceBalance,
                                        tradingFeePPM: isSourceNetworkToken ? undefined : tradingFeePPM,
                                        initialRate: INITIAL_RATE
                                    },
                                    {
                                        symbol: targetSymbol,
                                        balance: targetBalance,
                                        tradingFeePPM: isTargetNetworkToken ? undefined : tradingFeePPM,
                                        initialRate: INITIAL_RATE
                                    },
                                    amount
                                );
                            } else {
                                for (const tradingFeePPM2 of TRADING_FEES) {
                                    testTrades(
                                        {
                                            symbol: sourceSymbol,
                                            balance: sourceBalance,
                                            tradingFeePPM,
                                            initialRate: INITIAL_RATE
                                        },
                                        {
                                            symbol: targetSymbol,
                                            balance: targetBalance,
                                            tradingFeePPM: tradingFeePPM2,
                                            initialRate: INITIAL_RATE
                                        },
                                        amount
                                    );
                                }
                            }
                        }
                    }
                }
            }
        }
    });

    describe('flash-loans', () => {
        let network: TestBancorNetwork;
        let networkSettings: NetworkSettings;
        let networkToken: IERC20;
        let masterPool: TestMasterPool;
        let poolCollection: TestPoolCollection;
        let bancorVault: BancorVault;
        let recipient: TestFlashLoanRecipient;
        let token: TokenWithAddress;

        const amount = toWei(BigNumber.from(123456));

        const MIN_LIQUIDITY_FOR_TRADING = toWei(BigNumber.from(100_000));
        const ZERO_BYTES = '0x';
        const ZERO_BYTES32 = formatBytes32String('');

        const setup = async () => {
            ({ network, networkSettings, networkToken, masterPool, poolCollection, bancorVault } =
                await createSystem());

            await networkSettings.setMinLiquidityForTrading(MIN_LIQUIDITY_FOR_TRADING);
            await networkSettings.setPoolMintingLimit(networkToken.address, MAX_UINT256);

            recipient = await Contracts.TestFlashLoanRecipient.deploy(network.address);
        };

        beforeEach(async () => {
            await waffle.loadFixture(setup);
        });

        describe('basic tests', () => {
            beforeEach(async () => {
                ({ token } = await setupSimplePool(
                    {
                        symbol: TKN,
                        balance: amount,
                        initialRate: INITIAL_RATE
                    },
                    deployer,
                    network,
                    networkSettings,
                    poolCollection
                ));
            });

            it('should revert when attempting to request a flash-loan of an invalid token', async () => {
                await expect(network.flashLoan(ZERO_ADDRESS, amount, recipient.address, ZERO_BYTES)).to.be.revertedWith(
                    'InvalidAddress'
                );
            });

            it('should revert when attempting to request a flash-loan of a non-whitelisted token', async () => {
                const reserveToken = await createTokenBySymbol(TKN);
                await expect(
                    network.flashLoan(reserveToken.address, amount, recipient.address, ZERO_BYTES)
                ).to.be.revertedWith('NotWhitelisted');
            });

            it('should revert when attempting to request a flash-loan of an invalid amount', async () => {
                await expect(
                    network.flashLoan(token.address, BigNumber.from(0), recipient.address, ZERO_BYTES)
                ).to.be.revertedWith('ZeroValue');
            });

            it('should revert when attempting to request a flash-loan for an invalid recipient', async () => {
                await expect(network.flashLoan(token.address, amount, ZERO_ADDRESS, ZERO_BYTES)).to.be.revertedWith(
                    'InvalidAddress'
                );
            });

            context('reentering', () => {
                beforeEach(async () => {
                    await recipient.setReenter(true);
                });

                it('should revert when attempting to request a flash-loan', async () => {
                    await expect(
                        network.flashLoan(token.address, amount, recipient.address, ZERO_BYTES)
                    ).to.be.revertedWith('ReentrancyGuard: reentrant call');
                });
            });

            it('should revert when attempting to request a flash-loan of more than the pool has', async () => {
                await expect(
                    network.flashLoan(token.address, amount.add(1), recipient.address, ZERO_BYTES)
                ).to.be.revertedWith('ERC20: transfer amount exceeds balance');
            });
        });

        const testFlashLoan = async (symbol: string, flashLoanFeePPM: BigNumber) => {
            const feeAmount = amount.mul(flashLoanFeePPM).div(PPM_RESOLUTION);

            beforeEach(async () => {
                if (symbol === BNT) {
                    token = networkToken;

                    const reserveToken = await createTokenBySymbol(TKN);

                    await networkSettings.setPoolMintingLimit(reserveToken.address, MAX_UINT256);
                    await network.requestLiquidityT(ZERO_BYTES32, reserveToken.address, amount);

                    await depositToPool(deployer, networkToken, amount, network);
                } else {
                    ({ token } = await setupSimplePool(
                        {
                            symbol,
                            balance: amount,
                            initialRate: INITIAL_RATE
                        },
                        deployer,
                        network,
                        networkSettings,
                        poolCollection
                    ));
                }

                await networkSettings.setFlashLoanFeePPM(flashLoanFeePPM);

                await transfer(deployer, token, recipient.address, feeAmount);
                await recipient.snapshot(token.address);
            });

            const test = async () => {
                const prevVaultBalance = await getBalance(token, bancorVault.address);
                const prevNetworkBalance = await getBalance(token, network.address);

                let prevStakedBalance;
                if (symbol === BNT) {
                    prevStakedBalance = await masterPool.stakedBalance();
                } else {
                    prevStakedBalance = (await poolCollection.poolLiquidity(token.address)).stakedBalance;
                }

                const data = '0x1234';
                const contextId = solidityKeccak256(
                    ['address', 'uint32', 'address', 'uint256', 'address', 'bytes'],
                    [deployer.address, await network.currentTime(), token.address, amount, recipient.address, data]
                );

                const res = network.flashLoan(token.address, amount, recipient.address, data);

                await expect(res)
                    .to.emit(network, 'FlashLoanCompleted')
                    .withArgs(contextId, token.address, deployer.address, amount);

                await expect(res)
                    .to.emit(network, 'FeesCollected')
                    .withArgs(
                        contextId,
                        token.address,
                        FeeTypes.FlashLoan,
                        feeAmount,
                        prevStakedBalance.add(feeAmount)
                    );

                const callbackData = await recipient.callbackData();
                expect(callbackData.sender).to.equal(deployer.address);
                expect(callbackData.token).to.equal(token.address);
                expect(callbackData.amount).to.equal(amount);
                expect(callbackData.feeAmount).to.equal(feeAmount);
                expect(callbackData.data).to.equal(data);
                expect(callbackData.receivedAmount).to.equal(amount);

                expect(await getBalance(token, bancorVault.address)).to.be.gte(prevVaultBalance.add(feeAmount));
                expect(await getBalance(token, network.address)).to.equal(prevNetworkBalance);
            };

            context('not repaying the original amount', () => {
                beforeEach(async () => {
                    await recipient.setAmountToReturn(amount.sub(1));
                });

                it('should revert when attempting to request a flash-loan', async () => {
                    await expect(
                        network.flashLoan(token.address, amount, recipient.address, ZERO_BYTES)
                    ).to.be.revertedWith('InsufficientFlashLoanReturn');
                });
            });

            if (flashLoanFeePPM.gt(0)) {
                context('not repaying the fee', () => {
                    beforeEach(async () => {
                        await recipient.setAmountToReturn(amount);
                    });

                    it('should revert when attempting to request a flash-loan', async () => {
                        await expect(
                            network.flashLoan(token.address, amount, recipient.address, ZERO_BYTES)
                        ).to.be.revertedWith('InsufficientFlashLoanReturn');
                    });
                });
            }

            context('repaying more than required', () => {
                beforeEach(async () => {
                    const extraReturn = toWei(BigNumber.from(12345));

                    await transfer(deployer, token, recipient.address, extraReturn);
                    await recipient.snapshot(token.address);

                    await recipient.setAmountToReturn(amount.add(feeAmount).add(extraReturn));
                });

                it('should succeed requesting a flash-loan', async () => {
                    await test();
                });
            });

            context('returning just about right', () => {
                beforeEach(async () => {
                    await recipient.setAmountToReturn(amount.add(feeAmount));
                });

                it('should succeed requesting a flash-loan', async () => {
                    await test();
                });
            });
        };

        for (const symbol of [BNT, ETH, TKN]) {
            for (const flashLoanFeePPM of [0, 10_000, 100_000]) {
                context(`${symbol} with fee=${feeToString(flashLoanFeePPM)}`, () => {
                    testFlashLoan(symbol, BigNumber.from(flashLoanFeePPM));
                });
            }
        }
    });
});<|MERGE_RESOLUTION|>--- conflicted
+++ resolved
@@ -935,12 +935,8 @@
         let poolCollection: TestPoolCollection;
         let bancorVault: BancorVault;
         let pendingWithdrawals: TestPendingWithdrawals;
-<<<<<<< HEAD
-        let networkPoolToken: PoolToken;
-=======
         let masterPoolToken: PoolToken;
         let externalProtectionVault: ExternalProtectionVault;
->>>>>>> dc04a611
 
         const MAX_DEVIATION = BigNumber.from(10_000); // %1
         const MINTING_LIMIT = toWei(BigNumber.from(10_000_000));
@@ -960,12 +956,8 @@
                 poolCollection,
                 bancorVault,
                 pendingWithdrawals,
-<<<<<<< HEAD
-                networkPoolToken
-=======
                 masterPoolToken,
                 externalProtectionVault
->>>>>>> dc04a611
             } = await createSystem());
 
             await networkSettings.setAverageRateMaxDeviationPPM(MAX_DEVIATION);
