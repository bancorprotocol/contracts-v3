--- conflicted
+++ resolved
@@ -10,12 +10,9 @@
     TestNetworkTokenPool,
     TestPendingWithdrawals,
     TestPoolCollection,
-<<<<<<< HEAD
+    TestPoolCollectionUpgrader,
     TestERC20Burnable,
     PendingWithdrawals,
-=======
-    TestPoolCollectionUpgrader,
->>>>>>> ad4a1add
     TokenHolder
 } from '../../typechain';
 import { expectRole, roles } from '../helpers/AccessControl';
