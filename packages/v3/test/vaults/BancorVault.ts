--- conflicted
+++ resolved
@@ -1,10 +1,5 @@
 import Contracts from '../../components/Contracts';
-<<<<<<< HEAD
-import { NetworkToken } from '../../components/LegacyContracts';
-import { BancorVault } from '../../typechain-types';
-=======
-import { IERC20, BancorVault, TestBancorNetwork, TestNetworkTokenPool } from '../../typechain';
->>>>>>> c9a4a2d5
+import { IERC20, BancorVault, TestBancorNetwork, TestNetworkTokenPool } from '../../typechain-types';
 import { expectRole, roles } from '../helpers/AccessControl';
 import { ZERO_ADDRESS, BNT, ETH, TKN } from '../helpers/Constants';
 import { createSystem } from '../helpers/Factory';
