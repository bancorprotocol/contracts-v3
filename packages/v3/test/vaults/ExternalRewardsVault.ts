import { NetworkToken } from '../../components/LegacyContracts';
import { ExternalRewardsVault } from '../../typechain';
import { expectRole, roles } from '../helpers/AccessControl';
import { BNT, ETH, TKN } from '../helpers/Constants';
<<<<<<< HEAD
import { createSystem } from '../helpers/Factory';
import { prepareEach } from '../helpers/Fixture';
=======
import { createProxy, createSystem } from '../helpers/Factory';
>>>>>>> a5f80c5a
import { shouldHaveGap } from '../helpers/Proxy';
import { TokenWithAddress, createTokenBySymbol, transfer } from '../helpers/Utils';
import { SignerWithAddress } from '@nomiclabs/hardhat-ethers/signers';
import { expect } from 'chai';
import { ethers } from 'hardhat';

const { Upgradeable: UpgradeableRoles, ExternalRewardsVault: ExternalRewardsVaultRoles } = roles;

describe('ExternalRewardsVault', () => {
    shouldHaveGap('ExternalRewardsVault');

    describe('construction', () => {
        let externalRewardsVault: ExternalRewardsVault;

        beforeEach(async () => {
            ({ externalRewardsVault } = await createSystem());
        });

        it('should revert when attempting to reinitialize', async () => {
            await expect(externalRewardsVault.initialize()).to.be.revertedWith(
                'Initializable: contract is already initialized'
            );
        });

        it('should be properly initialized', async () => {
            const [deployer] = await ethers.getSigners();

            expect(await externalRewardsVault.version()).to.equal(1);
            expect(await externalRewardsVault.isPayable()).to.be.true;

            await expectRole(externalRewardsVault, UpgradeableRoles.ROLE_ADMIN, UpgradeableRoles.ROLE_ADMIN, [
                deployer.address
            ]);
            await expectRole(
                externalRewardsVault,
                ExternalRewardsVaultRoles.ROLE_ASSET_MANAGER,
                UpgradeableRoles.ROLE_ADMIN
            );
        });
    });

    describe('asset management', () => {
        const amount = 1_000_000;

        let externalRewardsVault: ExternalRewardsVault;
        let networkToken: NetworkToken;

        let deployer: SignerWithAddress;
        let user: SignerWithAddress;

        let token: TokenWithAddress;

        const testWithdrawFunds = () => {
            it('should allow withdrawals', async () => {
                await expect(externalRewardsVault.connect(user).withdrawFunds(token.address, user.address, amount))
                    .to.emit(externalRewardsVault, 'FundsWithdrawn')
                    .withArgs(token.address, user.address, user.address, amount);
            });
        };

        const testWithdrawFundsRestricted = () => {
            it('should revert', async () => {
                await expect(
                    externalRewardsVault.connect(user).withdrawFunds(token.address, user.address, amount)
                ).to.revertedWith('AccessDenied');
            });
        };

        before(async () => {
            [deployer, user] = await ethers.getSigners();
        });

        for (const symbol of [BNT, ETH, TKN]) {
            const isNetworkToken = symbol === BNT;

            beforeEach(async () => {
                ({ externalRewardsVault, networkToken } = await createSystem());

                token = isNetworkToken ? networkToken : await createTokenBySymbol(TKN);

                transfer(deployer, token, externalRewardsVault.address, amount);
            });

            context(`withdrawing ${symbol}`, () => {
                context('with no special permissions', () => {
                    testWithdrawFundsRestricted();
                });

                context('with admin role', () => {
                    beforeEach(async () => {
                        await externalRewardsVault.grantRole(UpgradeableRoles.ROLE_ADMIN, user.address);
                    });

                    testWithdrawFundsRestricted();
                });

                context('with asset manager role', () => {
                    beforeEach(async () => {
                        await externalRewardsVault.grantRole(
                            ExternalRewardsVaultRoles.ROLE_ASSET_MANAGER,
                            user.address
                        );
                    });

                    testWithdrawFunds();
                });
            });
        }
    });
});<|MERGE_RESOLUTION|>--- conflicted
+++ resolved
@@ -2,12 +2,7 @@
 import { ExternalRewardsVault } from '../../typechain';
 import { expectRole, roles } from '../helpers/AccessControl';
 import { BNT, ETH, TKN } from '../helpers/Constants';
-<<<<<<< HEAD
 import { createSystem } from '../helpers/Factory';
-import { prepareEach } from '../helpers/Fixture';
-=======
-import { createProxy, createSystem } from '../helpers/Factory';
->>>>>>> a5f80c5a
 import { shouldHaveGap } from '../helpers/Proxy';
 import { TokenWithAddress, createTokenBySymbol, transfer } from '../helpers/Utils';
 import { SignerWithAddress } from '@nomiclabs/hardhat-ethers/signers';
