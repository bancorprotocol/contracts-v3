--- conflicted
+++ resolved
@@ -1,24 +1,13 @@
+import Contracts from '../../components/Contracts';
+import { NATIVE_TOKEN_ADDRESS, ZERO_ADDRESS } from '../../test/helpers/Constants';
+import { createTokenHolder } from '../../test/helpers/Factory';
+import { shouldHaveGap } from '../../test/helpers/Proxy';
+import { getBalance, getBalances, TokenWithAddress } from '../../test/helpers/Utils';
+import { TestERC20Token, TokenHolderUpgradeable } from '../../typechain';
 import { SignerWithAddress } from '@nomiclabs/hardhat-ethers/signers';
-<<<<<<< HEAD
-
-import Contracts from '../../components/Contracts';
-import { TestERC20Token, TokenHolderUpgradeable } from '../../typechain';
-
-import { NATIVE_TOKEN_ADDRESS, ZERO_ADDRESS } from '../helpers/Constants';
-import { getBalance, getBalances, TokenWithAddress } from '../helpers/Utils';
-import { shouldHaveGap } from '../helpers/Proxy';
-import { createTokenHolder } from '../helpers/Factory';
-=======
 import { expect } from 'chai';
-import Contracts from 'components/Contracts';
 import { BigNumber } from 'ethers';
 import { ethers } from 'hardhat';
-import { NATIVE_TOKEN_ADDRESS, ZERO_ADDRESS } from 'test/helpers/Constants';
-import { createTokenHolder } from 'test/helpers/Factory';
-import { shouldHaveGap } from 'test/helpers/Proxy';
-import { getBalance, getBalances, TokenWithAddress } from 'test/helpers/Utils';
-import { TestERC20Token, TokenHolderUpgradeable } from 'typechain';
->>>>>>> 927f90fd
 
 let holder: TokenHolderUpgradeable;
 let token1: TestERC20Token;
