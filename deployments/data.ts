--- conflicted
+++ resolved
@@ -73,17 +73,10 @@
         }
     ],
     deployments: {
-<<<<<<< HEAD
-=======
-        [DeploymentNetwork.Hardhat]: [
-            `deployments/${isForking ? DeploymentNetwork.Mainnet : DeploymentNetwork.Hardhat}`,
-            `deployments/${DeploymentNetwork.Mainnet}/v2`
-        ],
         [DeploymentNetwork.Mainnet]: [
             `deployments/${DeploymentNetwork.Mainnet}`,
             `deployments/${DeploymentNetwork.Mainnet}/v2`
         ],
->>>>>>> 5b7ae118
         [DeploymentNetwork.Tenderly]: [
             `deployments/${DeploymentNetwork.Tenderly}`,
             `deployments/${DeploymentNetwork.Tenderly}/v2`
