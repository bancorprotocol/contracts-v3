--- conflicted
+++ resolved
@@ -1,18 +1,6 @@
 import Contracts from '../components/Contracts';
-<<<<<<< HEAD
-import {
-    createTenderlyFork,
-    DeployedContracts,
-    getForkId,
-    getNamedSigners,
-    isTenderlyFork,
-    runPendingDeployments
-} from '../utils/Deploy';
-=======
-import { MAX_UINT256 } from '../utils/Constants';
 import { DeployedContracts, getNamedSigners, isTenderlyFork, runPendingDeployments } from '../utils/Deploy';
 import Logger from '../utils/Logger';
->>>>>>> e18f5acb
 import { NATIVE_TOKEN_ADDRESS } from '../utils/TokenData';
 import { toWei } from '../utils/Types';
 import '@nomiclabs/hardhat-ethers';
@@ -112,21 +100,6 @@
     Logger.log();
 };
 
-<<<<<<< HEAD
-=======
-const removeDepositLimits = async (tokens: string[]) => {
-    Logger.log('Removing deposit limits...');
-    Logger.log();
-
-    const { daoMultisig } = await getNamedSigners();
-
-    const poolCollection = await DeployedContracts.PoolCollectionType1V2.deployed();
-    for (const token of tokens) {
-        await poolCollection.connect(daoMultisig).setDepositLimit(token, MAX_UINT256);
-    }
-};
-
->>>>>>> e18f5acb
 const setLockDuration = async (lockDuration: number) => {
     Logger.log(`Setting withdrawal lock duration to ${lockDuration} seconds...`);
     Logger.log();
@@ -187,14 +160,8 @@
     Logger.log(`   RPC: https://rpc.tenderly.co/fork/${forkId}`);
     Logger.log(`   Dashboard: https://dashboard.tenderly.co/${TENDERLY_USERNAME}/${TENDERLY_PROJECT}/fork/${forkId}`);
     if (isResearch) {
-<<<<<<< HEAD
-        console.log();
-        console.log(`   * Withdrawal locking duration was set to ${lockDuration} seconds`);
-=======
         Logger.log();
-        Logger.log(`   * Unlimited deposits`);
         Logger.log(`   * Withdrawal locking duration was set to ${lockDuration} seconds`);
->>>>>>> e18f5acb
     }
     Logger.log();
     Logger.log('********************************************************************************');
