import Contracts from '../components/Contracts';
<<<<<<< HEAD
import { DeployedContracts, getNamedSigners, isTenderlyFork, runPendingDeployments } from '../utils/Deploy';
=======
import { MAX_UINT256 } from '../utils/Constants';
import {
    createTenderlyFork,
    DeployedContracts,
    getForkId,
    getNamedSigners,
    isTenderlyFork,
    runPendingDeployments
} from '../utils/Deploy';
>>>>>>> ee1526a0
import { NATIVE_TOKEN_ADDRESS } from '../utils/TokenData';
import { toWei } from '../utils/Types';
import '@nomiclabs/hardhat-ethers';
import { SignerWithAddress } from '@nomiclabs/hardhat-ethers/signers';
import '@tenderly/hardhat-tenderly';
import '@typechain/hardhat';
import AdmZip from 'adm-zip';
import { BigNumber } from 'ethers';
import { getNamedAccounts } from 'hardhat';
import 'hardhat-deploy';
import path from 'path';

interface EnvOptions {
    DEV_ADDRESSES: string;
    FORK_NAME: string;
    FORK_RESEARCH: boolean;
    TENDERLY_PROJECT: string;
    TENDERLY_USERNAME: string;
}

const {
    DEV_ADDRESSES,
    FORK_NAME,
    FORK_RESEARCH: isResearch,
    TENDERLY_PROJECT,
    TENDERLY_USERNAME
}: EnvOptions = process.env as any as EnvOptions;

interface FundingRequest {
    token: string;
    amount: BigNumber;
    whale: SignerWithAddress;
}

const fundAccount = async (account: string, fundingRequests: FundingRequest[]) => {
    console.log(`Funding ${account}...`);

    for (const fundingRequest of fundingRequests) {
        if (fundingRequest.token === NATIVE_TOKEN_ADDRESS) {
            await fundingRequest.whale.sendTransaction({
                value: fundingRequest.amount,
                to: account
            });

            continue;
        }

        const tokenContract = await Contracts.ERC20.attach(fundingRequest.token);
        await tokenContract.connect(fundingRequest.whale).transfer(account, fundingRequest.amount);
    }
};

const fundAccounts = async () => {
    console.log('Funding test accounts...');
    console.log();

    const { dai, link } = await getNamedAccounts();
    const { ethWhale, bntWhale, daiWhale, linkWhale } = await getNamedSigners();
    const bnt = await DeployedContracts.BNT.deployed();

    const ethAmount = 10_000;
    const bntAmount = 10_000;
    const daiAmount = 500_000;
    const linkAmount = 10_000;

    const fundingRequests = [
        {
            token: NATIVE_TOKEN_ADDRESS,
            amount: toWei(ethAmount),
            whale: ethWhale
        },
        {
            token: bnt.address,
            amount: toWei(bntAmount),
            whale: bntWhale
        },
        {
            token: dai,
            amount: toWei(daiAmount),
            whale: daiWhale
        },
        {
            token: link,
            amount: toWei(linkAmount),
            whale: linkWhale
        }
    ];

    const devAddresses = DEV_ADDRESSES.split(',');

    for (const account of devAddresses) {
        await fundAccount(account, fundingRequests);
    }

    console.log();
};

const setLockDuration = async (lockDuration: number) => {
    console.log(`Setting withdrawal lock duration to ${lockDuration} seconds...`);
    console.log();

    const { daoMultisig } = await getNamedSigners();

    const pendingWithdrawals = await DeployedContracts.PendingWithdrawals.deployed();
    await pendingWithdrawals.connect(daoMultisig).setLockDuration(lockDuration);
};

const runDeployments = async () => {
    console.log('Running pending deployments...');
    console.log();

    await runPendingDeployments();

    console.log();
};

const archiveArtifacts = async () => {
    const zip = new AdmZip();

    const srcDir = path.resolve(path.join(__dirname, './tenderly'));
    const dest = path.resolve(path.join(__dirname, `../fork-${getForkId()}.zip`));

    zip.addLocalFolder(srcDir);
    zip.writeZip(dest);

    console.log(`Archived ${srcDir} to ${dest}...`);
    console.log();
};

const main = async () => {
    if (!isTenderlyFork()) {
        throw new Error('Invalid network');
    }

    console.log();

    await createTenderlyFork();

    await runDeployments();

    await fundAccounts();

    const lockDuration = 2;

    if (isResearch) {
        await setLockDuration(lockDuration);
    }

    await archiveArtifacts();

    const description = `${FORK_NAME} Fork`;
    const forkId = getForkId();

    console.log('********************************************************************************');
    console.log();
    console.log(description);
    console.log('‾'.repeat(description.length));
    console.log(`   RPC: https://rpc.tenderly.co/fork/${forkId}`);
    console.log(`   Dashboard: https://dashboard.tenderly.co/${TENDERLY_USERNAME}/${TENDERLY_PROJECT}/fork/${forkId}`);
    if (isResearch) {
        console.log();
        console.log(`   * Withdrawal locking duration was set to ${lockDuration} seconds`);
    }
    console.log();
    console.log('********************************************************************************');
};

main()
    .then(() => process.exit(0))
    .catch((error) => {
        console.error(error);
        process.exit(1);
    });<|MERGE_RESOLUTION|>--- conflicted
+++ resolved
@@ -1,8 +1,4 @@
 import Contracts from '../components/Contracts';
-<<<<<<< HEAD
-import { DeployedContracts, getNamedSigners, isTenderlyFork, runPendingDeployments } from '../utils/Deploy';
-=======
-import { MAX_UINT256 } from '../utils/Constants';
 import {
     createTenderlyFork,
     DeployedContracts,
@@ -11,7 +7,6 @@
     isTenderlyFork,
     runPendingDeployments
 } from '../utils/Deploy';
->>>>>>> ee1526a0
 import { NATIVE_TOKEN_ADDRESS } from '../utils/TokenData';
 import { toWei } from '../utils/Types';
 import '@nomiclabs/hardhat-ethers';
