import Contracts, {
    BancorNetworkInfo,
    MasterVault,
    ExternalProtectionVault,
    IERC20,
    NetworkSettings,
    PoolToken,
    PoolTokenFactory,
    TestBancorNetwork,
    TestFlashLoanRecipient,
    TestMasterPool,
    TestPendingWithdrawals,
    TestPoolCollection,
    TestPoolCollectionUpgrader,
    TestERC20Burnable
} from '../../components/Contracts';
import {
    DSToken,
    TokenHolder,
    LiquidityProtectionSettings,
    LiquidityProtectionStats,
    LiquidityProtectionStore,
    LiquidityProtectionSystemStore,
    TestCheckpointStore,
    TestLiquidityProtection,
    TestStandardPoolConverter,
    TokenGovernance
} from '../../components/LegacyContracts';
import { TradeAmountAndFeeStructOutput } from '../../typechain-types/TestPoolCollection';
import { FeeType, MAX_UINT256, PPM_RESOLUTION, ZERO_ADDRESS, ZERO_BYTES } from '../../utils/Constants';
import { permitContractSignature } from '../../utils/Permit';
import { NATIVE_TOKEN_ADDRESS, TokenData, TokenSymbol, DEFAULT_DECIMALS } from '../../utils/TokenData';
import { toWei, toPPM } from '../../utils/Types';
import { expectRole, expectRoles, Roles } from '../helpers/AccessControl';
import {
    createPool,
    createPoolCollection,
    createSystem,
    createToken,
    createBurnableToken,
    createTestToken,
    depositToPool,
    initWithdraw,
    setupFundedPool,
    PoolSpec,
    specToString,
    TokenWithAddress
} from '../helpers/Factory';
import { createLegacySystem } from '../helpers/LegacyFactory';
import { shouldHaveGap } from '../helpers/Proxy';
import { latest, duration } from '../helpers/Time';
import { createWallet, getBalance, getTransactionCost, transfer } from '../helpers/Utils';
import { Relation } from '../matchers';
import { SignerWithAddress } from '@nomiclabs/hardhat-ethers/signers';
import { expect } from 'chai';
import Decimal from 'decimal.js';
import { BigNumber, BigNumberish, ContractTransaction, Signer, utils, Wallet } from 'ethers';
import fs from 'fs';
import { ethers } from 'hardhat';
import { camelCase } from 'lodash';
import { Context } from 'mocha';
import path from 'path';

const { solidityKeccak256, formatBytes32String } = utils;

describe('BancorNetwork', () => {
    let deployer: SignerWithAddress;
    let nonOwner: SignerWithAddress;

    const FUNDING_RATE = { n: 1, d: 2 };
    const FUNDING_LIMIT = toWei(10_000_000);
    const WITHDRAWAL_FEE = toPPM(5);
    const MIN_LIQUIDITY_FOR_TRADING = toWei(1000);
    const DEPOSIT_LIMIT = toWei(1_000_000_000);
    const CONTEXT_ID = formatBytes32String('CTX');
    const MIN_RETURN_AMOUNT = BigNumber.from(1);
    const MAX_SOURCE_AMOUNT = MAX_UINT256;

    shouldHaveGap('BancorNetwork', '_masterPool');

    before(async () => {
        [deployer, nonOwner] = await ethers.getSigners();
    });

    const tradeBySourceAmount = async (
        trader: SignerWithAddress,
        sourceToken: TokenWithAddress,
        targetToken: TokenWithAddress,
        amount: BigNumber,
        minReturnAmount: BigNumber,
        deadline: BigNumberish,
        beneficiary: string,
        network: TestBancorNetwork
    ) => {
        let value = BigNumber.from(0);
        if (sourceToken.address === NATIVE_TOKEN_ADDRESS) {
            value = amount;
        } else {
            const reserveToken = await Contracts.TestERC20Token.attach(sourceToken.address);

            await reserveToken.transfer(await trader.getAddress(), amount);
            await reserveToken.connect(trader).approve(network.address, amount);
        }

        return network
            .connect(trader)
            .tradeBySourceAmount(
                sourceToken.address,
                targetToken.address,
                amount,
                minReturnAmount,
                deadline,
                beneficiary,
                {
                    value
                }
            );
    };

    describe('construction', () => {
        let network: TestBancorNetwork;
        let networkSettings: NetworkSettings;
        let networkToken: IERC20;
        let networkTokenGovernance: TokenGovernance;
        let govTokenGovernance: TokenGovernance;
        let masterPool: TestMasterPool;
        let poolCollectionUpgrader: TestPoolCollectionUpgrader;
        let masterVault: MasterVault;
        let externalProtectionVault: ExternalProtectionVault;
        let pendingWithdrawals: TestPendingWithdrawals;
        let masterPoolToken: PoolToken;

        beforeEach(async () => {
            ({
                network,
                networkSettings,
                networkToken,
                networkTokenGovernance,
                govTokenGovernance,
                masterPool,
                poolCollectionUpgrader,
                masterVault,
                externalProtectionVault,
                pendingWithdrawals,
                masterPoolToken
            } = await createSystem());
        });

        it('should revert when attempting to create with an invalid network token governance contract', async () => {
            await expect(
                Contracts.BancorNetwork.deploy(
                    ZERO_ADDRESS,
                    govTokenGovernance.address,
                    networkSettings.address,
                    masterVault.address,
                    externalProtectionVault.address,
                    masterPoolToken.address
                )
            ).to.be.revertedWith('InvalidAddress');
        });

        it('should revert when attempting to create with an invalid governance token governance contract', async () => {
            await expect(
                Contracts.BancorNetwork.deploy(
                    networkTokenGovernance.address,
                    ZERO_ADDRESS,
                    networkSettings.address,
                    masterVault.address,
                    externalProtectionVault.address,
                    masterPoolToken.address
                )
            ).to.be.revertedWith('InvalidAddress');
        });

        it('should revert when attempting to create with an invalid network settings contract', async () => {
            await expect(
                Contracts.BancorNetwork.deploy(
                    networkTokenGovernance.address,
                    govTokenGovernance.address,
                    ZERO_ADDRESS,
                    masterVault.address,
                    externalProtectionVault.address,
                    masterPoolToken.address
                )
            ).to.be.revertedWith('InvalidAddress');
        });

        it('should revert when attempting to create with an invalid master vault contract', async () => {
            await expect(
                Contracts.BancorNetwork.deploy(
                    networkTokenGovernance.address,
                    govTokenGovernance.address,
                    networkSettings.address,
                    ZERO_ADDRESS,
                    externalProtectionVault.address,
                    masterPoolToken.address
                )
            ).to.be.revertedWith('InvalidAddress');
        });

        it('should revert when attempting to create with an invalid external protection vault contract', async () => {
            const { networkTokenGovernance, govTokenGovernance, networkSettings, masterVault, masterPoolToken } =
                await createSystem();

            await expect(
                Contracts.BancorNetwork.deploy(
                    networkTokenGovernance.address,
                    govTokenGovernance.address,
                    networkSettings.address,
                    masterVault.address,
                    ZERO_ADDRESS,
                    masterPoolToken.address
                )
            ).to.be.revertedWith('InvalidAddress');
        });

        it('should revert when attempting to create with an invalid master pool token contract', async () => {
            await expect(
                Contracts.BancorNetwork.deploy(
                    networkTokenGovernance.address,
                    govTokenGovernance.address,
                    networkSettings.address,
                    masterVault.address,
                    externalProtectionVault.address,
                    ZERO_ADDRESS
                )
            ).to.be.revertedWith('InvalidAddress');
        });

        it('should revert when attempting to initialize with an invalid master pool contract', async () => {
            const network = await Contracts.BancorNetwork.deploy(
                networkTokenGovernance.address,
                govTokenGovernance.address,
                networkSettings.address,
                masterVault.address,
                externalProtectionVault.address,
                masterPoolToken.address
            );

            await expect(
                network.initialize(ZERO_ADDRESS, pendingWithdrawals.address, poolCollectionUpgrader.address)
            ).to.be.revertedWith('InvalidAddress');
        });

        it('should revert when attempting to initialize with an invalid pending withdrawals contract', async () => {
            const network = await Contracts.BancorNetwork.deploy(
                networkTokenGovernance.address,
                govTokenGovernance.address,
                networkSettings.address,
                masterVault.address,
                externalProtectionVault.address,
                masterPoolToken.address
            );

            await expect(
                network.initialize(masterPool.address, ZERO_ADDRESS, poolCollectionUpgrader.address)
            ).to.be.revertedWith('InvalidAddress');
        });

        it('should revert when attempting to initialize with an invalid pool collection upgrader contract', async () => {
            const network = await Contracts.BancorNetwork.deploy(
                networkTokenGovernance.address,
                govTokenGovernance.address,
                networkSettings.address,
                masterVault.address,
                externalProtectionVault.address,
                masterPoolToken.address
            );

            await expect(
                network.initialize(masterPool.address, pendingWithdrawals.address, ZERO_ADDRESS)
            ).to.be.revertedWith('InvalidAddress');
        });

        it('should revert when attempting to reinitialize', async () => {
            await expect(
                network.initialize(masterPool.address, pendingWithdrawals.address, poolCollectionUpgrader.address)
            ).to.be.revertedWith('Initializable: contract is already initialized');
        });

        it('should be properly initialized', async () => {
            expect(await network.version()).to.equal(1);

            await expectRoles(network, Roles.BancorNetwork);

            await expectRole(network, Roles.Upgradeable.ROLE_ADMIN, Roles.Upgradeable.ROLE_ADMIN, [deployer.address]);
            await expectRole(network, Roles.BancorNetwork.ROLE_MIGRATION_MANAGER, Roles.Upgradeable.ROLE_ADMIN);
            await expectRole(network, Roles.BancorNetwork.ROLE_EMERGENCY_STOPPER, Roles.Upgradeable.ROLE_ADMIN);

            expect(await network.isPaused()).to.be.false;
            expect(await network.poolCollections()).to.be.empty;
            expect(await network.liquidityPools()).to.be.empty;
            expect(await network.isPoolValid(networkToken.address)).to.be.true;
        });
    });

    describe('pausing/unpausing', () => {
        let network: TestBancorNetwork;

        let sender: SignerWithAddress;
        let emergencyStopper: SignerWithAddress;

        before(async () => {
            [deployer, sender, emergencyStopper] = await ethers.getSigners();
        });

        beforeEach(async () => {
            ({ network } = await createSystem());

            await network
                .connect(deployer)
                .grantRole(Roles.BancorNetwork.ROLE_EMERGENCY_STOPPER, emergencyStopper.address);
        });

        const testPause = () => {
            it('should pause the contract', async () => {
                const res = await network.connect(sender).pause();

                await expect(res).to.emit(network, 'Paused').withArgs(sender.address);
            });

            context('when paused', () => {
                beforeEach(async () => {
                    await network.connect(emergencyStopper).pause();
                });

                it('should resume the contract', async () => {
                    const res = await network.connect(sender).resume();

                    await expect(res).to.emit(network, 'Unpaused').withArgs(sender.address);

                    expect(await network.isPaused()).to.be.false;
                });
            });
        };

        const testPauseRestricted = () => {
            it('should revert when a non-emergency stopper is attempting to pause', async () => {
                await expect(network.connect(sender).pause()).to.be.revertedWith('AccessDenied');
            });

            context('when paused', () => {
                beforeEach(async () => {
                    await network.connect(emergencyStopper).pause();
                });

                it('should revert when a non-emergency stopper is attempting resume', async () => {
                    await expect(network.connect(sender).resume()).to.be.revertedWith('AccessDenied');
                });
            });
        };

        context('emergency stopper', () => {
            beforeEach(async () => {
                await network.connect(deployer).grantRole(Roles.BancorNetwork.ROLE_EMERGENCY_STOPPER, sender.address);
            });

            testPause();
        });

        context('regular account', () => {
            testPauseRestricted();
        });
    });

    describe('pool collections', () => {
        let networkSettings: NetworkSettings;
        let network: TestBancorNetwork;
        let networkToken: IERC20;
        let masterPool: TestMasterPool;
        let poolTokenFactory: PoolTokenFactory;
        let poolCollection: TestPoolCollection;
        let poolCollectionUpgrader: TestPoolCollectionUpgrader;
        let masterVault: MasterVault;
        let externalProtectionVault: ExternalProtectionVault;

        let poolType: number;

        beforeEach(async () => {
            ({
                network,
                networkToken,
                networkSettings,
                masterPool,
                poolTokenFactory,
                poolCollection,
                poolCollectionUpgrader,
                masterVault,
                externalProtectionVault
            } = await createSystem());

            poolType = await poolCollection.poolType();
        });

        const verifyPoolCollectionRoles = async (poolCollection: TestPoolCollection, state: boolean) => {
            expect(
                await masterPool.hasRole(Roles.MasterPool.ROLE_NETWORK_TOKEN_MANAGER, poolCollection.address)
            ).to.equal(state);
            expect(await masterPool.hasRole(Roles.MasterPool.ROLE_VAULT_MANAGER, poolCollection.address)).to.equal(
                state
            );
            expect(await masterPool.hasRole(Roles.MasterPool.ROLE_FUNDING_MANAGER, poolCollection.address)).to.equal(
                state
            );
            expect(await masterVault.hasRole(Roles.Vault.ROLE_ASSET_MANAGER, poolCollection.address)).to.equal(state);
            expect(
                await externalProtectionVault.hasRole(Roles.Vault.ROLE_ASSET_MANAGER, poolCollection.address)
            ).to.equal(state);
        };

        describe('adding new pool collection', () => {
            it('should revert when a non-owner attempts to add a new pool collection', async () => {
                await expect(network.connect(nonOwner).addPoolCollection(poolCollection.address)).to.be.revertedWith(
                    'AccessDenied'
                );
            });

            it('should revert when attempting to add an invalid pool collection', async () => {
                await expect(network.connect(nonOwner).addPoolCollection(ZERO_ADDRESS)).to.be.revertedWith(
                    'InvalidAddress'
                );
            });

            it('should add a new pool collections', async () => {
                expect(await network.poolCollections()).to.be.empty;
                expect(await network.latestPoolCollection(poolType)).to.equal(ZERO_ADDRESS);

                const res = await network.addPoolCollection(poolCollection.address);
                await expect(res).to.emit(network, 'PoolCollectionAdded').withArgs(poolType, poolCollection.address);
                await expect(res)
                    .to.emit(network, 'LatestPoolCollectionReplaced')
                    .withArgs(poolType, ZERO_ADDRESS, poolCollection.address);

                await verifyPoolCollectionRoles(poolCollection, true);

                expect(await network.poolCollections()).to.have.members([poolCollection.address]);
                expect(await network.latestPoolCollection(poolType)).to.equal(poolCollection.address);
            });

            context('with an existing pool collection', () => {
                beforeEach(async () => {
                    await network.addPoolCollection(poolCollection.address);
                });

                it('should revert when attempting to add the same pool collection', async () => {
                    await expect(network.addPoolCollection(poolCollection.address)).to.be.revertedWith('AlreadyExists');
                });

                it('should revert when attempting to add a pool collection with the same version', async () => {
                    const newPoolCollection = await createPoolCollection(
                        network,
                        networkToken,
                        networkSettings,
                        masterVault,
                        masterPool,
                        externalProtectionVault,
                        poolTokenFactory,
                        poolCollectionUpgrader,
                        await poolCollection.version()
                    );

                    await expect(network.addPoolCollection(newPoolCollection.address)).to.be.revertedWith(
                        'AlreadyExists'
                    );
                });

                it('should add a new pool collection with the same type', async () => {
                    expect(await network.poolCollections()).to.have.members([poolCollection.address]);

                    const newPoolCollection = await createPoolCollection(
                        network,
                        networkToken,
                        networkSettings,
                        masterVault,
                        masterPool,
                        externalProtectionVault,
                        poolTokenFactory,
                        poolCollectionUpgrader,
                        (await poolCollection.version()) + 1
                    );
                    const poolType = await newPoolCollection.poolType();

                    const res = await network.addPoolCollection(newPoolCollection.address);
                    await expect(res)
                        .to.emit(network, 'PoolCollectionAdded')
                        .withArgs(poolType, newPoolCollection.address);
                    await expect(res)
                        .to.emit(network, 'LatestPoolCollectionReplaced')
                        .withArgs(poolType, poolCollection.address, newPoolCollection.address);

                    expect(await network.poolCollections()).to.have.members([
                        poolCollection.address,
                        newPoolCollection.address
                    ]);
                });
            });
        });

        describe('removing existing pool collections', () => {
            beforeEach(async () => {
                await network.addPoolCollection(poolCollection.address);
            });

            it('should add another new pool collection with the same type', async () => {
                expect(await network.poolCollections()).to.have.members([poolCollection.address]);

                const newPoolCollection = await createPoolCollection(
                    network,
                    networkToken,
                    networkSettings,
                    masterVault,
                    masterPool,
                    externalProtectionVault,
                    poolTokenFactory,
                    poolCollectionUpgrader,
                    (await poolCollection.version()) + 1
                );
                const poolType = await newPoolCollection.poolType();

                const res = await network.addPoolCollection(newPoolCollection.address);
                await expect(res).to.emit(network, 'PoolCollectionAdded').withArgs(poolType, newPoolCollection.address);
                await expect(res)
                    .to.emit(network, 'LatestPoolCollectionReplaced')
                    .withArgs(poolType, poolCollection.address, newPoolCollection.address);

                expect(await network.poolCollections()).to.have.members([
                    poolCollection.address,
                    newPoolCollection.address
                ]);
            });

            it('should revert when a attempting to remove a pool with a non-existing alternative pool collection', async () => {
                const newPoolCollection = await createPoolCollection(
                    network,
                    networkToken,
                    networkSettings,
                    masterVault,
                    masterPool,
                    externalProtectionVault,
                    poolTokenFactory,
                    poolCollectionUpgrader,
                    (await poolCollection.version()) + 1
                );
                await expect(
                    network.removePoolCollection(poolCollection.address, newPoolCollection.address)
                ).to.be.revertedWith('DoesNotExist');
            });

            context('with an exiting alternative pool collection', () => {
                let newPoolCollection: TestPoolCollection;
                let lastCollection: TestPoolCollection;

                beforeEach(async () => {
                    newPoolCollection = await createPoolCollection(
                        network,
                        networkToken,
                        networkSettings,
                        masterVault,
                        masterPool,
                        externalProtectionVault,
                        poolTokenFactory,
                        poolCollectionUpgrader,
                        (await poolCollection.version()) + 1
                    );
                    lastCollection = await createPoolCollection(
                        network,
                        networkToken,
                        networkSettings,
                        masterVault,
                        masterPool,
                        externalProtectionVault,

                        poolTokenFactory,
                        poolCollectionUpgrader,
                        (await newPoolCollection.version()) + 1
                    );

                    await network.addPoolCollection(newPoolCollection.address);
                    await network.addPoolCollection(lastCollection.address);
                });

                it('should revert when a non-owner attempts to remove an existing pool collection', async () => {
                    await expect(
                        network
                            .connect(nonOwner)
                            .removePoolCollection(poolCollection.address, newPoolCollection.address)
                    ).to.be.revertedWith('AccessDenied');
                });

                it('should revert when attempting to remove a non-existing pool collection', async () => {
                    await expect(
                        network.removePoolCollection(ZERO_ADDRESS, newPoolCollection.address)
                    ).to.be.revertedWith('InvalidAddress');

                    const otherCollection = await createPoolCollection(
                        network,
                        networkToken,
                        networkSettings,
                        masterVault,
                        masterPool,
                        externalProtectionVault,
                        poolTokenFactory,
                        poolCollectionUpgrader
                    );
                    await expect(
                        network.removePoolCollection(otherCollection.address, newPoolCollection.address)
                    ).to.be.revertedWith('DoesNotExist');
                });

                it('should remove an existing pool collection', async () => {
                    expect(await network.poolCollections()).to.have.members([
                        poolCollection.address,
                        newPoolCollection.address,
                        lastCollection.address
                    ]);
                    expect(await network.latestPoolCollection(poolType)).to.equal(lastCollection.address);

                    const res = await network.removePoolCollection(poolCollection.address, newPoolCollection.address);
                    await expect(res)
                        .to.emit(network, 'PoolCollectionRemoved')
                        .withArgs(poolType, poolCollection.address);
                    await expect(res)
                        .to.emit(network, 'LatestPoolCollectionReplaced')
                        .withArgs(poolType, lastCollection.address, newPoolCollection.address);

                    expect(await network.poolCollections()).to.have.members([
                        newPoolCollection.address,
                        lastCollection.address
                    ]);
                    expect(await network.latestPoolCollection(poolType)).to.equal(newPoolCollection.address);

                    await verifyPoolCollectionRoles(poolCollection, false);

                    const res2 = await network.removePoolCollection(newPoolCollection.address, lastCollection.address);
                    await expect(res2)
                        .to.emit(network, 'PoolCollectionRemoved')
                        .withArgs(poolType, newPoolCollection.address);
                    await expect(res2)
                        .to.emit(network, 'LatestPoolCollectionReplaced')
                        .withArgs(poolType, newPoolCollection.address, lastCollection.address);

                    expect(await network.poolCollections()).to.have.members([lastCollection.address]);
                    expect(await network.latestPoolCollection(poolType)).to.equal(lastCollection.address);

                    await verifyPoolCollectionRoles(newPoolCollection, false);

                    const res3 = await network.removePoolCollection(lastCollection.address, ZERO_ADDRESS);
                    await expect(res3)
                        .to.emit(network, 'PoolCollectionRemoved')
                        .withArgs(poolType, lastCollection.address);
                    await expect(res3)
                        .to.emit(network, 'LatestPoolCollectionReplaced')
                        .withArgs(poolType, lastCollection.address, ZERO_ADDRESS);

                    expect(await network.poolCollections()).to.be.empty;
                    expect(await network.latestPoolCollection(poolType)).to.equal(ZERO_ADDRESS);

                    await verifyPoolCollectionRoles(lastCollection, false);
                });

                it('should revert when attempting to remove a pool collection with associated pools', async () => {
                    const reserveToken = await createTestToken();
                    await createPool(reserveToken, network, networkSettings, lastCollection);

                    await expect(
                        network.removePoolCollection(lastCollection.address, newPoolCollection.address)
                    ).to.be.revertedWith('NotEmpty');
                });

                // eslint-disable-next-line @typescript-eslint/no-empty-function
                it.skip('should revert when attempting to remove a pool collection with an alternative with a different type', async () => {});
            });
        });

        describe('setting the latest pool collections', () => {
            let newPoolCollection: TestPoolCollection;

            beforeEach(async () => {
                newPoolCollection = await createPoolCollection(
                    network,
                    networkToken,
                    networkSettings,
                    masterVault,
                    masterPool,
                    externalProtectionVault,
                    poolTokenFactory,
                    poolCollectionUpgrader,
                    (await poolCollection.version()) + 1
                );

                await network.addPoolCollection(newPoolCollection.address);
                await network.addPoolCollection(poolCollection.address);
            });

            it('should revert when a non-owner attempts to set the latest pool collection', async () => {
                await expect(
                    network.connect(nonOwner).setLatestPoolCollection(poolCollection.address)
                ).to.be.revertedWith('AccessDenied');
            });

            it('should revert when attempting to set the latest pool collection to an invalid pool collection', async () => {
                await expect(network.connect(nonOwner).setLatestPoolCollection(ZERO_ADDRESS)).to.be.revertedWith(
                    'InvalidAddress'
                );

                const newPoolCollection2 = await createPoolCollection(
                    network,
                    networkToken,
                    networkSettings,
                    masterVault,
                    masterPool,
                    externalProtectionVault,
                    poolTokenFactory,
                    poolCollectionUpgrader
                );
                await expect(network.setLatestPoolCollection(newPoolCollection2.address)).to.be.revertedWith(
                    'DoesNotExist'
                );
            });

            it('should ignore setting to the same latest pool collection', async () => {
                await network.setLatestPoolCollection(newPoolCollection.address);

                const res = await network.setLatestPoolCollection(newPoolCollection.address);
                await expect(res).not.to.emit(network, 'LatestPoolCollectionReplaced');
            });

            it('should set the latest pool collection', async () => {
                expect(await network.latestPoolCollection(poolType)).to.equal(poolCollection.address);

                const res = await network.setLatestPoolCollection(newPoolCollection.address);
                await expect(res)
                    .to.emit(network, 'LatestPoolCollectionReplaced')
                    .withArgs(poolType, poolCollection.address, newPoolCollection.address);

                expect(await network.latestPoolCollection(poolType)).to.equal(newPoolCollection.address);

                const res2 = await network.setLatestPoolCollection(poolCollection.address);
                await expect(res2)
                    .to.emit(network, 'LatestPoolCollectionReplaced')
                    .withArgs(poolType, newPoolCollection.address, poolCollection.address);

                expect(await network.latestPoolCollection(poolType)).to.equal(poolCollection.address);
            });
        });
    });

    describe('create pool', () => {
        let reserveToken: TokenWithAddress;
        let network: TestBancorNetwork;
        let networkSettings: NetworkSettings;
        let networkToken: IERC20;
        let poolCollection: TestPoolCollection;
        let poolType: number;

        const testCreatePool = (tokenData: TokenData) => {
            beforeEach(async () => {
                ({ network, networkSettings, networkToken, poolCollection } = await createSystem());

                if (tokenData.isNetworkToken()) {
                    reserveToken = networkToken;
                } else {
                    reserveToken = await createToken(tokenData);
                }

                poolType = await poolCollection.poolType();
            });

            it('should revert when attempting to create a pool for an invalid reserve token', async () => {
                await expect(network.createPool(poolType, ZERO_ADDRESS)).to.be.revertedWith('InvalidAddress');
            });

            it('should revert when attempting to create a pool for an unsupported type', async () => {
                await expect(network.createPool(12_345, reserveToken.address)).to.be.revertedWith('InvalidType');
            });

            context('with an associated pool collection', () => {
                beforeEach(async () => {
                    await network.addPoolCollection(poolCollection.address);
                });

                context('with a whitelisted token', () => {
                    beforeEach(async () => {
                        await networkSettings.addTokenToWhitelist(reserveToken.address);
                    });

                    it('should create a pool', async () => {
                        expect(await network.isPoolValid(reserveToken.address)).to.be.false;
                        expect(await network.collectionByPool(reserveToken.address)).to.equal(ZERO_ADDRESS);
                        expect(await network.liquidityPools()).to.be.empty;
                        expect(await poolCollection.isPoolValid(reserveToken.address)).to.be.false;

                        const res = await network.createPool(poolType, reserveToken.address);
                        await expect(res)
                            .to.emit(network, 'PoolAdded')
                            .withArgs(poolType, reserveToken.address, poolCollection.address);

                        expect(await network.isPoolValid(reserveToken.address)).to.be.true;
                        expect(await network.collectionByPool(reserveToken.address)).to.equal(poolCollection.address);
                        expect(await network.liquidityPools()).to.have.members([reserveToken.address]);
                        expect(await poolCollection.isPoolValid(reserveToken.address)).to.be.true;
                    });

                    it('should revert when attempting to create a pool for the same reserve token twice', async () => {
                        await network.createPool(poolType, reserveToken.address);
                        await expect(network.createPool(poolType, reserveToken.address)).to.be.revertedWith(
                            'AlreadyExists'
                        );
                    });
                });
            });
        };

        for (const symbol of [TokenSymbol.ETH, TokenSymbol.TKN]) {
            context(symbol, () => {
                testCreatePool(new TokenData(symbol));
            });
        }

        context(TokenSymbol.BNT, () => {
            beforeEach(async () => {
                ({ network, networkToken } = await createSystem());
            });

            it('should revert when attempting to create a pool', async () => {
                await expect(network.createPool(1, networkToken.address)).to.be.revertedWith('InvalidToken');
            });
        });
    });

    describe('upgrade pool', () => {
        let network: TestBancorNetwork;
        let networkInfo: BancorNetworkInfo;
        let networkSettings: NetworkSettings;
        let networkToken: IERC20;
        let masterPool: TestMasterPool;
        let masterVault: MasterVault;
        let externalProtectionVault: ExternalProtectionVault;
        let pendingWithdrawals: TestPendingWithdrawals;
        let poolTokenFactory: PoolTokenFactory;
        let poolCollection: TestPoolCollection;
        let poolCollectionUpgrader: TestPoolCollectionUpgrader;
        let targetPoolCollection: TestPoolCollection;

        const reserveTokenSymbol = [TokenSymbol.TKN, TokenSymbol.ETH, TokenSymbol.TKN];
        let reserveTokenAddresses: string[];

        const INITIAL_LIQUIDITY = toWei(50_000_000);

        const setTime = async (time: number) => {
            await network.setTime(time);
            await pendingWithdrawals.setTime(time);
        };

        beforeEach(async () => {
            ({
                network,
                networkInfo,
                networkSettings,
                networkToken,
                masterPool,
                masterVault,
                externalProtectionVault,
                pendingWithdrawals,
                poolCollection,
                poolCollectionUpgrader,
                poolTokenFactory
            } = await createSystem());

            await networkSettings.setMinLiquidityForTrading(MIN_LIQUIDITY_FOR_TRADING);

            reserveTokenAddresses = [];

            for (const symbol of reserveTokenSymbol) {
                const { token } = await setupFundedPool(
                    {
                        tokenData: new TokenData(symbol),
                        balance: INITIAL_LIQUIDITY,
                        requestedLiquidity: INITIAL_LIQUIDITY.mul(1000),
                        fundingRate: FUNDING_RATE
                    },
                    deployer,
                    network,
                    networkInfo,
                    networkSettings,
                    poolCollection
                );

                reserveTokenAddresses.push(token.address);
            }

            targetPoolCollection = await createPoolCollection(
                network,
                networkToken,
                networkSettings,
                masterVault,
                masterPool,
                externalProtectionVault,
                poolTokenFactory,
                poolCollectionUpgrader,
                (await poolCollection.version()) + 1
            );

            await network.addPoolCollection(targetPoolCollection.address);
            await network.setLatestPoolCollection(targetPoolCollection.address);

            await network.setTime(await latest());
        });

        it('should revert when attempting to upgrade already upgraded pools', async () => {
            await network.upgradePools(reserveTokenAddresses);

            await expect(network.upgradePools(reserveTokenAddresses)).to.be.revertedWith('InvalidPoolCollection');
        });

        it('should revert when attempting to upgrade invalid pools', async () => {
            const reserveTokenAddresses2 = [ZERO_ADDRESS, ZERO_ADDRESS, ...reserveTokenAddresses, ZERO_ADDRESS];
            await expect(network.upgradePools(reserveTokenAddresses2)).to.be.revertedWith('InvalidPool');
        });

        it('should upgrade pools', async () => {
            expect(await poolCollection.poolCount()).to.equal(reserveTokenAddresses.length);
            expect(await targetPoolCollection.poolCount()).to.equal(0);

            for (const reserveTokenAddress of reserveTokenAddresses) {
                expect(await network.collectionByPool(reserveTokenAddress)).to.equal(poolCollection.address);
            }

            await network.upgradePools(reserveTokenAddresses);

            expect(await poolCollection.poolCount()).to.equal(0);
            expect(await targetPoolCollection.poolCount()).to.equal(reserveTokenAddresses.length);

            for (const reserveTokenAddress of reserveTokenAddresses) {
                const isNativeToken = reserveTokenAddress === NATIVE_TOKEN_ADDRESS;

                expect(await network.collectionByPool(reserveTokenAddress)).to.equal(targetPoolCollection.address);

                // perform deposit, withdraw, and trade sanity checks
                const token = { address: reserveTokenAddress };
                const pool = await targetPoolCollection.poolData(reserveTokenAddress);
                const poolToken = await Contracts.PoolToken.attach(pool.poolToken);

                const prevPoolTokenBalance = await poolToken.balanceOf(deployer.address);
                await depositToPool(deployer, token, toWei(1_000_000), network);
                expect(await poolToken.balanceOf(deployer.address)).to.be.gte(prevPoolTokenBalance);

                const poolTokenAmount = await toWei(1);
                const { id, creationTime } = await initWithdraw(
                    deployer,
                    network,
                    pendingWithdrawals,
                    poolToken,
                    poolTokenAmount
                );
                expect(await poolToken.balanceOf(deployer.address)).to.be.gte(
                    prevPoolTokenBalance.sub(poolTokenAmount)
                );

                let prevTokenBalance = await getBalance(token, deployer);

                await setTime(creationTime + (await pendingWithdrawals.lockDuration()) + 1);

                await network.withdraw(id);
                await expect(await getBalance(token, deployer)).to.be.gte(prevTokenBalance);

                const tradeAmount = toWei(1);

                let prevNetworkTokenBalance = await networkToken.balanceOf(deployer.address);
                prevTokenBalance = await getBalance(token, deployer);

                let transactionCost = BigNumber.from(0);
                const res = await tradeBySourceAmount(
                    deployer,
                    token,
                    networkToken,
                    tradeAmount,
                    MIN_RETURN_AMOUNT,
                    MAX_UINT256,
                    ZERO_ADDRESS,
                    network
                );

                if (isNativeToken) {
                    transactionCost = await getTransactionCost(res);
                }

                expect(await networkToken.balanceOf(deployer.address)).to.be.gte(prevNetworkTokenBalance);
                expect(await getBalance(token, deployer)).to.equal(
                    prevTokenBalance.sub(tradeAmount.add(transactionCost))
                );

                prevNetworkTokenBalance = await networkToken.balanceOf(deployer.address);
                prevTokenBalance = await getBalance(token, deployer);

                transactionCost = BigNumber.from(0);
                const res2 = await tradeBySourceAmount(
                    deployer,
                    networkToken,
                    token,
                    tradeAmount,
                    MIN_RETURN_AMOUNT,
                    MAX_UINT256,
                    ZERO_ADDRESS,
                    network
                );

                if (isNativeToken) {
                    transactionCost = await getTransactionCost(res2);
                }

                expect(await getBalance(token, deployer)).to.be.gte(prevTokenBalance.sub(transactionCost));
                expect(await networkToken.balanceOf(deployer.address)).to.equal(
                    prevNetworkTokenBalance.sub(tradeAmount)
                );
            }
        });
    });

    describe('deposit', () => {
        let network: TestBancorNetwork;
        let networkSettings: NetworkSettings;
        let networkToken: IERC20;
        let govToken: IERC20;
        let masterPool: TestMasterPool;
        let poolCollection: TestPoolCollection;
        let masterVault: MasterVault;
        let pendingWithdrawals: TestPendingWithdrawals;
        let masterPoolToken: PoolToken;

        let emergencyStopper: SignerWithAddress;

        before(async () => {
            [, emergencyStopper] = await ethers.getSigners();
        });

        beforeEach(async () => {
            ({
                network,
                networkSettings,
                networkToken,
                govToken,
                masterPool,
                poolCollection,
                masterVault,
                pendingWithdrawals,
                masterPoolToken
            } = await createSystem());

            await networkSettings.setWithdrawalFeePPM(WITHDRAWAL_FEE);
            await networkSettings.setMinLiquidityForTrading(MIN_LIQUIDITY_FOR_TRADING);

            await network
                .connect(deployer)
                .grantRole(Roles.BancorNetwork.ROLE_EMERGENCY_STOPPER, emergencyStopper.address);
        });

        const testDeposits = (tokenData: TokenData) => {
            let poolToken: PoolToken;
            let token: TokenWithAddress;

            const INITIAL_LIQUIDITY = MIN_LIQUIDITY_FOR_TRADING.mul(FUNDING_RATE.d).div(FUNDING_RATE.n).mul(2);

            beforeEach(async () => {
                if (tokenData.isNetworkToken()) {
                    token = networkToken;

                    poolToken = masterPoolToken;
                } else {
                    token = await createToken(tokenData);

                    poolToken = await createPool(token, network, networkSettings, poolCollection);

                    await networkSettings.setFundingLimit(token.address, MAX_UINT256);
                    await poolCollection.setDepositLimit(token.address, MAX_UINT256);

                    // ensure that the trading is enabled with sufficient funding
                    if (tokenData.isNative()) {
                        await network.deposit(token.address, INITIAL_LIQUIDITY, { value: INITIAL_LIQUIDITY });
                    } else {
                        const reserveToken = await Contracts.TestERC20Token.attach(token.address);
                        await reserveToken.approve(network.address, INITIAL_LIQUIDITY);

                        await network.deposit(token.address, INITIAL_LIQUIDITY);
                    }

                    await poolCollection.enableTrading(token.address, FUNDING_RATE);
                }

                await setTime(await latest());
            });

            const setTime = async (time: number) => {
                await network.setTime(time);
                await pendingWithdrawals.setTime(time);
            };

            const verifyDeposit = async (
                provider: Signer | Wallet,
                sender: Signer | Wallet,
                amount: BigNumber,
                deposit: (amount: BigNumber) => Promise<ContractTransaction>
            ) => {
                const providerAddress = await provider.getAddress();
                const senderAddress = await sender.getAddress();

                const prevPoolTokenTotalSupply = await poolToken.totalSupply();
                const prevProviderPoolTokenBalance = await poolToken.balanceOf(providerAddress);

                const prevProviderTokenBalance = await getBalance(token, providerAddress);
                const prevSenderTokenBalance = await getBalance(token, senderAddress);
                const prevVaultTokenBalance = await getBalance(token, masterVault.address);

                const prevNetworkTokenTotalSupply = await networkToken.totalSupply();

                const prevGovTotalSupply = await govToken.totalSupply();
                const prevProviderGovTokenBalance = await govToken.balanceOf(providerAddress);
                const prevSenderGovTokenBalance = await govToken.balanceOf(senderAddress);

                let expectedPoolTokenAmount;
                let transactionCost = BigNumber.from(0);

                if (tokenData.isNetworkToken()) {
                    expectedPoolTokenAmount = amount
                        .mul(await poolToken.totalSupply())
                        .div(await masterPool.stakedBalance());

                    await deposit(amount);

                    expect(await poolToken.totalSupply()).to.equal(prevPoolTokenTotalSupply);

                    expect(await getBalance(token, masterVault.address)).to.equal(prevVaultTokenBalance);

                    expect(await networkToken.totalSupply()).to.equal(prevNetworkTokenTotalSupply.sub(amount));

                    expect(await govToken.totalSupply()).to.equal(prevGovTotalSupply.add(expectedPoolTokenAmount));
                    expect(await govToken.balanceOf(providerAddress)).to.equal(
                        prevProviderGovTokenBalance.add(expectedPoolTokenAmount)
                    );
                } else {
                    const prevPoolLiquidity = await poolCollection.poolLiquidity(token.address);

                    if (prevPoolTokenTotalSupply.isZero()) {
                        expectedPoolTokenAmount = amount;
                    } else {
                        expectedPoolTokenAmount = amount
                            .mul(prevPoolTokenTotalSupply)
                            .div(prevPoolLiquidity.stakedBalance);
                    }

                    const res = await deposit(amount);

                    if (tokenData.isNative()) {
                        transactionCost = await getTransactionCost(res);
                    }

                    expect(await poolToken.totalSupply()).to.equal(
                        prevPoolTokenTotalSupply.add(expectedPoolTokenAmount)
                    );

                    expect(await getBalance(token, masterVault.address)).to.equal(prevVaultTokenBalance.add(amount));

                    expect(await govToken.totalSupply()).to.equal(prevGovTotalSupply);
                    expect(await govToken.balanceOf(providerAddress)).to.equal(prevProviderGovTokenBalance);
                }

                expect(await poolToken.balanceOf(providerAddress)).to.equal(
                    prevProviderPoolTokenBalance.add(expectedPoolTokenAmount)
                );

                if (provider !== sender) {
                    expect(await getBalance(token, providerAddress)).to.equal(prevProviderTokenBalance);

                    expect(await govToken.balanceOf(senderAddress)).to.equal(prevSenderGovTokenBalance);
                }

                expect(await getBalance(token, senderAddress)).to.equal(
                    prevSenderTokenBalance.sub(amount).sub(transactionCost)
                );
            };

            const testDeposit = () => {
                context('regular deposit', () => {
                    enum Method {
                        Deposit,
                        DepositFor
                    }

                    let provider: SignerWithAddress;

                    before(async () => {
                        [, provider] = await ethers.getSigners();
                    });

                    it('should revert when attempting to deposit for an invalid provider', async () => {
                        await expect(network.depositFor(ZERO_ADDRESS, token.address, 1)).to.be.revertedWith(
                            'InvalidAddress'
                        );
                    });

                    for (const method of [Method.Deposit, Method.DepositFor]) {
                        context(`using ${camelCase(Method[method])} method`, () => {
                            let sender: SignerWithAddress;

                            before(async () => {
                                switch (method) {
                                    case Method.Deposit:
                                        sender = provider;

                                        break;

                                    case Method.DepositFor:
                                        sender = deployer;

                                        break;
                                }
                            });

                            interface Overrides {
                                value?: BigNumber;
                                poolAddress?: string;
                            }

                            const deposit = async (amount: BigNumberish, overrides: Overrides = {}) => {
                                let { value, poolAddress = token.address } = overrides;

                                if (!value) {
                                    value = BigNumber.from(0);

                                    // if we aren't overriding which token we want to deposit and it's the native token -
                                    // ensure to add to the transaction
                                    if (poolAddress === token.address && tokenData.isNative()) {
                                        value = BigNumber.from(amount);
                                    }
                                }

                                switch (method) {
                                    case Method.Deposit:
                                        return network.connect(sender).deposit(poolAddress, amount, { value });

                                    case Method.DepositFor:
                                        return network
                                            .connect(sender)
                                            .depositFor(provider.address, poolAddress, amount, { value });
                                }
                            };

                            it('should revert when attempting to deposit an invalid amount', async () => {
                                await expect(deposit(0)).to.be.revertedWith('ZeroValue');
                            });

                            it('should revert when attempting to deposit to an invalid pool', async () => {
                                await expect(deposit(1, { poolAddress: ZERO_ADDRESS })).to.be.revertedWith(
                                    'InvalidAddress'
                                );
                            });

                            it('should revert when attempting to deposit into a non-existing pool', async () => {
                                const token2 = await createTestToken();

                                const amount = 1;
                                await token2.transfer(sender.address, amount);
                                await token2.connect(sender).approve(network.address, amount);

                                await expect(deposit(amount, { poolAddress: token2.address })).to.be.revertedWith(
                                    'InvalidToken'
                                );
                            });

                            context('when paused', () => {
                                beforeEach(async () => {
                                    await network.connect(emergencyStopper).pause();
                                });

                                it('should revert when attempting to deposit', async () => {
                                    await expect(deposit(1)).to.be.revertedWith('Pausable: paused');
                                });
                            });

                            const testDepositAmount = (amount: BigNumber) => {
                                const COUNT = 3;

                                const testMultipleDeposits = async () => {
                                    for (let i = 0; i < COUNT; i++) {
                                        await verifyDeposit(provider, sender, amount, deposit);
                                    }
                                };

                                context(`${amount} tokens`, () => {
                                    if (!tokenData.isNative()) {
                                        beforeEach(async () => {
                                            const reserveToken = await Contracts.TestERC20Token.attach(token.address);
                                            await reserveToken.transfer(sender.address, amount.mul(COUNT));
                                        });

                                        it('should revert when attempting to deposit without approving the network', async () => {
                                            await expect(deposit(amount)).to.be.revertedWith(
                                                tokenData.errors().exceedsAllowance
                                            );
                                        });
                                    }

                                    context('with an approval', () => {
                                        if (!tokenData.isNative()) {
                                            beforeEach(async () => {
                                                const reserveToken = await Contracts.TestERC20Token.attach(
                                                    token.address
                                                );
                                                await reserveToken
                                                    .connect(sender)
                                                    .approve(network.address, amount.mul(COUNT));
                                            });
                                        }

                                        if (tokenData.isNetworkToken()) {
                                            context('with requested funding', () => {
                                                beforeEach(async () => {
                                                    const reserveToken = await createTestToken();

                                                    await createPool(
                                                        reserveToken,
                                                        network,
                                                        networkSettings,
                                                        poolCollection
                                                    );
                                                    await networkSettings.setFundingLimit(
                                                        reserveToken.address,
                                                        FUNDING_LIMIT
                                                    );

                                                    await poolCollection.requestFundingT(
                                                        CONTEXT_ID,
                                                        reserveToken.address,
                                                        amount.mul(COUNT)
                                                    );
                                                });

                                                it('should complete multiple deposits', async () => {
                                                    await testMultipleDeposits();
                                                });
                                            });
                                        } else {
                                            it('should complete multiple deposits', async () => {
                                                await testMultipleDeposits();
                                            });

                                            if (tokenData.isNative()) {
                                                it('should revert when attempting to deposit more than what was actually sent', async () => {
                                                    const missingAmount = 1;

                                                    await expect(
                                                        deposit(amount, {
                                                            value: amount.sub(missingAmount)
                                                        })
                                                    ).to.be.revertedWith('EthAmountMismatch');

                                                    await expect(
                                                        deposit(amount, { value: BigNumber.from(0) })
                                                    ).to.be.revertedWith('EthAmountMismatch');
                                                });

                                                it('should refund when attempting to deposit less than what was actually sent', async () => {
                                                    const extraAmount = 100_000;
                                                    const prevSenderBalance = await getBalance(token, sender);

                                                    const res = await deposit(amount, {
                                                        value: amount.add(extraAmount)
                                                    });

                                                    const transactionCost = await getTransactionCost(res);

                                                    expect(await getBalance(token, sender)).equal(
                                                        prevSenderBalance.sub(amount).sub(transactionCost)
                                                    );
                                                });
                                            } else {
                                                it('should revert when attempting to deposit ETH into a non ETH pool', async () => {
                                                    await expect(
                                                        deposit(amount, { value: BigNumber.from(1) })
                                                    ).to.be.revertedWith('EthAmountMismatch');
                                                });
                                            }
                                        }
                                    });
                                });
                            };

                            for (const amount of [10_000, toWei(1_000_000)]) {
                                testDepositAmount(BigNumber.from(amount));
                            }
                        });
                    }
                });
            };

            const testDepositPermitted = () => {
                context('permitted deposit', () => {
                    enum Method {
                        DepositPermitted,
                        DepositForPermitted
                    }

                    const DEADLINE = MAX_UINT256;

                    let provider: Wallet;
                    let providerAddress: string;

                    beforeEach(async () => {
                        provider = await createWallet();
                        providerAddress = await provider.getAddress();
                    });

                    it('should revert when attempting to deposit for an invalid provider', async () => {
                        const amount = BigNumber.from(1);
                        const signature = await permitContractSignature(
                            provider,
                            token.address,
                            network,
                            networkToken,
                            amount,
                            DEADLINE
                        );

                        await expect(
                            network.depositForPermitted(
                                ZERO_ADDRESS,
                                token.address,
                                amount,
                                DEADLINE,
                                signature.v,
                                signature.r,
                                signature.s
                            )
                        ).to.be.revertedWith('InvalidAddress');
                    });

                    for (const method of [Method.DepositPermitted, Method.DepositForPermitted]) {
                        context(`using ${camelCase(Method[method])} method`, () => {
                            let sender: Wallet;
                            let senderAddress: string;

                            beforeEach(async () => {
                                switch (method) {
                                    case Method.DepositPermitted:
                                        sender = provider;

                                        break;

                                    case Method.DepositForPermitted:
                                        sender = await createWallet();

                                        break;
                                }

                                senderAddress = await sender.getAddress();
                            });

                            interface Overrides {
                                poolAddress?: string;
                            }

                            const deposit = async (amount: BigNumberish, overrides: Overrides = {}) => {
                                const { poolAddress = token.address } = overrides;

                                const signature = await permitContractSignature(
                                    sender,
                                    poolAddress,
                                    network,
                                    networkToken,
                                    amount,
                                    DEADLINE
                                );

                                switch (method) {
                                    case Method.DepositPermitted:
                                        return network
                                            .connect(sender)
                                            .depositPermitted(
                                                poolAddress,
                                                amount,
                                                DEADLINE,
                                                signature.v,
                                                signature.r,
                                                signature.s
                                            );

                                    case Method.DepositForPermitted:
                                        return network
                                            .connect(sender)
                                            .depositForPermitted(
                                                providerAddress,
                                                poolAddress,
                                                amount,
                                                DEADLINE,
                                                signature.v,
                                                signature.r,
                                                signature.s
                                            );
                                }
                            };

                            it('should revert when attempting to deposit an invalid amount', async () => {
                                await expect(deposit(0)).to.be.revertedWith('ZeroValue');
                            });

                            it('should revert when attempting to deposit to an invalid pool', async () => {
                                await expect(deposit(1, { poolAddress: ZERO_ADDRESS })).to.be.revertedWith(
                                    'InvalidAddress'
                                );
                            });

                            it('should revert when attempting to deposit into a non-existing pool', async () => {
                                const token2 = await createTestToken();

                                const amount = 1;
                                await token2.transfer(senderAddress, amount);
                                await token2.connect(sender).approve(network.address, amount);

                                await expect(
                                    deposit(amount, {
                                        poolAddress: token2.address
                                    })
                                ).to.be.revertedWith('InvalidToken');
                            });

                            context('when paused', () => {
                                beforeEach(async () => {
                                    await network.connect(emergencyStopper).pause();
                                });

                                it('should revert when attempting to deposit', async () => {
                                    await expect(deposit(1)).to.be.revertedWith('Pausable: paused');
                                });
                            });

                            const testDepositAmount = (amount: BigNumber) => {
                                const COUNT = 3;

                                const testMultipleDeposits = async () => {
                                    for (let i = 0; i < 3; i++) {
                                        await verifyDeposit(provider, sender, amount, deposit);
                                    }
                                };

                                context(`${amount} tokens`, () => {
                                    if (tokenData.isNetworkToken() || tokenData.isNative()) {
                                        it('should revert when attempting to deposit', async () => {
                                            await expect(deposit(amount)).to.be.revertedWith('PermitUnsupported');
                                        });

                                        return;
                                    }

                                    beforeEach(async () => {
                                        const reserveToken = await Contracts.TestERC20Token.attach(token.address);
                                        await reserveToken.transfer(senderAddress, amount.mul(COUNT));
                                    });

                                    it('should complete multiple deposits', async () => {
                                        await testMultipleDeposits();
                                    });
                                });
                            };

                            for (const amount of [10, 10_000, toWei(1_000_000)]) {
                                testDepositAmount(BigNumber.from(amount));
                            }
                        });
                    }
                });
            };

            testDeposit();
            testDepositPermitted();
        };

        for (const symbol of [TokenSymbol.BNT, TokenSymbol.ETH, TokenSymbol.TKN]) {
            context(symbol, () => {
                testDeposits(new TokenData(symbol));
            });
        }
    });

    describe('withdraw', () => {
        let network: TestBancorNetwork;
        let networkSettings: NetworkSettings;
        let networkToken: IERC20;
        let govToken: IERC20;
        let masterPool: TestMasterPool;
        let masterVault: MasterVault;
        let poolCollection: TestPoolCollection;
        let pendingWithdrawals: TestPendingWithdrawals;
        let masterPoolToken: PoolToken;

        let emergencyStopper: SignerWithAddress;

        before(async () => {
            [, emergencyStopper] = await ethers.getSigners();
        });

        beforeEach(async () => {
            ({
                network,
                networkSettings,
                networkToken,
                govToken,
                masterPool,
                masterVault,
                poolCollection,
                pendingWithdrawals,
                masterPoolToken
            } = await createSystem());

            await networkSettings.setWithdrawalFeePPM(WITHDRAWAL_FEE);
            await networkSettings.setMinLiquidityForTrading(MIN_LIQUIDITY_FOR_TRADING);

            await network
                .connect(deployer)
                .grantRole(Roles.BancorNetwork.ROLE_EMERGENCY_STOPPER, emergencyStopper.address);

            await setTime(await latest());
        });

        const setTime = async (time: number) => {
            await network.setTime(time);
            await pendingWithdrawals.setTime(time);
        };

        it('should revert when attempting to withdraw a non-existing withdrawal request', async () => {
            await expect(network.withdraw(12_345)).to.be.revertedWith('AccessDenied');
        });

        interface Request {
            id: BigNumber;
            poolTokenAmount: BigNumber;
            creationTime: number;
        }

        const testWithdraw = (tokenData: TokenData) => {
            let provider: SignerWithAddress;
            let poolToken: PoolToken;
            let token: TokenWithAddress;
            let requests: Request[];

            const INITIAL_LIQUIDITY = toWei(222_222_222);
            const COUNT = 3;

            before(async () => {
                [, provider] = await ethers.getSigners();
            });

            beforeEach(async () => {
                if (tokenData.isNetworkToken()) {
                    token = networkToken;
                    poolToken = masterPoolToken;

                    const reserveToken = await createTestToken();
                    await createPool(reserveToken, network, networkSettings, poolCollection);
                    await networkSettings.setFundingLimit(reserveToken.address, MAX_UINT256);

                    await poolCollection.requestFundingT(CONTEXT_ID, reserveToken.address, INITIAL_LIQUIDITY);
                } else {
                    token = await createToken(tokenData);
                    poolToken = await createPool(token, network, networkSettings, poolCollection);

                    await networkSettings.setFundingLimit(token.address, MAX_UINT256);
                    await poolCollection.setDepositLimit(token.address, MAX_UINT256);
                }

                await depositToPool(provider, token, INITIAL_LIQUIDITY, network);

                const totalPoolTokenAmount = await poolToken.balanceOf(provider.address);
                const poolTokenAmount = totalPoolTokenAmount.div(COUNT);

                requests = [];

                for (let i = 0; i < COUNT; i++) {
                    const { id, creationTime } = await initWithdraw(
                        provider,
                        network,
                        pendingWithdrawals,
                        poolToken,
                        poolTokenAmount
                    );

                    requests.push({
                        id,
                        poolTokenAmount,
                        creationTime
                    });
                }

                if (!tokenData.isNetworkToken()) {
                    await poolCollection.enableTrading(token.address, FUNDING_RATE);
                }
            });

            it('should revert when attempting to withdraw from a different provider', async () => {
                await expect(network.connect(deployer).withdraw(requests[0].id)).to.be.revertedWith('AccessDenied');
            });

            context('after the lock duration', () => {
                const test = async (index: number) => {
                    const request = requests[index];
                    const prevPoolTokenTotalSupply = await poolToken.totalSupply();
                    const prevPoolPoolTokenBalance = await poolToken.balanceOf(masterPool.address);
                    const prevCollectionPoolTokenBalance = await poolToken.balanceOf(poolCollection.address);
                    const prevProviderPoolTokenBalance = await poolToken.balanceOf(provider.address);

                    const prevProviderTokenBalance = await getBalance(token, provider.address);

                    const prevGovTotalSupply = await govToken.totalSupply();
                    const prevPoolGovTokenBalance = await govToken.balanceOf(masterPool.address);
                    const prevProviderGovTokenBalance = await govToken.balanceOf(provider.address);

                    let transactionCost = BigNumber.from(0);

                    if (tokenData.isNetworkToken()) {
                        await network.connect(provider).withdraw(request.id);

                        expect(await poolToken.totalSupply()).to.equal(prevPoolTokenTotalSupply);
                        expect(await poolToken.balanceOf(masterPool.address)).to.equal(
                            prevPoolPoolTokenBalance.add(request.poolTokenAmount)
                        );

                        expect(await govToken.totalSupply()).to.equal(prevGovTotalSupply.sub(request.poolTokenAmount));

                        expect(await govToken.balanceOf(provider.address)).to.equal(
                            prevProviderGovTokenBalance.sub(request.poolTokenAmount)
                        );
                    } else {
                        const res = await network.connect(provider).withdraw(request.id);

                        if (tokenData.isNative()) {
                            transactionCost = await getTransactionCost(res);
                        }

                        expect(await poolToken.totalSupply()).to.equal(
                            prevPoolTokenTotalSupply.sub(request.poolTokenAmount)
                        );
                        expect(await poolToken.balanceOf(masterPool.address)).to.equal(prevPoolPoolTokenBalance);

                        expect(await govToken.totalSupply()).to.equal(prevGovTotalSupply);
                        expect(await govToken.balanceOf(provider.address)).to.equal(prevProviderGovTokenBalance);
                    }

                    expect(await poolToken.balanceOf(poolCollection.address)).to.equal(prevCollectionPoolTokenBalance);
                    expect(await poolToken.balanceOf(provider.address)).to.equal(prevProviderPoolTokenBalance);

                    expect(await govToken.balanceOf(masterPool.address)).to.equal(prevPoolGovTokenBalance);

                    // sanity test
                    expect(await getBalance(token, provider.address)).to.be.gte(
                        prevProviderTokenBalance.sub(transactionCost)
                    );
                };

                const testMultipleWithdrawals = async () => {
                    for (let i = 0; i < COUNT; i++) {
                        await test(i);
                    }
                };

                beforeEach(async () => {
                    await setTime(requests[0].creationTime + (await pendingWithdrawals.lockDuration()) + 1);
                });

                if (tokenData.isNetworkToken()) {
                    it('should revert when attempting to withdraw without approving the governance token amount', async () => {
                        await expect(network.connect(provider).withdraw(requests[0].id)).to.be.revertedWith(
                            new TokenData(TokenSymbol.vBNT).errors().exceedsAllowance
                        );
                    });
                }

                context('with approvals', () => {
                    beforeEach(async () => {
                        if (tokenData.isNetworkToken()) {
                            await govToken.connect(provider).approve(
                                network.address,
                                requests.reduce((res, r) => res.add(r.poolTokenAmount), BigNumber.from(0))
                            );
                        }
                    });

                    if (tokenData.isNetworkToken()) {
                        it('should revert when attempting to withdraw with an insufficient governance token amount', async () => {
                            // ensure that there isn't enough gov tokens left to process a single withdrawal
                            await govToken
                                .connect(provider)
                                .transfer(deployer.address, (await govToken.balanceOf(provider.address)).sub(1));

                            await expect(network.connect(provider).withdraw(requests[0].id)).to.be.revertedWith(
                                new TokenData(TokenSymbol.vBNT).errors().exceedsBalance
                            );
                        });

                        it('should complete multiple withdrawals', async () => {
                            await testMultipleWithdrawals();
                        });
                    } else {
                        context(
                            'when the matched target network liquidity is above the minimum liquidity for trading',
                            () => {
                                beforeEach(async () => {
                                    const extraLiquidity = MIN_LIQUIDITY_FOR_TRADING.mul(FUNDING_RATE.d)
                                        .div(FUNDING_RATE.n)
                                        .mul(10_000);

                                    await transfer(deployer, token, masterVault, extraLiquidity);

                                    await network.depositToPoolCollectionForT(
                                        poolCollection.address,
                                        CONTEXT_ID,
                                        provider.address,
                                        token.address,
                                        extraLiquidity
                                    );
                                });

                                it('should complete a withdraw', async () => {
                                    await testMultipleWithdrawals();
                                });
                            }
                        );

                        context(
                            'when the matched target network liquidity is below the minimum liquidity for trading',
                            () => {
                                beforeEach(async () => {
                                    await networkSettings.setMinLiquidityForTrading(MAX_UINT256);
                                });

                                it('should complete multiple withdrawals', async () => {
                                    await testMultipleWithdrawals();
                                });
                            }
                        );
                    }
                });
            });

            context('when paused', () => {
                beforeEach(async () => {
                    await network.connect(emergencyStopper).pause();
                });

                it('should revert when attempting to withdraw', async () => {
                    await expect(network.connect(provider).withdraw(requests[0].id)).to.be.revertedWith(
                        'Pausable: paused'
                    );
                });
            });
        };

        for (const symbol of [TokenSymbol.BNT, TokenSymbol.ETH, TokenSymbol.TKN]) {
            context(symbol, () => {
                testWithdraw(new TokenData(symbol));
            });
        }
    });

    describe('trade', () => {
        let network: TestBancorNetwork;
        let networkInfo: BancorNetworkInfo;
        let networkSettings: NetworkSettings;
        let networkToken: IERC20;
        let masterPool: TestMasterPool;
        let poolCollection: TestPoolCollection;
        let masterVault: MasterVault;

        let sourceToken: TokenWithAddress;
        let targetToken: TokenWithAddress;

        let trader: Wallet;
        let emergencyStopper: SignerWithAddress;

        before(async () => {
            [, emergencyStopper] = await ethers.getSigners();
        });

        beforeEach(async () => {
            ({ network, networkInfo, networkSettings, networkToken, masterPool, poolCollection, masterVault } =
                await createSystem());

            await networkSettings.setMinLiquidityForTrading(MIN_LIQUIDITY_FOR_TRADING);

            await network
                .connect(deployer)
                .grantRole(Roles.BancorNetwork.ROLE_EMERGENCY_STOPPER, emergencyStopper.address);
        });

        const setupPools = async (source: PoolSpec, target: PoolSpec) => {
            trader = await createWallet();

            ({ token: sourceToken } = await setupFundedPool(
                source,
                deployer,
                network,
                networkInfo,
                networkSettings,
                poolCollection
            ));

            ({ token: targetToken } = await setupFundedPool(
                target,
                deployer,
                network,
                networkInfo,
                networkSettings,
                poolCollection
            ));

            // increase the network token liquidity by the growth factor a few times
            for (let i = 0; i < 5; i++) {
                await depositToPool(deployer, sourceToken, 1, network);
            }

            await network.setTime(await latest());
        };

        interface TradeOverrides {
            value?: BigNumberish;
            limit?: BigNumberish;
            deadline?: BigNumberish;
            beneficiary?: string;
            sourceTokenAddress?: string;
            targetTokenAddress?: string;
        }

        const tradeBySourceAmount = async (amount: BigNumberish, overrides: TradeOverrides = {}) => {
            let {
                value,
                limit: minReturnAmount = MIN_RETURN_AMOUNT,
                deadline = MAX_UINT256,
                beneficiary = ZERO_ADDRESS,
                sourceTokenAddress = sourceToken.address,
                targetTokenAddress = targetToken.address
            } = overrides;

            value ||= sourceTokenAddress === NATIVE_TOKEN_ADDRESS ? amount : BigNumber.from(0);

            return network
                .connect(trader)
                .tradeBySourceAmount(
                    sourceTokenAddress,
                    targetTokenAddress,
                    amount,
                    minReturnAmount,
                    deadline,
                    beneficiary,
                    {
                        value
                    }
                );
        };

        const tradeByTargetAmount = async (amount: BigNumberish, overrides: TradeOverrides = {}) => {
            let {
                value,
                limit: maxSourceAmount,
                deadline = MAX_UINT256,
                beneficiary = ZERO_ADDRESS,
                sourceTokenAddress = sourceToken.address,
                targetTokenAddress = targetToken.address
            } = overrides;

            // fetch the required source amount if it wasn't provided
            maxSourceAmount ||= await networkInfo.tradeInputByTargetAmount(
                sourceTokenAddress,
                targetTokenAddress,
                amount
            );

            // when providing the target amount, the send value (i.e., the amount to trade) is represented by the
            // maximum source amount
            if (!value) {
                value = BigNumber.from(0);

                if (sourceTokenAddress === NATIVE_TOKEN_ADDRESS) {
                    value = BigNumber.from(maxSourceAmount);
                }
            }

            return network
                .connect(trader)
                .tradeByTargetAmount(
                    sourceTokenAddress,
                    targetTokenAddress,
                    amount,
                    maxSourceAmount,
                    deadline,
                    beneficiary,
                    {
                        value
                    }
                );
        };

        interface TradePermittedOverrides {
            limit?: BigNumberish;
            deadline?: BigNumberish;
            beneficiary?: string;
            sourceTokenAddress?: string;
            targetTokenAddress?: string;
            approvedAmount?: BigNumberish;
        }

        const tradeBySourceAmountPermitted = async (amount: BigNumberish, overrides: TradePermittedOverrides = {}) => {
            const {
                limit: minReturnAmount = MIN_RETURN_AMOUNT,
                deadline = MAX_UINT256,
                beneficiary = ZERO_ADDRESS,
                sourceTokenAddress = sourceToken.address,
                targetTokenAddress = targetToken.address,
                approvedAmount = amount
            } = overrides;

            const signature = await permitContractSignature(
                trader,
                sourceTokenAddress,
                network,
                networkToken,
                approvedAmount,
                deadline
            );

            return network
                .connect(trader)
                .tradeBySourceAmountPermitted(
                    sourceTokenAddress,
                    targetTokenAddress,
                    amount,
                    minReturnAmount,
                    deadline,
                    beneficiary,
                    signature.v,
                    signature.r,
                    signature.s
                );
        };

        const tradeByTargetAmountPermitted = async (amount: BigNumberish, overrides: TradePermittedOverrides = {}) => {
            let {
                limit: maxSourceAmount,
                deadline = MAX_UINT256,
                beneficiary = ZERO_ADDRESS,
                sourceTokenAddress = sourceToken.address,
                targetTokenAddress = targetToken.address,
                approvedAmount
            } = overrides;

            // fetch the required source amount if it wasn't provided
            maxSourceAmount ||= await networkInfo.tradeInputByTargetAmount(
                sourceTokenAddress,
                targetTokenAddress,
                amount
            );
            approvedAmount ||= maxSourceAmount;

            const signature = await permitContractSignature(
                trader,
                sourceTokenAddress,
                network,
                networkToken,
                approvedAmount,
                deadline
            );

            return network
                .connect(trader)
                .tradeByTargetAmountPermitted(
                    sourceTokenAddress,
                    targetTokenAddress,
                    amount,
                    maxSourceAmount,
                    deadline,
                    beneficiary,
                    signature.v,
                    signature.r,
                    signature.s
                );
        };

        const verifyTrade = async (
            trader: Signer | Wallet,
            beneficiaryAddress: string,
            amount: BigNumberish,
            tradeFunc: (
                amount: BigNumberish,
                options: TradeOverrides | TradePermittedOverrides
            ) => Promise<ContractTransaction>
        ) => {
            const isSourceNativeToken = sourceToken.address === NATIVE_TOKEN_ADDRESS;
            const isTargetNativeToken = targetToken.address === NATIVE_TOKEN_ADDRESS;
            const isSourceNetworkToken = sourceToken.address === networkToken.address;
            const isTargetNetworkToken = targetToken.address === networkToken.address;

            const bySourceAmount = [tradeBySourceAmount, tradeBySourceAmountPermitted].includes(tradeFunc as any);

            const traderAddress = await trader.getAddress();
            const deadline = MAX_UINT256;
            const beneficiary = beneficiaryAddress !== ZERO_ADDRESS ? beneficiaryAddress : traderAddress;

            const prevTraderSourceTokenAmount = await getBalance(sourceToken, traderAddress);
            const prevVaultSourceTokenAmount = await getBalance(sourceToken, masterVault.address);

            const prevBeneficiaryTargetTokenAmount = await getBalance(targetToken, beneficiary);
            const prevVaultTargetTokenAmount = await getBalance(targetToken, masterVault.address);

            const prevTraderNetworkTokenAmount = await getBalance(networkToken, traderAddress);
            const prevBeneficiaryNetworkTokenAmount = await getBalance(networkToken, beneficiary);
            const prevVaultNetworkTokenAmount = await getBalance(networkToken, masterVault.address);

            const prevMasterPoolStakedBalance = await masterPool.stakedBalance();

            let hop1!: TradeAmountAndFeeStructOutput;
            let hop2!: TradeAmountAndFeeStructOutput;

            let limit: BigNumber;

            if (bySourceAmount) {
                limit = MIN_RETURN_AMOUNT;

                if (isSourceNetworkToken || isTargetNetworkToken) {
                    hop1 = await network.callStatic.tradeBySourcePoolCollectionT(
                        poolCollection.address,
                        CONTEXT_ID,
                        sourceToken.address,
                        targetToken.address,
                        amount,
                        MIN_RETURN_AMOUNT
                    );

                    hop2 = hop1;
                } else {
                    hop1 = await network.callStatic.tradeBySourcePoolCollectionT(
                        poolCollection.address,
                        CONTEXT_ID,
                        sourceToken.address,
                        networkToken.address,
                        amount,
                        MIN_RETURN_AMOUNT
                    );

                    hop2 = await network.callStatic.tradeBySourcePoolCollectionT(
                        poolCollection.address,
                        CONTEXT_ID,
                        networkToken.address,
                        targetToken.address,
                        hop1.amount,
                        MIN_RETURN_AMOUNT
                    );
                }
            } else {
                if (isSourceNetworkToken || isTargetNetworkToken) {
                    hop2 = await network.callStatic.tradeByTargetPoolCollectionT(
                        poolCollection.address,
                        CONTEXT_ID,
                        sourceToken.address,
                        targetToken.address,
                        amount,
                        MAX_SOURCE_AMOUNT
                    );

                    hop1 = hop2;
                } else {
                    hop2 = await network.callStatic.tradeByTargetPoolCollectionT(
                        poolCollection.address,
                        CONTEXT_ID,
                        networkToken.address,
                        targetToken.address,
                        amount,
                        MAX_SOURCE_AMOUNT
                    );

                    hop1 = await network.callStatic.tradeByTargetPoolCollectionT(
                        poolCollection.address,
                        CONTEXT_ID,
                        sourceToken.address,
                        networkToken.address,
                        hop2.amount,
                        MAX_SOURCE_AMOUNT
                    );
                }

                // set the maximum source amount to twice the actually required amount in order to test that only the
                // required amount was debited
                limit = hop1.amount.mul(2);
            }

            let sourceAmount: BigNumber;
            let targetAmount: BigNumber;
            const tradingFeeAmount = hop2.tradingFeeAmount;

            if (bySourceAmount) {
                // when providing the source amount, the input amount represents the source amount we are willing to trade
                sourceAmount = BigNumber.from(amount);
                targetAmount = await networkInfo.tradeOutputBySourceAmount(
                    sourceToken.address,
                    targetToken.address,
                    amount
                );
                expect(targetAmount).to.equal(hop2.amount);
            } else {
                // when providing the target amount, the input amount represents the target amount we are looking to receive
                sourceAmount = await networkInfo.tradeInputByTargetAmount(
                    sourceToken.address,
                    targetToken.address,
                    amount
                );
                targetAmount = BigNumber.from(amount);
                expect(sourceAmount).to.equal(hop1.amount);
            }

            const res = await tradeFunc(amount, {
                limit,
                beneficiary: beneficiaryAddress,
                deadline
            });

            const transactionCost = await getTransactionCost(res);

            const contextId = solidityKeccak256(
                ['address', 'uint32', 'address', 'address', 'uint256', 'uint256', 'bool', 'uint256', 'address'],
                [
                    traderAddress,
                    await network.currentTime(),
                    sourceToken.address,
                    targetToken.address,
                    amount,
                    limit,
                    bySourceAmount,
                    deadline,
                    beneficiary
                ]
            );

            const masterPoolStakedBalance = await masterPool.stakedBalance();

            if (isSourceNetworkToken) {
                await expect(res)
                    .to.emit(network, 'TokensTraded')
                    .withArgs(
                        contextId,
                        targetToken.address,
                        networkToken.address,
                        targetToken.address,
                        sourceAmount,
                        targetAmount,
                        traderAddress
                    );

                await expect(res)
                    .to.emit(network, 'FeesCollected')
                    .withArgs(contextId, targetToken.address, FeeType.Trading, tradingFeeAmount);
            } else if (isTargetNetworkToken) {
                await expect(res)
                    .to.emit(network, 'TokensTraded')
                    .withArgs(
                        contextId,
                        sourceToken.address,
                        sourceToken.address,
                        networkToken.address,
                        sourceAmount,
                        targetAmount,
                        traderAddress
                    );

                await expect(res)
                    .to.emit(network, 'FeesCollected')
                    .withArgs(contextId, targetToken.address, FeeType.Trading, tradingFeeAmount);

                expect(masterPoolStakedBalance).to.equal(prevMasterPoolStakedBalance.add(tradingFeeAmount));
            } else {
                await expect(res)
                    .to.emit(network, 'TokensTraded')
                    .withArgs(
                        contextId,
                        sourceToken.address,
                        sourceToken.address,
                        networkToken.address,
                        sourceAmount,
                        // when providing the source amount, the target amount represents how many network tokens we
                        // have received, while when providing the source target, it represents how many source tokens
                        // we were required to trade
                        bySourceAmount ? hop1.amount : hop2.amount,
                        traderAddress
                    );

                await expect(res)
                    .to.emit(network, 'FeesCollected')
                    .withArgs(contextId, networkToken.address, FeeType.Trading, hop1.tradingFeeAmount);

                expect(masterPoolStakedBalance).to.equal(prevMasterPoolStakedBalance.add(hop1.tradingFeeAmount));

                await expect(res)
                    .to.emit(network, 'TokensTraded')
                    .withArgs(
                        contextId,
                        targetToken.address,
                        networkToken.address,
                        targetToken.address,
                        // when providing the source amount, the source amount represents how many network tokens we
                        // were required to trade, while when providing the target amount, it represents how many
                        // target tokens we have received by trading network tokens for them
                        bySourceAmount ? hop1.amount : hop2.amount,
                        targetAmount,
                        traderAddress
                    );

                await expect(res)
                    .to.emit(network, 'FeesCollected')
                    .withArgs(contextId, targetToken.address, FeeType.Trading, tradingFeeAmount);
            }

            // ensure that the correct amount was transferred from the trader to the vault
            expect(await getBalance(sourceToken, traderAddress)).to.equal(
                prevTraderSourceTokenAmount.sub(
                    sourceAmount.add(isSourceNativeToken ? transactionCost : BigNumber.from(0))
                )
            );
            expect(await getBalance(sourceToken, masterVault.address)).to.equal(
                prevVaultSourceTokenAmount.add(sourceAmount)
            );

            // ensure that the correct amount was sent back to the trader
            expect(await getBalance(targetToken, beneficiary)).to.equal(
                prevBeneficiaryTargetTokenAmount.add(
                    targetAmount.sub(
                        traderAddress === beneficiary && isTargetNativeToken ? transactionCost : BigNumber.from(0)
                    )
                )
            );
            expect(await getBalance(targetToken, masterVault.address)).to.equal(
                prevVaultTargetTokenAmount.sub(targetAmount)
            );

            // if neither the source or the target tokens are the network token - ensure that no network tokens have
            // left the system
            if (!isSourceNetworkToken && !isTargetNetworkToken) {
                expect(await getBalance(networkToken, traderAddress)).to.equal(prevTraderNetworkTokenAmount);
                expect(await getBalance(networkToken, beneficiary)).to.equal(prevBeneficiaryNetworkTokenAmount);
                expect(await getBalance(networkToken, masterVault.address)).to.equal(prevVaultNetworkTokenAmount);
            }
        };

        const approve = async (amount: BigNumberish, bySourceAmount: boolean) => {
            const reserveToken = await Contracts.TestERC20Token.attach(sourceToken.address);

            let sourceAmount;
            if (bySourceAmount) {
                sourceAmount = amount;
            } else {
                sourceAmount = await networkInfo.tradeInputByTargetAmount(
                    sourceToken.address,
                    targetToken.address,
                    amount
                );
            }

            await reserveToken.transfer(await trader.getAddress(), sourceAmount);
            await reserveToken.connect(trader).approve(network.address, sourceAmount);
        };

        const testTradesBasic = (source: PoolSpec, target: PoolSpec) => {
            const isSourceNativeToken = source.tokenData.isNative();
            const isSourceNetworkToken = source.tokenData.isNetworkToken();

            context(`basic trades from ${source.tokenData.symbol()} to ${target.tokenData.symbol()}`, () => {
                const testAmount = BigNumber.from(10_000);

                beforeEach(async () => {
                    await setupPools(source, target);
                });

                for (const bySourceAmount of [true, false]) {
                    context(`by providing the ${bySourceAmount ? 'source' : 'target'} amount`, () => {
                        const tradeDirectFunc = bySourceAmount ? tradeBySourceAmount : tradeByTargetAmount;

                        beforeEach(async () => {
                            if (isSourceNativeToken) {
                                return;
                            }

                            await approve(testAmount, bySourceAmount);
                        });

                        if (isSourceNativeToken) {
                            it('should revert when attempting to trade more than what was actually sent', async () => {
                                const missingAmount = 1;

                                await expect(
                                    tradeDirectFunc(testAmount, {
                                        value: testAmount.sub(missingAmount)
                                    })
                                ).to.be.revertedWith('EthAmountMismatch');

                                await expect(
                                    tradeDirectFunc(testAmount, { value: BigNumber.from(0) })
                                ).to.be.revertedWith('EthAmountMismatch');
                            });

                            it('should refund when attempting to trade less than what was actually sent', async () => {
                                let sourceAmount;
                                if (bySourceAmount) {
                                    sourceAmount = testAmount;
                                } else {
                                    sourceAmount = await networkInfo.tradeInputByTargetAmount(
                                        sourceToken.address,
                                        targetToken.address,
                                        testAmount
                                    );
                                }

                                const extraAmount = 100_000;
                                const prevTraderBalance = await getBalance(sourceToken, trader);

                                const res = await tradeDirectFunc(testAmount, {
                                    value: sourceAmount.add(extraAmount)
                                });

                                const transactionCost = await getTransactionCost(res);

                                expect(await getBalance(sourceToken, trader)).equal(
                                    prevTraderBalance.sub(sourceAmount).sub(transactionCost)
                                );
                            });
                        } else {
                            it('should revert when passing ETH with a non ETH trade', async () => {
                                await expect(tradeDirectFunc(testAmount, { value: 100 })).to.be.revertedWith(
                                    'EthAmountMismatch'
                                );
                            });
                        }

                        const options = isSourceNetworkToken || isSourceNativeToken ? [false] : [false, true];
                        for (const permitted of options) {
                            context(`${permitted ? 'permitted' : 'direct'} trade`, () => {
                                const tradeBySourceAmountPermittedFunc = bySourceAmount
                                    ? tradeBySourceAmountPermitted
                                    : tradeByTargetAmountPermitted;
                                const tradeFunc = permitted ? tradeBySourceAmountPermittedFunc : tradeDirectFunc;

                                it('should revert when attempting to trade using an invalid source pool', async () => {
                                    await expect(
                                        tradeFunc(testAmount, { sourceTokenAddress: ZERO_ADDRESS })
                                    ).to.be.revertedWith('InvalidAddress');
                                });

                                it('should revert when attempting to trade using an invalid target pool', async () => {
                                    await expect(
                                        tradeFunc(testAmount, { targetTokenAddress: ZERO_ADDRESS })
                                    ).to.be.revertedWith('InvalidAddress');
                                });

                                it('should revert when attempting to trade using an invalid amount', async () => {
                                    await expect(tradeFunc(BigNumber.from(0))).to.be.revertedWith('ZeroValue');
                                });

                                it('should revert when attempting to trade using an invalid limit', async () => {
                                    await expect(
                                        tradeFunc(testAmount, { limit: BigNumber.from(0) })
                                    ).to.be.revertedWith('ZeroValue');
                                });

                                it('should revert when attempting to trade using an expired deadline', async () => {
                                    const deadline = (await latest()) - 1000;

                                    await expect(tradeFunc(testAmount, { deadline })).to.be.revertedWith(
                                        'DeadlineExpired'
                                    );
                                });

                                it('should revert when attempting to trade unsupported tokens', async () => {
                                    const reserveToken2 = await createTestToken();

                                    if (!permitted) {
                                        await reserveToken2.transfer(await trader.getAddress(), testAmount);
                                        await reserveToken2.connect(trader).approve(network.address, testAmount);
                                    }

                                    // unknown source token
                                    await expect(
                                        tradeFunc(testAmount, { sourceTokenAddress: reserveToken2.address })
                                    ).to.be.revertedWith('InvalidToken');

                                    // unknown target token
                                    await expect(
                                        tradeFunc(testAmount, { targetTokenAddress: reserveToken2.address })
                                    ).to.be.revertedWith('InvalidToken');
                                });

                                it('should revert when attempting to trade using same source and target tokens', async () => {
                                    await expect(
                                        tradeFunc(testAmount, { targetTokenAddress: sourceToken.address })
                                    ).to.be.revertedWith('InvalidTokens');
                                });

                                it('should support a custom beneficiary', async () => {
                                    const trader2 = (await ethers.getSigners())[9];

                                    await verifyTrade(trader, trader2.address, testAmount, tradeFunc);
                                });

                                if (!isSourceNativeToken) {
                                    context('with an insufficient approval', () => {
                                        it('should revert when attempting to trade', async () => {
                                            const missingAmount = 10;

                                            let sourceAmount;

                                            if (bySourceAmount) {
                                                sourceAmount = testAmount;
                                            } else {
                                                sourceAmount = await networkInfo.tradeInputByTargetAmount(
                                                    sourceToken.address,
                                                    targetToken.address,
                                                    testAmount
                                                );
                                            }

                                            if (permitted) {
                                                // perform a permitted trade while signing a permit over an amount lower
                                                // than the required amount
                                                await expect(
                                                    tradeBySourceAmountPermittedFunc(testAmount, {
                                                        approvedAmount: sourceAmount.sub(missingAmount)
                                                    })
                                                ).to.be.revertedWith('ERC20Permit: invalid signature');
                                            } else {
                                                // reduce the approved amount and perform a trade by providing the source
                                                // amount
                                                const reserveToken = await Contracts.TestERC20Token.attach(
                                                    sourceToken.address
                                                );
                                                await reserveToken.connect(trader).approve(network.address, 0);
                                                await reserveToken
                                                    .connect(trader)
                                                    .approve(network.address, sourceAmount.sub(missingAmount));

                                                await expect(tradeFunc(testAmount)).to.be.revertedWith(
                                                    source.tokenData.errors().exceedsAllowance
                                                );
                                            }
                                        });
                                    });
                                }

                                context('when paused', () => {
                                    beforeEach(async () => {
                                        await network.connect(emergencyStopper).pause();
                                    });

                                    it('should revert when attempting to trade', async () => {
                                        await expect(tradeFunc(testAmount)).to.be.revertedWith('Pausable: paused');
                                    });
                                });
                            });
                        }
                    });
                }
            });

            // perform permitted trades suite over a fixed input
            testPermittedTrades(source, target, toWei(1000));
        };

        const testTrades = (source: PoolSpec, target: PoolSpec, amount: BigNumber) => {
            const isSourceNativeToken = source.tokenData.isNative();

            context(`trade ${amount} tokens from ${specToString(source)} to ${specToString(target)}`, () => {
                beforeEach(async () => {
                    await setupPools(source, target);
                });

                for (const bySourceAmount of [true, false]) {
                    context(`by providing the ${bySourceAmount ? 'source' : 'target'} amount`, () => {
                        const tradeFunc = bySourceAmount ? tradeBySourceAmount : tradeByTargetAmount;

                        const TRADES_COUNT = 2;

                        it('should complete multiple trades', async () => {
                            const currentBlockNumber = await poolCollection.currentBlockNumber();

                            for (let i = 0; i < TRADES_COUNT; i++) {
                                if (!isSourceNativeToken) {
                                    await approve(amount, bySourceAmount);
                                }

                                await verifyTrade(trader, ZERO_ADDRESS, amount, tradeFunc);
                                await poolCollection.setBlockNumber(currentBlockNumber + i + 1);
                            }
                        });
                    });
                }
            });
        };

        const testPermittedTrades = (source: PoolSpec, target: PoolSpec, amount: BigNumber) => {
            const isSourceNativeToken = source.tokenData.isNative();
            const isSourceNetworkToken = source.tokenData.isNetworkToken();

            context(`permitted trade ${amount} tokens from ${specToString(source)} to ${specToString(target)}`, () => {
                beforeEach(async () => {
                    await setupPools(source, target);
                });

                for (const bySourceAmount of [true, false]) {
                    context(`by providing the ${bySourceAmount ? 'source' : 'target'} amount`, () => {
                        const tradeFunc = bySourceAmount ? tradeBySourceAmountPermitted : tradeByTargetAmountPermitted;

                        beforeEach(async () => {
                            if (!isSourceNativeToken) {
                                await approve(amount, bySourceAmount);
                            }
                        });

                        if (isSourceNativeToken || isSourceNetworkToken) {
                            it('should revert when attempting a permitted trade', async () => {
                                await expect(tradeFunc(amount)).to.be.revertedWith('PermitUnsupported');
                            });
                        } else {
                            it('should complete a permitted trade', async () => {
                                await verifyTrade(trader, ZERO_ADDRESS, amount, tradeFunc);
                            });
                        }
                    });
                }
            });
        };

        for (const [sourceSymbol, targetSymbol] of [
            [TokenSymbol.TKN, TokenSymbol.BNT],
            [TokenSymbol.TKN, TokenSymbol.ETH],
            [TokenSymbol.TKN1, TokenSymbol.TKN2],
            [TokenSymbol.BNT, TokenSymbol.ETH],
            [TokenSymbol.BNT, TokenSymbol.TKN],
            [TokenSymbol.ETH, TokenSymbol.BNT],
            [TokenSymbol.ETH, TokenSymbol.TKN]
        ]) {
            const sourceTokenData = new TokenData(sourceSymbol);
            const targetTokenData = new TokenData(targetSymbol);

            // perform a basic/sanity suite over a fixed input
            testTradesBasic(
                {
                    tokenData: sourceTokenData,
                    balance: toWei(1_000_000),
                    requestedLiquidity: toWei(1_000_000).mul(1000),
                    fundingRate: FUNDING_RATE
                },
                {
                    tokenData: targetTokenData,
                    balance: toWei(5_000_000),
                    requestedLiquidity: toWei(5_000_000).mul(1000),
                    fundingRate: FUNDING_RATE
                }
            );

            for (const sourceBalance of [toWei(1_000_000), toWei(50_000_000)]) {
                for (const targetBalance of [toWei(1_000_000), toWei(50_000_000)]) {
                    for (const amount of [10_000, toWei(100)]) {
                        const TRADING_FEES = [0, 5];
                        for (const tradingFeePercent of TRADING_FEES) {
                            // if either the source or the target token is the network token - only test fee in one of
                            // the directions
                            if (sourceTokenData.isNetworkToken() || targetTokenData.isNetworkToken()) {
                                testTrades(
                                    {
                                        tokenData: new TokenData(sourceSymbol),
                                        balance: sourceBalance,
                                        requestedLiquidity: sourceBalance.mul(1000),
                                        tradingFeePPM: sourceTokenData.isNetworkToken()
                                            ? undefined
                                            : toPPM(tradingFeePercent),
                                        fundingRate: FUNDING_RATE
                                    },
                                    {
                                        tokenData: new TokenData(targetSymbol),
                                        balance: targetBalance,
                                        requestedLiquidity: targetBalance.mul(1000),
                                        tradingFeePPM: targetTokenData.isNetworkToken()
                                            ? undefined
                                            : toPPM(tradingFeePercent),
                                        fundingRate: FUNDING_RATE
                                    },
                                    BigNumber.from(amount)
                                );
                            } else {
                                for (const tradingFeePercent2 of TRADING_FEES) {
                                    testTrades(
                                        {
                                            tokenData: new TokenData(sourceSymbol),
                                            balance: sourceBalance,
                                            requestedLiquidity: sourceBalance.mul(1000),
                                            tradingFeePPM: toPPM(tradingFeePercent),
                                            fundingRate: FUNDING_RATE
                                        },
                                        {
                                            tokenData: new TokenData(targetSymbol),
                                            balance: targetBalance,
                                            requestedLiquidity: targetBalance.mul(1000),
                                            tradingFeePPM: toPPM(tradingFeePercent2),
                                            fundingRate: FUNDING_RATE
                                        },
                                        BigNumber.from(amount)
                                    );
                                }
                            }
                        }
                    }
                }
            }
        }
    });

    describe('flash-loans', () => {
        let network: TestBancorNetwork;
        let networkInfo: BancorNetworkInfo;
        let networkSettings: NetworkSettings;

        let poolCollection: TestPoolCollection;
        let masterVault: MasterVault;
        let recipient: TestFlashLoanRecipient;
        let token: TokenWithAddress;
        let emergencyStopper: SignerWithAddress;

        before(async () => {
            [, emergencyStopper] = await ethers.getSigners();
        });

        const BALANCE = toWei(100_000_000);
        const LOAN_AMOUNT = toWei(123_456);

        beforeEach(async () => {
            ({ network, networkInfo, networkSettings, poolCollection, masterVault } = await createSystem());

            await networkSettings.setMinLiquidityForTrading(MIN_LIQUIDITY_FOR_TRADING);

            await network
                .connect(deployer)
                .grantRole(Roles.BancorNetwork.ROLE_EMERGENCY_STOPPER, emergencyStopper.address);

            recipient = await Contracts.TestFlashLoanRecipient.deploy(network.address);
        });

        describe('basic tests', () => {
            beforeEach(async () => {
                ({ token } = await setupFundedPool(
                    {
                        tokenData: new TokenData(TokenSymbol.TKN),
                        balance: BALANCE,
                        requestedLiquidity: BALANCE.mul(1000),
                        fundingRate: FUNDING_RATE
                    },
                    deployer,
                    network,
                    networkInfo,
                    networkSettings,
                    poolCollection
                ));
            });

            it('should revert when attempting to request a flash-loan of an invalid token', async () => {
                await expect(
                    network.flashLoan(ZERO_ADDRESS, LOAN_AMOUNT, recipient.address, ZERO_BYTES)
                ).to.be.revertedWith('InvalidAddress');
            });

            it('should revert when attempting to request a flash-loan of a non-whitelisted token', async () => {
                const reserveToken = await createTestToken();
                await expect(
                    network.flashLoan(reserveToken.address, LOAN_AMOUNT, recipient.address, ZERO_BYTES)
                ).to.be.revertedWith('NotWhitelisted');
            });

            it('should revert when attempting to request a flash-loan of an invalid amount', async () => {
                await expect(
                    network.flashLoan(token.address, BigNumber.from(0), recipient.address, ZERO_BYTES)
                ).to.be.revertedWith('ZeroValue');
            });

            it('should revert when attempting to request a flash-loan for an invalid recipient', async () => {
                await expect(
                    network.flashLoan(token.address, LOAN_AMOUNT, ZERO_ADDRESS, ZERO_BYTES)
                ).to.be.revertedWith('InvalidAddress');
            });

            context('reentering', () => {
                beforeEach(async () => {
                    await recipient.setReenter(true);
                });

                it('should revert when attempting to request a flash-loan', async () => {
                    await expect(
                        network.flashLoan(token.address, LOAN_AMOUNT, recipient.address, ZERO_BYTES)
                    ).to.be.revertedWith('ReentrancyGuard: reentrant call');
                });
            });

            it('should revert when attempting to request a flash-loan of more than the pool has', async () => {
                await expect(
                    network.flashLoan(token.address, BALANCE.add(1), recipient.address, ZERO_BYTES)
                ).to.be.revertedWith('ERC20: transfer amount exceeds balance');
            });

            context('when paused', () => {
                beforeEach(async () => {
                    await network.connect(emergencyStopper).pause();
                });

                it('should revert when attempting to request a flash-loan', async () => {
                    await expect(network.flashLoan(token.address, 1, recipient.address, ZERO_BYTES)).to.be.revertedWith(
                        'Pausable: paused'
                    );
                });
            });
        });

        const testFlashLoan = (tokenData: TokenData, flashLoanFeePPM: number) => {
            const FEE_AMOUNT = LOAN_AMOUNT.mul(flashLoanFeePPM).div(PPM_RESOLUTION);

            beforeEach(async () => {
                ({ token } = await setupFundedPool(
                    {
                        tokenData,
                        balance: BALANCE,
                        requestedLiquidity: BALANCE.mul(1000),
                        fundingRate: FUNDING_RATE
                    },
                    deployer,
                    network,
                    networkInfo,
                    networkSettings,
                    poolCollection
                ));

                await networkSettings.setFlashLoanFeePPM(flashLoanFeePPM);

                await transfer(deployer, token, recipient.address, FEE_AMOUNT);
                await recipient.snapshot(token.address);
            });

            const test = async () => {
                const prevVaultBalance = await getBalance(token, masterVault.address);
                const prevNetworkBalance = await getBalance(token, network.address);

                const data = '0x1234';
                const contextId = solidityKeccak256(
                    ['address', 'uint32', 'address', 'uint256', 'address', 'bytes'],
                    [deployer.address, await network.currentTime(), token.address, LOAN_AMOUNT, recipient.address, data]
                );

                const res = network.flashLoan(token.address, LOAN_AMOUNT, recipient.address, data);

                await expect(res)
                    .to.emit(network, 'FlashLoanCompleted')
                    .withArgs(contextId, token.address, deployer.address, LOAN_AMOUNT);

                await expect(res)
                    .to.emit(network, 'FeesCollected')
                    .withArgs(contextId, token.address, FeeType.FlashLoan, FEE_AMOUNT);

                const callbackData = await recipient.callbackData();
                expect(callbackData.caller).to.equal(deployer.address);
                expect(callbackData.token).to.equal(token.address);
                expect(callbackData.amount).to.equal(LOAN_AMOUNT);
                expect(callbackData.feeAmount).to.equal(FEE_AMOUNT);
                expect(callbackData.data).to.equal(data);
                expect(callbackData.receivedAmount).to.equal(LOAN_AMOUNT);

                expect(await getBalance(token, masterVault.address)).to.be.gte(prevVaultBalance.add(FEE_AMOUNT));
                expect(await getBalance(token, network.address)).to.equal(prevNetworkBalance);
            };

            context('not repaying the original amount', () => {
                beforeEach(async () => {
                    await recipient.setAmountToReturn(LOAN_AMOUNT.sub(1));
                });

                it('should revert when attempting to request a flash-loan', async () => {
                    await expect(
                        network.flashLoan(token.address, LOAN_AMOUNT, recipient.address, ZERO_BYTES)
                    ).to.be.revertedWith('InsufficientFlashLoanReturn');
                });
            });

            if (flashLoanFeePPM > 0) {
                context('not repaying the fee', () => {
                    beforeEach(async () => {
                        await recipient.setAmountToReturn(LOAN_AMOUNT);
                    });

                    it('should revert when attempting to request a flash-loan', async () => {
                        await expect(
                            network.flashLoan(token.address, LOAN_AMOUNT, recipient.address, ZERO_BYTES)
                        ).to.be.revertedWith('InsufficientFlashLoanReturn');
                    });
                });
            }

            context('repaying more than required', () => {
                beforeEach(async () => {
                    const extraReturn = toWei(12_345);

                    await transfer(deployer, token, recipient.address, extraReturn);
                    await recipient.snapshot(token.address);

                    await recipient.setAmountToReturn(LOAN_AMOUNT.add(FEE_AMOUNT).add(extraReturn));
                });

                it('should succeed requesting a flash-loan', async () => {
                    await test();
                });
            });

            context('returning just about right', () => {
                beforeEach(async () => {
                    await recipient.setAmountToReturn(LOAN_AMOUNT.add(FEE_AMOUNT));
                });

                it('should succeed requesting a flash-loan', async () => {
                    await test();
                });
            });
        };

        for (const symbol of [TokenSymbol.BNT, TokenSymbol.ETH, TokenSymbol.TKN]) {
            for (const flashLoanFee of [0, 1, 10]) {
                context(`${symbol} with fee=${flashLoanFee}%`, () => {
                    testFlashLoan(new TokenData(symbol), toPPM(flashLoanFee));
                });
            }
        }
    });

    describe('migrate liquidity', () => {
        let networkTokenGovernance: TokenGovernance;
        let govTokenGovernance: TokenGovernance;
        let network: TestBancorNetwork;
        let networkSettings: NetworkSettings;
        let networkToken: IERC20;
        let govToken: IERC20;
        let poolCollection: TestPoolCollection;
        let masterVault: MasterVault;

        let emergencyStopper: SignerWithAddress;

        before(async () => {
            [, emergencyStopper] = await ethers.getSigners();
        });

        beforeEach(async () => {
            ({
                networkTokenGovernance,
                govTokenGovernance,
                network,
                networkSettings,
                networkToken,
                govToken,
                poolCollection,
                masterVault
            } = await createSystem());

            await networkSettings.setWithdrawalFeePPM(WITHDRAWAL_FEE);
            await networkSettings.setMinLiquidityForTrading(MIN_LIQUIDITY_FOR_TRADING);

            await network
                .connect(deployer)
                .grantRole(Roles.BancorNetwork.ROLE_EMERGENCY_STOPPER, emergencyStopper.address);
        });

        const testLiquidityMigration = (
            totalSupply: BigNumber,
            reserve1Amount: BigNumber,
            reserve2Amount: BigNumber,
            maxRelativeError: Decimal,
            maxOffset: { negative: number; positive: number }
        ) => {
            let now: number;
            let checkpointStore: TestCheckpointStore;
            let liquidityProtectionSettings: LiquidityProtectionSettings;
            let liquidityProtectionStore: LiquidityProtectionStore;
            let liquidityProtectionStats: LiquidityProtectionStats;
            let liquidityProtectionSystemStore: LiquidityProtectionSystemStore;
            let liquidityProtectionWallet: TokenHolder;
            let liquidityProtection: TestLiquidityProtection;
            let converter: TestStandardPoolConverter;
            let poolToken: DSToken;
            let baseToken: IERC20;
            let owner: SignerWithAddress;
            let provider: SignerWithAddress;

            const INITIAL_LIQUIDITY = MIN_LIQUIDITY_FOR_TRADING.mul(FUNDING_RATE.d).div(FUNDING_RATE.n).mul(2);

            const expectInRange = (x: BigNumber, y: BigNumber) => {
                expect(x).to.gte(y.sub(maxOffset.negative));
                expect(x).to.lte(y.add(maxOffset.positive));
            };

            const addProtectedLiquidity = async (
                poolToken: DSToken,
                reserveToken: IERC20,
                isNativeToken: boolean,
                amount: BigNumber,
                from: SignerWithAddress
            ) => {
                let value = BigNumber.from(0);
                if (isNativeToken) {
                    value = amount;
                } else {
                    await reserveToken.connect(from).approve(liquidityProtection.address, amount);
                }

                return liquidityProtection
                    .connect(from)
                    .addLiquidity(poolToken.address, reserveToken.address, amount, { value });
            };

            const getProtection = async (protectionId: BigNumber) => {
                const protection = await liquidityProtectionStore.protectedLiquidity(protectionId);
                return {
                    provider: protection[0],
                    poolToken: protection[1],
                    reserveToken: protection[2],
                    poolAmount: protection[3],
                    reserveAmount: protection[4],
                    reserveRateN: protection[5],
                    reserveRateD: protection[6],
                    timestamp: protection[7]
                };
            };

            const getPoolStats = async (
                poolToken: TokenWithAddress,
                reserveToken: TokenWithAddress,
                isNativeToken: boolean
            ) => {
                const poolTokenAddress = poolToken.address;
                const reserveTokenAddress = isNativeToken ? NATIVE_TOKEN_ADDRESS : reserveToken.address;
                return {
                    totalPoolAmount: await liquidityProtectionStats.totalPoolAmount(poolTokenAddress),
                    totalReserveAmount: await liquidityProtectionStats.totalReserveAmount(
                        poolTokenAddress,
                        reserveTokenAddress
                    )
                };
            };

            const getProviderStats = async (
                provider: SignerWithAddress,
                poolToken: TokenWithAddress,
                reserveToken: TokenWithAddress,
                isNativeToken: boolean
            ) => {
                const poolTokenAddress = poolToken.address;
                const reserveTokenAddress = isNativeToken ? NATIVE_TOKEN_ADDRESS : reserveToken.address;
                return {
                    totalProviderAmount: await liquidityProtectionStats.totalProviderAmount(
                        provider.address,
                        poolTokenAddress,
                        reserveTokenAddress
                    ),
                    providerPools: await liquidityProtectionStats.providerPools(provider.address)
                };
            };

            const initLegacySystem = async (isNativeToken: boolean) => {
                [owner, provider] = await ethers.getSigners();

                baseToken = (await createToken(
                    new TokenData(isNativeToken ? TokenSymbol.ETH : TokenSymbol.TKN)
                )) as IERC20;

                ({
                    checkpointStore,
                    liquidityProtectionStore,
                    liquidityProtectionStats,
                    liquidityProtectionSystemStore,
                    liquidityProtectionWallet,
                    liquidityProtectionSettings,
                    liquidityProtection,
                    poolToken,
                    converter
                } = await createLegacySystem(
                    owner,
                    network,
                    masterVault,
                    networkToken,
                    networkTokenGovernance,
                    govTokenGovernance,
                    baseToken
                ));

                await networkTokenGovernance.mint(owner.address, totalSupply);

                await liquidityProtectionSettings.setMinNetworkTokenLiquidityForMinting(100);
                await liquidityProtectionSettings.setMinNetworkCompensation(3);

                await network.grantRole(Roles.BancorNetwork.ROLE_MIGRATION_MANAGER, liquidityProtection.address);
                await networkTokenGovernance.grantRole(Roles.TokenGovernance.ROLE_MINTER, liquidityProtection.address);
                await govTokenGovernance.grantRole(Roles.TokenGovernance.ROLE_MINTER, liquidityProtection.address);

                await createPool(baseToken, network, networkSettings, poolCollection);

                await networkSettings.setFundingLimit(baseToken.address, FUNDING_LIMIT);
                await poolCollection.setDepositLimit(baseToken.address, DEPOSIT_LIMIT);

                // ensure that the trading is enabled with sufficient funding
                if (isNativeToken) {
                    await network.deposit(baseToken.address, INITIAL_LIQUIDITY, { value: INITIAL_LIQUIDITY });
                } else {
                    await baseToken.approve(network.address, INITIAL_LIQUIDITY);

                    await network.deposit(baseToken.address, INITIAL_LIQUIDITY);
                }

                await poolCollection.enableTrading(baseToken.address, FUNDING_RATE);

                await networkToken.approve(converter.address, reserve2Amount);

                let value = BigNumber.from(0);
                if (isNativeToken) {
                    value = reserve1Amount;
                } else {
                    await baseToken.approve(converter.address, reserve1Amount);
                }

                await converter.addLiquidity(
                    [baseToken.address, networkToken.address],
                    [reserve1Amount, reserve2Amount],
                    1,
                    {
                        value
                    }
                );

                await liquidityProtectionSettings.addPoolToWhitelist(poolToken.address);

                now = await latest();
                await converter.setTime(now);
                await checkpointStore.setTime(now);
                await liquidityProtection.setTime(now);
            };

            for (const tokenSymbol of [TokenSymbol.TKN, TokenSymbol.ETH]) {
<<<<<<< HEAD
                const isNativeToken = tokenSymbol == TokenSymbol.ETH;
=======
                const isNativeToken = tokenSymbol === TokenSymbol.ETH;
>>>>>>> f44944bf
                describe(tokenSymbol, () => {
                    beforeEach(async () => {
                        await initLegacySystem(isNativeToken);

                        await addProtectedLiquidity(poolToken, baseToken, isNativeToken, BigNumber.from(1000), owner);
                    });

                    it('verifies that the caller cannot migrate a position more than once in the same transaction', async () => {
                        const protectionId = (await liquidityProtectionStore.protectedLiquidityIds(owner.address))[0];
                        await liquidityProtection.setTime(now + duration.seconds(1));
                        await expect(
                            liquidityProtection.migratePositions([protectionId, protectionId])
                        ).to.be.revertedWith('ERR_ACCESS_DENIED');
                    });

                    it('verifies that the caller cannot migrate a position more than once in different transactions', async () => {
                        const protectionId = (await liquidityProtectionStore.protectedLiquidityIds(owner.address))[0];
                        await liquidityProtection.setTime(now + duration.seconds(1));
                        await liquidityProtection.migratePositions([protectionId]);
                        await expect(liquidityProtection.migratePositions([protectionId])).to.be.revertedWith(
                            'ERR_ACCESS_DENIED'
                        );
                    });

                    it('verifies that the caller can migrate positions', async () => {
                        const protectionId = (await liquidityProtectionStore.protectedLiquidityIds(owner.address))[0];
                        const protection = await getProtection(protectionId);

                        const prevPoolStats = await getPoolStats(poolToken, baseToken, isNativeToken);
                        const prevProviderStats = await getProviderStats(owner, poolToken, baseToken, isNativeToken);

                        const prevSystemBalance = await liquidityProtectionSystemStore.systemBalance(poolToken.address);

                        const prevVaultBaseBalance = await getBalance(baseToken, masterVault.address);
                        const prevVaultNetworkBalance = await getBalance(networkToken, masterVault.address);

                        await liquidityProtection.setTime(now + duration.seconds(1));

                        const prevWalletBalance = await poolToken.balanceOf(liquidityProtectionWallet.address);
                        const prevBalance = await getBalance(baseToken, owner.address);
                        const prevGovBalance = await govToken.balanceOf(owner.address);

                        const res = await liquidityProtection.migratePositions([protectionId]);
                        const transactionCost = isNativeToken ? await getTransactionCost(res) : BigNumber.from(0);

                        // verify protected liquidities
                        expect(await liquidityProtectionStore.protectedLiquidityIds(owner.address)).to.be.empty;

                        // verify stats
                        const poolStats = await getPoolStats(poolToken, baseToken, isNativeToken);
                        expect(poolStats.totalPoolAmount).to.equal(
                            prevPoolStats.totalPoolAmount.sub(protection.poolAmount)
                        );
                        expect(poolStats.totalReserveAmount).to.equal(
                            prevPoolStats.totalReserveAmount.sub(protection.reserveAmount)
                        );

                        const providerStats = await getProviderStats(owner, poolToken, baseToken, isNativeToken);
                        expect(providerStats.totalProviderAmount).to.equal(
                            prevProviderStats.totalProviderAmount.sub(protection.reserveAmount)
                        );
                        expect(providerStats.providerPools).to.deep.equal([poolToken.address]);

                        // verify balances
                        const systemBalance = await liquidityProtectionSystemStore.systemBalance(poolToken.address);
                        expectInRange(systemBalance, prevSystemBalance.sub(protection.poolAmount));

                        const vaultBaseBalance = await getBalance(baseToken, masterVault.address);
                        const vaultNetworkBalance = await getBalance(networkToken, masterVault.address);
                        expectInRange(vaultBaseBalance, prevVaultBaseBalance.add(protection.reserveAmount));
                        expectInRange(
                            vaultNetworkBalance,
                            prevVaultNetworkBalance.add(protection.reserveAmount.div(2))
                        );

                        const walletBalance = await poolToken.balanceOf(liquidityProtectionWallet.address);

                        // double since system balance was also liquidated
                        const delta = protection.poolAmount.mul(2);
                        expectInRange(walletBalance, prevWalletBalance.sub(delta));

                        const balance = await getBalance(baseToken, owner.address);
                        expect(balance).to.equal(prevBalance.sub(transactionCost));

                        const govBalance = await govToken.balanceOf(owner.address);
                        expect(govBalance).to.equal(prevGovBalance);

                        const protectionPoolBalance = await poolToken.balanceOf(liquidityProtection.address);
                        expect(protectionPoolBalance).to.equal(0);

                        const protectionBaseBalance = await getBalance(baseToken, liquidityProtection.address);
                        expect(protectionBaseBalance).to.equal(0);

                        const protectionNetworkBalance = await networkToken.balanceOf(liquidityProtection.address);
                        expect(protectionNetworkBalance).to.equal(0);
                    });

                    it('verifies that the owner can migrate system pool tokens', async () => {
                        const protectionId = (await liquidityProtectionStore.protectedLiquidityIds(owner.address))[0];
                        const protection = await getProtection(protectionId);

                        const prevSystemBalance = await liquidityProtectionSystemStore.systemBalance(poolToken.address);

                        const prevVaultBaseBalance = await getBalance(baseToken, masterVault.address);
                        const prevVaultNetworkBalance = await getBalance(networkToken, masterVault.address);

                        await liquidityProtection.setTime(now + duration.seconds(1));

                        const prevGovBalance = await govToken.balanceOf(owner.address);

                        await liquidityProtection.migrateSystemPoolTokens([poolToken.address]);

                        // verify balances
                        const systemBalance = await liquidityProtectionSystemStore.systemBalance(poolToken.address);
                        expect(systemBalance).to.equal(prevSystemBalance.sub(protection.poolAmount));

                        const vaultBaseBalance = await getBalance(baseToken, masterVault.address);
                        const vaultNetworkBalance = await getBalance(networkToken, masterVault.address);
                        expect(vaultBaseBalance).to.equal(prevVaultBaseBalance.add(protection.reserveAmount.div(2)));
                        expect(vaultNetworkBalance).to.equal(prevVaultNetworkBalance);

                        const govBalance = await govToken.balanceOf(owner.address);
                        expect(govBalance).to.equal(prevGovBalance);

                        const protectionPoolBalance = await poolToken.balanceOf(liquidityProtection.address);
                        expect(protectionPoolBalance).to.equal(0);

                        const protectionBaseBalance = await getBalance(baseToken, liquidityProtection.address);
                        expect(protectionBaseBalance).to.equal(0);

                        const protectionNetworkBalance = await networkToken.balanceOf(liquidityProtection.address);
                        expect(protectionNetworkBalance).to.equal(0);
                    });

                    context('when paused', () => {
                        beforeEach(async () => {
                            await network.connect(emergencyStopper).pause();

                            await liquidityProtection.setTime(now + duration.seconds(1));
                        });

                        it('should revert when attempting to migrate positions', async () => {
                            const protectionId = (
                                await liquidityProtectionStore.protectedLiquidityIds(owner.address)
                            )[0];

                            await expect(liquidityProtection.migratePositions([protectionId])).to.be.revertedWith(
                                'Pausable: paused'
                            );
                        });
                    });
                });
            }

            describe(TokenSymbol.BNT, () => {
                beforeEach(async () => {
                    await initLegacySystem(false);

                    const amount = BigNumber.from(100_000);
                    await baseToken.transfer(provider.address, amount);
                    await baseToken.connect(provider).approve(network.address, amount);
                    await network.connect(provider).deposit(baseToken.address, amount);

                    const amount1 = BigNumber.from(5000);
                    await baseToken.transfer(provider.address, amount1);
                    await addProtectedLiquidity(poolToken, baseToken, false, amount1, provider);

                    const amount2 = BigNumber.from(1000);
                    await addProtectedLiquidity(poolToken, networkToken, false, amount2, owner);
                });

                it('verifies that the caller cannot migrate a position more than once in the same transaction', async () => {
                    const protectionId = (await liquidityProtectionStore.protectedLiquidityIds(owner.address))[0];
                    await liquidityProtection.setTime(now + duration.seconds(1));
                    await expect(liquidityProtection.migratePositions([protectionId, protectionId])).to.be.revertedWith(
                        'ERR_ACCESS_DENIED'
                    );
                });

                it('verifies that the caller cannot migrate a position more than once in different transactions', async () => {
                    const protectionId = (await liquidityProtectionStore.protectedLiquidityIds(owner.address))[0];
                    await liquidityProtection.setTime(now + duration.seconds(1));
                    await liquidityProtection.migratePositions([protectionId]);
                    await expect(liquidityProtection.migratePositions([protectionId])).to.be.revertedWith(
                        'ERR_ACCESS_DENIED'
                    );
                });

                it('verifies that the caller can migrate positions', async () => {
                    const protectionId = (await liquidityProtectionStore.protectedLiquidityIds(owner.address))[0];
                    const protection = await getProtection(protectionId);

                    const prevPoolStats = await getPoolStats(poolToken, networkToken, false);
                    const prevProviderStats = await getProviderStats(owner, poolToken, networkToken, false);
                    const prevSystemBalance = await liquidityProtectionSystemStore.systemBalance(poolToken.address);
                    const prevWalletBalance = await poolToken.balanceOf(liquidityProtectionWallet.address);
                    const prevBalance = await getBalance(networkToken, owner.address);
                    const prevGovBalance = await govToken.balanceOf(owner.address);

                    const prevVaultBaseBalance = await getBalance(baseToken, masterVault.address);
                    const prevVaultNetworkBalance = await getBalance(networkToken, masterVault.address);

                    await liquidityProtection.setTime(now + duration.seconds(1));
                    await liquidityProtection.migratePositions([protectionId]);

                    // verify protected liquidities
                    expect(await liquidityProtectionStore.protectedLiquidityIds(owner.address)).to.be.empty;

                    // verify stats
                    const poolStats = await getPoolStats(poolToken, networkToken, false);
                    expect(poolStats.totalPoolAmount).to.equal(prevSystemBalance.add(protection.poolAmount));
                    expect(poolStats.totalReserveAmount).to.equal(
                        prevPoolStats.totalReserveAmount.sub(protection.reserveAmount)
                    );

                    const providerStats = await getProviderStats(owner, poolToken, networkToken, false);
                    expect(providerStats.totalProviderAmount).to.equal(
                        prevProviderStats.totalProviderAmount.sub(protection.reserveAmount)
                    );
                    expect(prevProviderStats.providerPools).to.deep.equal([poolToken.address]);

                    // verify balances
                    const systemBalance = await liquidityProtectionSystemStore.systemBalance(poolToken.address);
                    expect(systemBalance).to.equal(prevSystemBalance.add(protection.poolAmount));

                    const vaultBaseBalance = await getBalance(baseToken, masterVault.address);
                    const vaultNetworkBalance = await getBalance(networkToken, masterVault.address);
                    expect(vaultBaseBalance).to.equal(prevVaultBaseBalance);
                    expect(vaultNetworkBalance).to.equal(prevVaultNetworkBalance);

                    const walletBalance = await poolToken.balanceOf(liquidityProtectionWallet.address);
                    expect(walletBalance).to.equal(prevWalletBalance);

                    const balance = await getBalance(networkToken, owner.address);
                    expect(balance).to.almostEqual(prevBalance.add(protection.reserveAmount), {
                        maxRelativeError,
                        relation: Relation.LesserOrEqual
                    });

                    const govBalance = await govToken.balanceOf(owner.address);
                    expect(govBalance).to.equal(prevGovBalance);

                    const protectionPoolBalance = await poolToken.balanceOf(liquidityProtection.address);
                    expect(protectionPoolBalance).to.equal(0);

                    const protectionBaseBalance = await getBalance(baseToken, liquidityProtection.address);
                    expect(protectionBaseBalance).to.equal(0);

                    const protectionNetworkBalance = await networkToken.balanceOf(liquidityProtection.address);
                    expectInRange(protectionNetworkBalance, BigNumber.from(0));
                });

                context('when paused', () => {
                    beforeEach(async () => {
                        await network.connect(emergencyStopper).pause();

                        await liquidityProtection.setTime(now + duration.seconds(1));
                    });

                    it('should revert when attempting to migrate positions', async () => {
                        const protectionId = (await liquidityProtectionStore.protectedLiquidityIds(owner.address))[0];

                        await expect(liquidityProtection.migratePositions([protectionId])).to.be.revertedWith(
                            'Pausable: paused'
                        );
                    });
                });
            });
        };

        for (const { totalSupply, reserve1Amount, reserve2Amount, maxRelativeError, maxOffset } of [
            {
                totalSupply: BigNumber.from(10_000_000),
                reserve1Amount: BigNumber.from(1_000_000),
                reserve2Amount: BigNumber.from(2_500_000),
                maxRelativeError: new Decimal('0.000000000000000000000001'),
                maxOffset: { negative: 0, positive: 0 }
            },
            {
                totalSupply: toWei(10_000_000),
                reserve1Amount: BigNumber.from(1_000_000),
                reserve2Amount: BigNumber.from(2_500_000),
                maxRelativeError: new Decimal('0.000000000000000000000001'),
                maxOffset: { negative: 0, positive: 0 }
            },
            {
                totalSupply: BigNumber.from(10_000_000),
                reserve1Amount: toWei(1_000_000),
                reserve2Amount: toWei(2_500_000),
                maxRelativeError: new Decimal('0.000000000000000000000001003'),
                maxOffset: { negative: 1, positive: 1 }
            },
            {
                totalSupply: toWei(10_000_000),
                reserve1Amount: toWei(1_000_000),
                reserve2Amount: toWei(2_500_000),
                maxRelativeError: new Decimal('0.000000000000000000000001'),
                maxOffset: { negative: 1, positive: 1 }
            }
        ]) {
            context(
                `totalSupply = ${totalSupply}, reserve1Amount = ${reserve1Amount}, reserve2Amount = ${reserve2Amount}`,
                () => {
                    testLiquidityMigration(totalSupply, reserve1Amount, reserve2Amount, maxRelativeError, maxOffset);
                }
            );
        }
    });

    describe('pending withdrawals', () => {
        let poolToken: PoolToken;
        let networkInfo: BancorNetworkInfo;
        let networkSettings: NetworkSettings;
        let network: TestBancorNetwork;
        let networkToken: IERC20;
        let pendingWithdrawals: TestPendingWithdrawals;
        let poolCollection: TestPoolCollection;

        let provider: Wallet;
        let poolTokenAmount: BigNumber;
        let emergencyStopper: SignerWithAddress;

        const BALANCE = toWei(1_000_000);

        before(async () => {
            [, emergencyStopper] = await ethers.getSigners();
        });

        beforeEach(async () => {
            ({ network, networkToken, networkInfo, networkSettings, poolCollection, pendingWithdrawals } =
                await createSystem());

            provider = await createWallet();

            await networkSettings.setMinLiquidityForTrading(MIN_LIQUIDITY_FOR_TRADING);

            await network
                .connect(deployer)
                .grantRole(Roles.BancorNetwork.ROLE_EMERGENCY_STOPPER, emergencyStopper.address);

            await pendingWithdrawals.setTime(await latest());

            ({ poolToken } = await setupFundedPool(
                {
                    tokenData: new TokenData(TokenSymbol.TKN),
                    balance: BALANCE,
                    requestedLiquidity: BALANCE.mul(1000),
                    fundingRate: FUNDING_RATE
                },
                provider as any as SignerWithAddress,
                network,
                networkInfo,
                networkSettings,
                poolCollection
            ));

            poolTokenAmount = await poolToken.balanceOf(provider.address);
        });

        it('should initiate a withdrawal request', async () => {
            await poolToken.connect(provider).approve(network.address, poolTokenAmount);

            const retId = await network.connect(provider).callStatic.initWithdrawal(poolToken.address, poolTokenAmount);
            await network.connect(provider).initWithdrawal(poolToken.address, poolTokenAmount);

            const withdrawalRequestIds = await pendingWithdrawals.withdrawalRequestIds(provider.address);
            const id = withdrawalRequestIds[withdrawalRequestIds.length - 1];
            expect(id).to.equal(retId);

            const withdrawalRequest = await pendingWithdrawals.withdrawalRequest(id);
            expect(withdrawalRequest.provider).to.equal(provider.address);
            expect(withdrawalRequest.createdAt).to.equal(await pendingWithdrawals.currentTime());
        });

        it('should initiate a permitted withdrawal request', async () => {
            const signature = await permitContractSignature(
                provider as Wallet,
                poolToken.address,
                network,
                networkToken,
                poolTokenAmount,
                MAX_UINT256
            );

            const retId = await network
                .connect(provider)
                .callStatic.initWithdrawalPermitted(
                    poolToken.address,
                    poolTokenAmount,
                    MAX_UINT256,
                    signature.v,
                    signature.r,
                    signature.s
                );
            await network
                .connect(provider)
                .initWithdrawalPermitted(
                    poolToken.address,
                    poolTokenAmount,
                    MAX_UINT256,
                    signature.v,
                    signature.r,
                    signature.s
                );

            const withdrawalRequestIds = await pendingWithdrawals.withdrawalRequestIds(provider.address);
            const id = withdrawalRequestIds[withdrawalRequestIds.length - 1];
            expect(id).to.equal(retId);

            const withdrawalRequest = await pendingWithdrawals.withdrawalRequest(id);
            expect(withdrawalRequest.provider).to.equal(provider.address);
            expect(withdrawalRequest.createdAt).to.equal(await pendingWithdrawals.currentTime());
        });

        context('when paused', () => {
            beforeEach(async () => {
                await network.connect(emergencyStopper).pause();
            });

            it('should revert when attempting to initiate a withdrawal request', async () => {
                await expect(
                    network.connect(provider).initWithdrawal(poolToken.address, poolTokenAmount)
                ).to.be.revertedWith('Pausable: paused');
            });

            it('should revert when attempting to initiate a permitted withdrawal request', async () => {
                const signature = await permitContractSignature(
                    provider as Wallet,
                    poolToken.address,
                    network,
                    networkToken,
                    poolTokenAmount,
                    MAX_UINT256
                );

                await expect(
                    network
                        .connect(provider)
                        .initWithdrawalPermitted(
                            poolToken.address,
                            poolTokenAmount,
                            MAX_UINT256,
                            signature.v,
                            signature.r,
                            signature.s
                        )
                ).to.be.revertedWith('Pausable: paused');
            });
        });

        context('with an initiated withdrawal request', () => {
            let id: BigNumber;

            beforeEach(async () => {
                ({ id } = await initWithdraw(provider, network, pendingWithdrawals, poolToken, poolTokenAmount));
            });

            it('should cancel a pending withdrawal request', async () => {
                await network.connect(provider).cancelWithdrawal(id);

                const withdrawalRequestIds = await pendingWithdrawals.withdrawalRequestIds(provider.address);
                expect(withdrawalRequestIds).to.be.empty;
            });

            context('when paused', () => {
                beforeEach(async () => {
                    await network.connect(emergencyStopper).pause();
                });

                it('should revert when attempting to cancel a pending withdrawal request', async () => {
                    await expect(network.connect(provider).cancelWithdrawal(id)).to.be.revertedWith('Pausable: paused');
                });
            });
        });
    });
});

describe('BancorNetwork Financial Verification', () => {
    interface User {
        id: string;
        tknBalance: number;
        bntBalance: number;
    }

    interface State {
        tknBalances: Record<string, Decimal>;
        bntBalances: Record<string, Decimal>;
        bntknBalances: Record<string, Decimal>;
        bnbntBalances: Record<string, Decimal>;
        bntCurrentPoolFunding: Decimal;
        tknStakedBalance: Decimal;
        bntStakedBalance: Decimal;
        tknTradingLiquidity: Decimal;
        bntTradingLiquidity: Decimal;
    }

    interface Operation {
        type: string;
        userId: string;
        amount: string;
        mined: boolean;
        expected: State;
    }

    interface Flow {
        tradingFee: string;
        withdrawalFee: string;
        epVaultBalance: number;
        tknDecimals: number;
        bntMinLiquidity: number;
        bntFundingLimit: number;
        users: User[];
        operations: Operation[];
    }

    let users: { [id: string]: SignerWithAddress };
    let flow: Flow;

    let network: TestBancorNetwork;
    let networkToken: IERC20;
    let networkSettings: NetworkSettings;
    let masterPool: TestMasterPool;
    let networkTokenGovernance: TokenGovernance;
    let pendingWithdrawals: TestPendingWithdrawals;
    let poolCollection: TestPoolCollection;
    let masterVault: MasterVault;
    let externalProtectionVault: ExternalProtectionVault;
    let baseToken: TestERC20Burnable;
    let basePoolToken: PoolToken;
    let masterPoolToken: PoolToken;
    let govToken: IERC20;
    let tknDecimals: number;
    let bntDecimals: number;
    let bntknDecimals: number;
    let bnbntDecimals: number;
    let blockNumber: number;

    const decimalToInteger = (value: string | number, decimals: number) => {
        return BigNumber.from(new Decimal(`${value}e+${decimals}`).toFixed());
    };

    const integerToDecimal = (value: BigNumber, decimals: number) => {
        return new Decimal(`${value}e-${decimals}`);
    };

    const percentageToPPM = (percentage: string) => {
        return decimalToInteger(percentage.replace('%', ''), 4);
    };

    const toWei = async (userId: string, amount: string, decimals: number, token: IERC20) => {
        if (amount.endsWith('%')) {
            const balance = await token.balanceOf(users[userId].address);
            return balance.mul(percentageToPPM(amount)).div(PPM_RESOLUTION);
        }
        return decimalToInteger(amount, decimals);
    };

    const depositTKN = async (userId: string, amount: string) => {
        const wei = await toWei(userId, amount, tknDecimals, baseToken);
        await network.connect(users[userId]).deposit(baseToken.address, wei);
    };

    const depositBNT = async (userId: string, amount: string) => {
        const wei = await toWei(userId, amount, bntDecimals, networkToken);
        await network.connect(users[userId]).deposit(networkToken.address, wei);
    };

    const withdrawTKN = async (userId: string, amount: string) => {
        const wei = await toWei(userId, amount, bntknDecimals, basePoolToken);
        const { id } = await initWithdraw(users[userId], network, pendingWithdrawals, basePoolToken, wei);
        await network.connect(users[userId]).withdraw(id);
    };

    const withdrawBNT = async (userId: string, amount: string) => {
        const wei = await toWei(userId, amount, bnbntDecimals, masterPoolToken);
        const { id } = await initWithdraw(users[userId], network, pendingWithdrawals, masterPoolToken, wei);
        await network.connect(users[userId]).withdraw(id);
    };

    const tradeTKN = async (userId: string, amount: string) => {
        const wei = await toWei(userId, amount, tknDecimals, baseToken);
        await network
            .connect(users[userId])
            .tradeBySourceAmount(baseToken.address, networkToken.address, wei, 1, MAX_UINT256, users[userId].address);
    };

    const tradeBNT = async (userId: string, amount: string) => {
        const wei = await toWei(userId, amount, bntDecimals, networkToken);
        await network
            .connect(users[userId])
            .tradeBySourceAmount(networkToken.address, baseToken.address, wei, 1, MAX_UINT256, users[userId].address);
    };

    const enableTrading = async (rate: { fundingRateN: number; fundingRateD: number }) => {
        await poolCollection.enableTrading(baseToken.address, { n: rate.fundingRateN, d: rate.fundingRateD });
    };

    /* eslint-disable indent */
    const decimalize = (obj: any): any =>
        Array.isArray(obj)
            ? obj.map(decimalize)
            : Object(obj) === obj
            ? Object.fromEntries(Object.entries(obj).map(([k, v]) => [k, decimalize(v)]))
            : new Decimal(obj);
    /* eslint-enable indent */

    const verifyState = async (expected: State) => {
        const actual: State = {
            tknBalances: {},
            bntBalances: {},
            bntknBalances: {},
            bnbntBalances: {},
            bntCurrentPoolFunding: new Decimal(0),
            tknStakedBalance: new Decimal(0),
            bntStakedBalance: new Decimal(0),
            tknTradingLiquidity: new Decimal(0),
            bntTradingLiquidity: new Decimal(0)
        };

        for (const userId in users) {
            actual.tknBalances[userId] = integerToDecimal(
                await baseToken.balanceOf(users[userId].address),
                tknDecimals
            );
            actual.bntBalances[userId] = integerToDecimal(
                await networkToken.balanceOf(users[userId].address),
                bntDecimals
            );
            actual.bntknBalances[userId] = integerToDecimal(
                await basePoolToken.balanceOf(users[userId].address),
                bntknDecimals
            );
            actual.bnbntBalances[userId] = integerToDecimal(
                await masterPoolToken.balanceOf(users[userId].address),
                bnbntDecimals
            );
        }

        actual.tknBalances.masterVault = integerToDecimal(await baseToken.balanceOf(masterVault.address), tknDecimals);
        actual.tknBalances.epVault = integerToDecimal(
            await baseToken.balanceOf(externalProtectionVault.address),
            tknDecimals
        );
        actual.bntBalances.masterVault = integerToDecimal(
            await networkToken.balanceOf(masterVault.address),
            bntDecimals
        );
        actual.bnbntBalances.masterPool = integerToDecimal(
            await masterPoolToken.balanceOf(masterPool.address),
            bnbntDecimals
        );

        const poolData = await poolCollection.poolData(baseToken.address);
        actual.bntCurrentPoolFunding = integerToDecimal(
            await masterPool.currentPoolFunding(baseToken.address),
            bntDecimals
        );
        actual.tknStakedBalance = integerToDecimal(poolData.liquidity.stakedBalance, tknDecimals);
        actual.bntStakedBalance = integerToDecimal(await masterPool.stakedBalance(), bntDecimals);
        actual.tknTradingLiquidity = integerToDecimal(poolData.liquidity.baseTokenTradingLiquidity, tknDecimals);
        actual.bntTradingLiquidity = integerToDecimal(poolData.liquidity.networkTokenTradingLiquidity, bntDecimals);

        expect(actual).to.deep.equal(expected);
    };

    const init = async (fileName: string) => {
        const signers = await ethers.getSigners();

        users = {};
        flow = JSON.parse(
            fs.readFileSync(path.join(__dirname, '..', 'data', `${fileName}.json`), { encoding: 'utf8' })
        );

        tknDecimals = flow.tknDecimals;
        bntDecimals = DEFAULT_DECIMALS;
        bntknDecimals = DEFAULT_DECIMALS;
        bnbntDecimals = DEFAULT_DECIMALS;

        const tknAmount = flow.users
            .reduce((sum, user) => sum.add(user.tknBalance), BigNumber.from(flow.epVaultBalance))
            .mul(BigNumber.from(10).pow(tknDecimals));
        const bntAmount = flow.users
            .reduce((sum, user) => sum.add(user.bntBalance), BigNumber.from(0))
            .mul(BigNumber.from(10).pow(bntDecimals));

        ({
            network,
            networkToken,
            networkSettings,
            masterPool,
            masterPoolToken,
            networkTokenGovernance,
            govToken,
            pendingWithdrawals,
            poolCollection,
            masterVault,
            externalProtectionVault
        } = await createSystem());

        baseToken = await createBurnableToken(new TokenData(TokenSymbol.TKN), tknAmount);
        basePoolToken = await createPool(baseToken, network, networkSettings, poolCollection);

        await baseToken.updateDecimals(tknDecimals);

        await networkTokenGovernance.burn(await networkToken.balanceOf(signers[0].address));
        await networkTokenGovernance.mint(signers[0].address, bntAmount);

        await networkSettings.setWithdrawalFeePPM(percentageToPPM(flow.withdrawalFee));
        await networkSettings.setMinLiquidityForTrading(decimalToInteger(flow.bntMinLiquidity, bntDecimals));
        await networkSettings.setFundingLimit(baseToken.address, decimalToInteger(flow.bntFundingLimit, bntDecimals));

        await pendingWithdrawals.setLockDuration(0);

        await poolCollection.setTradingFeePPM(baseToken.address, percentageToPPM(flow.tradingFee));
        await poolCollection.setDepositLimit(baseToken.address, MAX_UINT256);

        await baseToken.transfer(externalProtectionVault.address, decimalToInteger(flow.epVaultBalance, tknDecimals));

        for (const [i, { id, tknBalance, bntBalance }] of flow.users.entries()) {
            expect(id in users).to.equal(false, `user id '${id}' is not unique`);
            users[id] = signers[1 + i];
            await govToken.connect(users[id]).approve(network.address, MAX_UINT256);
            await baseToken.connect(users[id]).approve(network.address, MAX_UINT256);
            await networkToken.connect(users[id]).approve(network.address, MAX_UINT256);
            await basePoolToken.connect(users[id]).approve(network.address, MAX_UINT256);
            await masterPoolToken.connect(users[id]).approve(network.address, MAX_UINT256);
            await baseToken.transfer(users[id].address, decimalToInteger(tknBalance, tknDecimals));
            await networkToken.transfer(users[id].address, decimalToInteger(bntBalance, bntDecimals));
        }

        expect(await baseToken.balanceOf(signers[0].address)).to.equal(0);
        expect(await networkToken.balanceOf(signers[0].address)).to.equal(0);

        blockNumber = await poolCollection.currentBlockNumber();
    };

    const execute = async () => {
        for (const [n, { type, userId, amount, mined, expected }] of flow.operations.entries()) {
            console.log(`${n + 1} out of ${flow.operations.length}: ${type}(${amount})`);

            if (mined) {
                await poolCollection.setBlockNumber(++blockNumber);
            }

            switch (type) {
                case 'depositTKN':
                    await depositTKN(userId, amount);
                    break;

                case 'depositBNT':
                    await depositBNT(userId, amount);
                    break;

                case 'withdrawTKN':
                    await withdrawTKN(userId, amount);
                    break;

                case 'withdrawBNT':
                    await withdrawBNT(userId, amount);
                    break;

                case 'tradeTKN':
                    await tradeTKN(userId, amount);
                    break;

                case 'tradeBNT':
                    await tradeBNT(userId, amount);
                    break;

                case 'enableTrading':
                    await enableTrading(amount as any);
                    break;
            }

            await verifyState(decimalize(expected) as State);
        }
    };

    const test = (fileName: string) => {
        context(fileName, () => {
            before(async () => {
                await init(fileName);
            });

            it('should complete successfully', async function (this: Context) {
                this.timeout(0);
                await execute();
            });
        });
    };

    describe('quick tests', () => {
        test('BancorNetworkSimpleFinancialScenario1');
        test('BancorNetworkSimpleFinancialScenario2');
        test('BancorNetworkSimpleFinancialScenario3');
    });

    describe('@stress test', () => {
        test('BancorNetworkComplexFinancialScenario');
    });
});<|MERGE_RESOLUTION|>--- conflicted
+++ resolved
@@ -3145,11 +3145,7 @@
             };
 
             for (const tokenSymbol of [TokenSymbol.TKN, TokenSymbol.ETH]) {
-<<<<<<< HEAD
-                const isNativeToken = tokenSymbol == TokenSymbol.ETH;
-=======
                 const isNativeToken = tokenSymbol === TokenSymbol.ETH;
->>>>>>> f44944bf
                 describe(tokenSymbol, () => {
                     beforeEach(async () => {
                         await initLegacySystem(isNativeToken);
